--- conflicted
+++ resolved
@@ -107,11 +107,7 @@
   install:
     - |-
       cd C:\Tools\vcpkg
-<<<<<<< HEAD
       git fetch --tags && git checkout 2024.03.25
-=======
-      git fetch --tags && git checkout 2024.01.12
->>>>>>> 9baa19d9
       cd %APPVEYOR_BUILD_FOLDER%
       C:\Tools\vcpkg\bootstrap-vcpkg.bat -disableMetrics
       C:\Tools\vcpkg\vcpkg integrate install
@@ -144,11 +140,7 @@
   install:
     - |-
       pushd $HOME/vcpkg
-<<<<<<< HEAD
       git fetch --tags && git checkout 2024.03.25
-=======
-      git fetch --tags && git checkout 2024.01.12
->>>>>>> 9baa19d9
       popd
       $HOME/vcpkg/bootstrap-vcpkg.sh -disableMetrics
       $HOME/vcpkg/vcpkg integrate install --overlay-triplets=vcpkg/triplets
@@ -176,11 +168,7 @@
   # using custom vcpkg triplets for building and linking dynamic dependent libraries
   install:
     - |-
-<<<<<<< HEAD
       git clone --depth 1 --branch 2024.03.25 https://github.com/microsoft/vcpkg.git $HOME/vcpkg
-=======
-      git clone --depth 1 --branch 2024.01.12 https://github.com/microsoft/vcpkg.git $HOME/vcpkg
->>>>>>> 9baa19d9
       $HOME/vcpkg/bootstrap-vcpkg.sh -disableMetrics
       $HOME/vcpkg/vcpkg integrate install --overlay-triplets=vcpkg/triplets
       vcpkg install sqlite3[core,dbstat,math,json1,fts5,soundex] catch2 --overlay-triplets=vcpkg/triplets
