--- conflicted
+++ resolved
@@ -3289,7 +3289,7 @@
         struct custom_function_callback<R(Args...)> {
             
             static void callback(sqlite3_context *context, int argc, sqlite3_value **argv) {
-                ff
+                
             }
         };
         
@@ -7622,7 +7622,7 @@
 #endif
             
             static void custom_function_x_func(sqlite3_context *context, int argc, sqlite3_value **argv) {
-                ff
+                
             }
             
         public:
@@ -7684,7 +7684,6 @@
                 }
             }
             
-<<<<<<< HEAD
             template<class T>
             void create_function() {
                 if(this->currentTransaction){
@@ -7700,16 +7699,6 @@
                                             <#void (*xStep)(sqlite3_context *, int, sqlite3_value **)#>, <#void (*xFinal)(sqlite3_context *)#>)
                 }
             }
-            
-            
-        protected:
-            std::string filename;
-            impl_type impl;
-            std::shared_ptr<internal::database_connection> currentTransaction;
-            const bool inMemory;
-            bool isOpenedForever = false;
-=======
->>>>>>> 03cb35f9
         public:
             pragma_t pragma;
             limit_accesor limit;
