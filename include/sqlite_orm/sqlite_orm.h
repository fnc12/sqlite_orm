--- conflicted
+++ resolved
@@ -5701,7 +5701,6 @@
     }
 }
 
-<<<<<<< HEAD
 // #include "pragma.h"
 
 
@@ -5825,7 +5824,7 @@
 }
 
 // #include "journal_mode.h"
-=======
+
 // #include "limit_accesor.h"
 
 
@@ -5963,7 +5962,6 @@
 }
 
 // #include "field_value_holder.h"
->>>>>>> cdec496f
 
 
 namespace sqlite_orm {
@@ -6126,201 +6124,8 @@
                 return {*this};
             }
             
-<<<<<<< HEAD
-            struct limit_accesor {
-                
-                int length() {
-                    return this->get(SQLITE_LIMIT_LENGTH);
-                }
-                
-                void length(int newValue) {
-                    this->set(SQLITE_LIMIT_LENGTH, newValue);
-                }
-                
-                int sql_length() {
-                    return this->get(SQLITE_LIMIT_SQL_LENGTH);
-                }
-                
-                void sql_length(int newValue) {
-                    this->set(SQLITE_LIMIT_SQL_LENGTH, newValue);
-                }
-                
-                int column() {
-                    return this->get(SQLITE_LIMIT_COLUMN);
-                }
-                
-                void column(int newValue) {
-                    this->set(SQLITE_LIMIT_COLUMN, newValue);
-                }
-                
-                int expr_depth() {
-                    return this->get(SQLITE_LIMIT_EXPR_DEPTH);
-                }
-                
-                void expr_depth(int newValue) {
-                    this->set(SQLITE_LIMIT_EXPR_DEPTH, newValue);
-                }
-                
-                int compound_select() {
-                    return this->get(SQLITE_LIMIT_COMPOUND_SELECT);
-                }
-                
-                void compound_select(int newValue) {
-                    this->set(SQLITE_LIMIT_COMPOUND_SELECT, newValue);
-                }
-                
-                int vdbe_op() {
-                    return this->get(SQLITE_LIMIT_VDBE_OP);
-                }
-                
-                void vdbe_op(int newValue) {
-                    this->set(SQLITE_LIMIT_VDBE_OP, newValue);
-                }
-                
-                int function_arg() {
-                    return this->get(SQLITE_LIMIT_FUNCTION_ARG);
-                }
-                
-                void function_arg(int newValue) {
-                    this->set(SQLITE_LIMIT_FUNCTION_ARG, newValue);
-                }
-                
-                int attached() {
-                    return this->get(SQLITE_LIMIT_ATTACHED);
-                }
-                
-                void attached(int newValue) {
-                    this->set(SQLITE_LIMIT_ATTACHED, newValue);
-                }
-                
-                int like_pattern_length() {
-                    return this->get(SQLITE_LIMIT_LIKE_PATTERN_LENGTH);
-                }
-                
-                void like_pattern_length(int newValue) {
-                    this->set(SQLITE_LIMIT_LIKE_PATTERN_LENGTH, newValue);
-                }
-                
-                int variable_number() {
-                    return this->get(SQLITE_LIMIT_VARIABLE_NUMBER);
-                }
-                
-                void variable_number(int newValue) {
-                    this->set(SQLITE_LIMIT_VARIABLE_NUMBER, newValue);
-                }
-                
-                int trigger_depth() {
-                    return this->get(SQLITE_LIMIT_TRIGGER_DEPTH);
-                }
-                
-                void trigger_depth(int newValue) {
-                    this->set(SQLITE_LIMIT_TRIGGER_DEPTH, newValue);
-                }
-                
-                int worker_threads() {
-                    return this->get(SQLITE_LIMIT_WORKER_THREADS);
-                }
-                
-                void worker_threads(int newValue) {
-                    this->set(SQLITE_LIMIT_WORKER_THREADS, newValue);
-                }
-                
-            protected:
-                storage_type &storage;
-                
-                /**
-                 *  Stores limit set between connections.
-                 */
-                std::map<int, int> limits;
-                
-                friend struct storage_t<Ts...>;
-                
-                limit_accesor(decltype(storage) storage_): storage(storage_) {}
-                
-                int get(int id) {
-                    auto connection = this->storage.get_or_create_connection();
-                    return sqlite3_limit(connection->get_db(), id, -1);
-                }
-                
-                void set(int id, int newValue) {
-                    this->limits[id] = newValue;
-                    auto connection = this->storage.get_or_create_connection();
-                    sqlite3_limit(connection->get_db(), id, newValue);
-                }
-            };
-=======
-            struct pragma_t {
-                
-                pragma_t(storage_type &storage_): storage(storage_) {}
-                
-                int synchronous() {
-                    return this->get_pragma<int>("synchronous");
-                }
-                
-                void synchronous(int value) {
-                    this->_synchronous = -1;
-                    this->set_pragma("synchronous", value);
-                    this->_synchronous = value;
-                }
-                
-                int user_version() {
-                    return this->get_pragma<int>("user_version");
-                }
-                
-                void user_version(int value) {
-                    this->set_pragma("user_version", value);
-                }
-                
-                int auto_vacuum() {
-                    return this->get_pragma<int>("auto_vacuum");
-                }
-                
-                void auto_vacuum(int value) {
-                    this->set_pragma("auto_vacuum", value);
-                }
-                
-                friend struct storage_t<Ts...>;
-                
-            protected:
-                storage_type &storage;
-                int _synchronous = -1;
-                
-                template<class T>
-                T get_pragma(const std::string &name) {
-                    auto connection = this->storage.get_or_create_connection();
-                    std::string query = "PRAGMA " + name;
-                    int res = -1;
-                    auto rc = sqlite3_exec(connection->get_db(),
-                                           query.c_str(),
-                                           [](void *data, int argc, char **argv, char **) -> int {
-                                               auto &res = *(T*)data;
-                                               if(argc){
-                                                   res = row_extractor<T>().extract(argv[0]);
-                                               }
-                                               return 0;
-                                           }, &res, nullptr);
-                    if(rc != SQLITE_OK) {
-                        throw std::system_error(std::error_code(sqlite3_errcode(connection->get_db()), get_sqlite_error_category()));
-                    }
-                    return res;
-                }
-                
-                template<class T>
-                void set_pragma(const std::string &name, const T &value) {
-                    auto connection = this->storage.get_or_create_connection();
-                    std::stringstream ss;
-                    ss << "PRAGMA " << name << " = " << this->storage.string_from_expression(value);
-                    auto query = ss.str();
-                    auto rc = sqlite3_exec(connection->get_db(), query.c_str(), nullptr, nullptr, nullptr);
-                    if(rc != SQLITE_OK) {
-                        throw std::system_error(std::error_code(sqlite3_errcode(connection->get_db()), get_sqlite_error_category()));
-                    }
-                }
-            };
-            
             template<class S>
             friend struct limit_accesor;
->>>>>>> cdec496f
             
             /**
              *  @param filename_ database filename.
@@ -9209,13 +9014,8 @@
             
             friend pragma_type;
         public:
-<<<<<<< HEAD
             pragma_type pragma;
-            limit_accesor limit;
-=======
-            pragma_t pragma;
             limit_accesor<storage_type> limit;
->>>>>>> cdec496f
         };
     }
     
