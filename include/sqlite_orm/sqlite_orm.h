--- conflicted
+++ resolved
@@ -2922,16 +2922,12 @@
         return {t};
     }
     
-<<<<<<< HEAD
     inline aggregate_functions::count_asterisk_without_type count() {
         return {};
     }
     
     template<class T>
     aggregate_functions::count_asterisk_t<T> count() {
-=======
-    inline aggregate_functions::count_asterisk_t count() {
->>>>>>> 8ee3d476
         return {};
     }
     
@@ -3134,7 +3130,6 @@
             left_type left;
             right_type right;
             
-<<<<<<< HEAD
             compound_operator(left_type l, right_type r): left(std::move(l)), right(std::move(r)) {
                 this->left.highest_level = true;
                 this->right.highest_level = true;
@@ -3153,9 +3148,6 @@
             bool all = false;
             
             union_t(left_type l, right_type r, decltype(all) all_): super(std::move(l), std::move(r)), all(all_) {}
-=======
-            union_t(left_type l, right_type r, decltype(all) all_): left(std::move(l)), right(std::move(r)), all(all_) {}
->>>>>>> 8ee3d476
             
             union_t(left_type l, right_type r): left(std::move(l)), right(std::move(r)) {}
 
@@ -6244,16 +6236,12 @@
                 return ss.str();
             }
             
-<<<<<<< HEAD
             template<class T>
             std::string string_from_expression(const aggregate_functions::count_asterisk_t<T> &f, bool /*noTableName*/ = false, bool /*escape*/ = false) {
                 return this->string_from_expression(aggregate_functions::count_asterisk_without_type{});
             }
             
             std::string string_from_expression(const aggregate_functions::count_asterisk_without_type &f, bool /*noTableName*/ = false, bool /*escape*/ = false) {
-=======
-            std::string string_from_expression(const aggregate_functions::count_asterisk_t &f, bool /*noTableName*/ = false, bool /*escape*/ = false) {
->>>>>>> 8ee3d476
                 std::stringstream ss;
                 ss << static_cast<std::string>(f) << "(*) ";
                 return ss.str();
@@ -7295,7 +7283,6 @@
                 return res;
             }
             
-<<<<<<< HEAD
             template<class T, class C>
             std::set<std::pair<std::string, std::string>> parse_table_name(const alias_column_t<T, C> &a) {
                 return this->parse_table_name(a.column, alias_extractor<T>::get());
@@ -7321,8 +7308,6 @@
                 return {std::make_pair(std::move(tableName), "")};
             }
             
-=======
->>>>>>> 8ee3d476
             template<class ...Args>
             std::set<std::string> parse_table_names(Args...) {
                 return {};
