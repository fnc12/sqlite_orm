--- conflicted
+++ resolved
@@ -1724,7 +1724,6 @@
          */
         template<class L, class R>
         struct binary_condition : public condition_t {
-<<<<<<< HEAD
             using left_type = L;
             using right_type = R;
             
@@ -1734,14 +1733,6 @@
             binary_condition() = default;
             
             binary_condition(left_type l_, right_type r_): l(std::move(l_)), r(std::move(r_)) {}
-=======
-            L l;
-            R r;
-
-            binary_condition() = default;
-
-            binary_condition(L l_, R r_) : l(std::move(l_)), r(std::move(r_)) {}
->>>>>>> 3e2fa3e6
         };
 
         struct and_condition_string {
@@ -2205,7 +2196,6 @@
          */
         template<class A, class T>
         struct between_t : condition_t, between_string {
-<<<<<<< HEAD
             using expression_type = A;
             using lower_type = T;
             using upper_type = T;
@@ -2213,15 +2203,8 @@
             expression_type expr;
             lower_type b1;
             upper_type b2;
-            
+
             between_t(expression_type expr_, lower_type b1_, upper_type b2_): expr(std::move(expr_)), b1(std::move(b1_)), b2(std::move(b2_)) {}
-=======
-            A expr;
-            T b1;
-            T b2;
-
-            between_t(A expr_, T b1_, T b2_) : expr(std::move(expr_)), b1(std::move(b1_)), b2(std::move(b2_)) {}
->>>>>>> 3e2fa3e6
         };
 
         struct like_string {
@@ -3160,11 +3143,7 @@
             static constexpr std::true_type test(const Base<Ts...> *);
 
             static constexpr std::false_type test(...);
-<<<<<<< HEAD
             
-=======
-
->>>>>>> 3e2fa3e6
             using type = decltype(test(std::declval<Derived *>()));
         };
 
@@ -3172,7 +3151,6 @@
         using is_base_of_template = typename is_base_of_template_impl<Base, Derived>::type;
 
 #else
-<<<<<<< HEAD
         template <template <typename...> class C, typename...Ts>
         std::true_type is_base_of_template_impl(const C<Ts...> *);
         
@@ -3181,18 +3159,6 @@
         
         template <typename T, template <typename...> class C>
         using is_base_of_template = decltype(is_base_of_template_impl<C>(std::declval<T *>()));
-        
-=======
-        template<template<typename...> class C, typename... Ts>
-        std::true_type is_base_of_template_impl(const C<Ts...> *);
-
-        template<template<typename...> class C>
-        std::false_type is_base_of_template_impl(...);
-
-        template<typename T, template<typename...> class C>
-        using is_base_of_template = decltype(is_base_of_template_impl<C>(std::declval<T *>()));
-
->>>>>>> 3e2fa3e6
 #endif
     }
 }
@@ -6818,21 +6784,14 @@
         struct insert_range_t {
             using iterator_type = It;
             using object_type = typename std::iterator_traits<iterator_type>::value_type;
-<<<<<<< HEAD
             
             std::pair<iterator_type, iterator_type> range;
-=======
-
-            iterator_type from;
-            iterator_type to;
->>>>>>> 3e2fa3e6
         };
 
         template<class It>
         struct replace_range_t {
             using iterator_type = It;
             using object_type = typename std::iterator_traits<iterator_type>::value_type;
-<<<<<<< HEAD
             
             std::pair<iterator_type, iterator_type> range;
         };
@@ -6841,102 +6800,68 @@
     /**
      *  Create a replace range statement
      */
-=======
-
-            iterator_type from;
-            iterator_type to;
-        };
-    }
-
->>>>>>> 3e2fa3e6
     template<class It>
     internal::replace_range_t<It> replace_range(It from, It to) {
         return {{std::move(from), std::move(to)}};
     }
-<<<<<<< HEAD
-    
+
     /**
      *  Create an insert range statement
      */
-=======
-
->>>>>>> 3e2fa3e6
     template<class It>
     internal::insert_range_t<It> insert_range(It from, It to) {
         return {{std::move(from), std::move(to)}};
     }
-<<<<<<< HEAD
-    
+
     /**
      *  Create a replace by reference statement
      *  Usage: replace(myUserInstance);
      */
-=======
-
->>>>>>> 3e2fa3e6
     template<class T>
     internal::replace_t<T, true> replace(const T &obj) {
         static_assert(!internal::is_by_val<T>::value, "by_val is not allowed here");
         return {obj};
     }
-<<<<<<< HEAD
-    
+
     /**
      *  Create a replace by value statement
      *  Usage: replace<by_val<User>>(myUserInstance);
      */
-=======
-
->>>>>>> 3e2fa3e6
     template<class B>
     internal::replace_t<typename B::type, false> replace(typename B::type obj) {
         static_assert(internal::is_by_val<B>::value, "by_val expected");
         return {std::move(obj)};
     }
-<<<<<<< HEAD
-    
+
     /**
      *  Create an insert by reference statement
      *  Usage: insert(myUserInstance);
      */
-=======
-
->>>>>>> 3e2fa3e6
     template<class T>
     internal::insert_t<T, true> insert(const T &obj) {
         static_assert(!internal::is_by_val<T>::value, "by_val is not allowed here");
         return {obj};
     }
-<<<<<<< HEAD
-    
+
     /**
      *  Create an insert by value statement.
      *  Usage: insert<by_val<User>>(myUserInstance);
      */
-=======
-
->>>>>>> 3e2fa3e6
     template<class B>
     internal::insert_t<typename B::type, false> insert(typename B::type obj) {
         static_assert(internal::is_by_val<B>::value, "by_val expected");
         return {std::move(obj)};
     }
-<<<<<<< HEAD
-    
+
     /**
      *  Create an explicit insert by reference statement.
      *  Usage: insert(myUserInstance, columns(&User::id, &User::name));
      */
     template<class T, class ...Cols>
-=======
-
-    template<class T, class... Cols>
->>>>>>> 3e2fa3e6
     internal::insert_explicit<T, true, Cols...> insert(const T &obj, internal::columns_t<Cols...> cols) {
         static_assert(!internal::is_by_val<T>::value, "by_val is not allowed here");
         return {obj, std::move(cols)};
     }
-<<<<<<< HEAD
     
     /**
      *  Create an explicit insert by value statement
@@ -6957,47 +6882,26 @@
         std::tuple<Ids...> idsTuple{std::forward<Ids>(ids)...};
         return {move(idsTuple)};
     }
-    
+
     /**
      *  Create an update by reference statement.
      *  Usage: update(myUserInstance);
      */
-=======
-
-    template<class B, class... Cols>
-    internal::insert_explicit<typename B::type, false, Cols...> insert(typename B::type obj,
-                                                                       internal::columns_t<Cols...> cols) {
-        static_assert(internal::is_by_val<B>::value, "by_val expected");
-        return {std::move(obj), std::move(cols)};
-    }
-
-    template<class T, class... Ids>
-    internal::remove_t<T, Ids...> remove(Ids... ids) {
-        std::tuple<Ids...> idsTuple{std::forward<Ids>(ids)...};
-        return {move(idsTuple)};
-    }
-
->>>>>>> 3e2fa3e6
     template<class T>
     internal::update_t<T, true> update(const T &obj) {
         static_assert(!internal::is_by_val<T>::value, "by_val is not allowed here");
         return {obj};
     }
-<<<<<<< HEAD
-    
+
     /**
      *  Create an update by value statement.
      *  Usage: update<by_val<User>>(myUserInstance);
      */
-=======
-
->>>>>>> 3e2fa3e6
     template<class B>
     internal::update_t<typename B::type, false> update(typename B::type obj) {
         static_assert(internal::is_by_val<B>::value, "by_val expected");
         return {std::move(obj)};
     }
-<<<<<<< HEAD
     
     /**
      *  Create a get statement.
@@ -7045,43 +6949,14 @@
      */
     template<class ...Args, class ...Wargs>
     internal::update_all_t<internal::set_t<Args...>, Wargs...> update_all(internal::set_t<Args...> set, Wargs ...wh) {
-=======
-
-    template<class T, class... Ids>
-    internal::get_t<T, Ids...> get(Ids... ids) {
-        std::tuple<Ids...> idsTuple{std::forward<Ids>(ids)...};
-        return {move(idsTuple)};
-    }
-
-    template<class T, class... Ids>
-    internal::get_pointer_t<T, Ids...> get_pointer(Ids... ids) {
-        std::tuple<Ids...> idsTuple{std::forward<Ids>(ids)...};
-        return {move(idsTuple)};
-    }
-
-    template<class T, class... Args>
-    internal::remove_all_t<T, Args...> remove_all(Args... args) {
-        std::tuple<Args...> conditions{std::forward<Args>(args)...};
-        return {move(conditions)};
-    }
-
-    template<class T, class... Args>
-    internal::get_all_t<T, Args...> get_all(Args... args) {
-        std::tuple<Args...> conditions{std::forward<Args>(args)...};
-        return {move(conditions)};
-    }
-
+        std::tuple<Wargs...> conditions{std::forward<Wargs>(wh)...};
+        return {std::move(set), move(conditions)};
+    }
+    
     template<class T, class... Args>
     internal::get_all_pointer_t<T, Args...> get_all_pointer(Args... args) {
         std::tuple<Args...> conditions{std::forward<Args>(args)...};
         return {move(conditions)};
-    }
-
-    template<class... Args, class... Wargs>
-    internal::update_all_t<internal::set_t<Args...>, Wargs...> update_all(internal::set_t<Args...> set, Wargs... wh) {
->>>>>>> 3e2fa3e6
-        std::tuple<Wargs...> conditions{std::forward<Wargs>(wh)...};
-        return {std::move(set), move(conditions)};
     }
     
     template<int N, class T, bool by_ref>
@@ -7185,15 +7060,6 @@
     const auto &get(const internal::prepared_statement_t<internal::remove_t<T, Ids...>> &statement) {
         return std::get<N>(statement.t.ids);
     }
-    
-    /*template<class T, class L>
-    void iterate_ast(const T &t, const L &l);*/
-    
-    /*template<int N, class T, class ...Args>
-    auto &get(internal::prepared_statement_t<internal::select_t<T, Args...>> &statement) {
-        auto i = 0;
-        iterate_ast(statement.t, )
-    }*/
 }
 
 
@@ -7449,7 +7315,6 @@
                 iterate_ast(neg.c, l);
             }
         };
-<<<<<<< HEAD
         
         template<class T>
         struct ast_iterator<conditions::is_null_t<T>, void> {
@@ -7472,10 +7337,6 @@
         };
         
         template<class R, class S, class ...Args>
-=======
-
-        template<class R, class S, class... Args>
->>>>>>> 3e2fa3e6
         struct ast_iterator<core_functions::core_function_t<R, S, Args...>, void> {
             using node_type = core_functions::core_function_t<R, S, Args...>;
 
@@ -11446,14 +11307,13 @@
 #if defined(_MSC_VER)
 #if defined(__RESTORE_MIN__)
 __pragma(pop_macro("min"))
-<<<<<<< HEAD
-# undef __RESTORE_MIN__
-# endif
-# if defined(__RESTORE_MAX__)
-__pragma(pop_macro("max"))
-# undef __RESTORE_MAX__
-# endif
-#endif // defined(_MSC_VER)
+#undef __RESTORE_MIN__
+#endif
+#if defined(__RESTORE_MAX__)
+    __pragma(pop_macro("max"))
+#undef __RESTORE_MAX__
+#endif
+#endif  // defined(_MSC_VER)
 #pragma once
 
 #include <tuple>    //  std::tuple
@@ -11689,13 +11549,4 @@
             using type = typename node_tuple<E>::type;
         };
     }
-}
-=======
-#undef __RESTORE_MIN__
-#endif
-#if defined(__RESTORE_MAX__)
-    __pragma(pop_macro("max"))
-#undef __RESTORE_MAX__
-#endif
-#endif  // defined(_MSC_VER)
->>>>>>> 3e2fa3e6
+}