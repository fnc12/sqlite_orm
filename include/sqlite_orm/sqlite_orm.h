--- conflicted
+++ resolved
@@ -6982,83 +6982,18 @@
         std::tuple<Args...> conditions{std::forward<Args>(args)...};
         return {move(conditions)};
     }
-<<<<<<< HEAD
 
 #ifdef SQLITE_ORM_OPTIONAL_SUPPORTED
+    /**
+     *  Create a get all optional statement.
+     *  Usage: get_all_optional<User>(...);
+     */
     template<class T, class... Args>
     internal::get_all_optional_t<T, Args...> get_all_optional(Args... args) {
         std::tuple<Args...> conditions{std::forward<Args>(args)...};
         return {move(conditions)};
     }
 #endif  // SQLITE_ORM_OPTIONAL_SUPPORTED
-
-    template<int N, class It>
-    auto &get(internal::prepared_statement_t<internal::insert_range_t<It>> &statement) {
-        static_assert(N == 0 || N == 1, "get<> works only with [0; 1] argument for insert range statement");
-        return std::get<N>(statement.t.range);
-    }
-
-    template<int N, class It>
-    const auto &get(const internal::prepared_statement_t<internal::insert_range_t<It>> &statement) {
-        static_assert(N == 0 || N == 1, "get<> works only with [0; 1] argument for insert range statement");
-        return std::get<N>(statement.t.range);
-    }
-
-    template<int N, class It>
-    auto &get(internal::prepared_statement_t<internal::replace_range_t<It>> &statement) {
-        static_assert(N == 0 || N == 1, "get<> works only with [0; 1] argument for replace range statement");
-        return std::get<N>(statement.t.range);
-    }
-
-    template<int N, class It>
-    const auto &get(const internal::prepared_statement_t<internal::replace_range_t<It>> &statement) {
-        static_assert(N == 0 || N == 1, "get<> works only with [0; 1] argument for replace range statement");
-        return std::get<N>(statement.t.range);
-    }
-
-    template<int N, class T, class... Ids>
-    auto &get(internal::prepared_statement_t<internal::get_t<T, Ids...>> &statement) {
-        return std::get<N>(statement.t.ids);
-    }
-
-    template<int N, class T, class... Ids>
-    const auto &get(const internal::prepared_statement_t<internal::get_t<T, Ids...>> &statement) {
-        return std::get<N>(statement.t.ids);
-    }
-
-    template<int N, class T, class... Ids>
-    auto &get(internal::prepared_statement_t<internal::get_pointer_t<T, Ids...>> &statement) {
-        return std::get<N>(statement.t.ids);
-    }
-
-    template<int N, class T, class... Ids>
-    const auto &get(const internal::prepared_statement_t<internal::get_pointer_t<T, Ids...>> &statement) {
-        return std::get<N>(statement.t.ids);
-    }
-
-#ifdef SQLITE_ORM_OPTIONAL_SUPPORTED
-    template<int N, class T, class... Ids>
-    auto &get(internal::prepared_statement_t<internal::get_optional_t<T, Ids...>> &statement) {
-        return std::get<N>(statement.t.ids);
-    }
-
-    template<int N, class T, class... Ids>
-    const auto &get(const internal::prepared_statement_t<internal::get_optional_t<T, Ids...>> &statement) {
-        return std::get<N>(statement.t.ids);
-    }
-#endif  // SQLITE_ORM_OPTIONAL_SUPPORTED
-
-    template<int N, class T, class... Ids>
-    auto &get(internal::prepared_statement_t<internal::remove_t<T, Ids...>> &statement) {
-        return std::get<N>(statement.t.ids);
-    }
-
-    template<int N, class T, class... Ids>
-    const auto &get(const internal::prepared_statement_t<internal::remove_t<T, Ids...>> &statement) {
-        return std::get<N>(statement.t.ids);
-    }
-=======
->>>>>>> 8e3392ab
 }
 
 
@@ -11322,7 +11257,7 @@
                 auto stmt = statement.stmt;
                 auto index = 1;
                 sqlite3_reset(stmt);
-                iterate_tuple(statement.t.ids, [stmt, &index, db](auto &v) {
+                iterate_ast(statement.t.ids, [stmt, &index, db](auto &v) {
                     using field_type = typename std::decay<decltype(v)>::type;
                     if(SQLITE_OK != statement_binder<field_type>().bind(stmt, index++, v)) {
                         throw std::system_error(std::error_code(sqlite3_errcode(db), get_sqlite_error_category()),
@@ -11334,8 +11269,8 @@
                     case SQLITE_ROW: {
                         auto res = std::make_optional<T>();
                         index = 0;
-                        impl.table.for_each_column([&index, &res, stmt](auto c) {
-                            using field_type = typename decltype(c)::field_type;
+                        impl.table.for_each_column([&index, &res, stmt](auto &c) {
+                            using field_type = typename std::decay<decltype(c)>::type::field_type;
                             auto value = row_extractor<field_type>().extract(stmt, index++);
                             if(c.member_pointer) {
                                 (*res).*c.member_pointer = std::move(value);
@@ -11988,6 +11923,18 @@
         return internal::get_ref(std::get<N>(statement.t.ids));
     }
 
+#ifdef SQLITE_ORM_OPTIONAL_SUPPORTED
+    template<int N, class T, class... Ids>
+    auto &get(internal::prepared_statement_t<internal::get_optional_t<T, Ids...>> &statement) {
+        return internal::get_ref(std::get<N>(statement.t.ids));
+    }
+
+    template<int N, class T, class... Ids>
+    const auto &get(const internal::prepared_statement_t<internal::get_optional_t<T, Ids...>> &statement) {
+        return internal::get_ref(std::get<N>(statement.t.ids));
+    }
+#endif  // SQLITE_ORM_OPTIONAL_SUPPORTED
+
     template<int N, class T, class... Ids>
     auto &get(internal::prepared_statement_t<internal::remove_t<T, Ids...>> &statement) {
         return internal::get_ref(std::get<N>(statement.t.ids));
