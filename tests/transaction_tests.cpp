--- conflicted
+++ resolved
@@ -336,13 +336,8 @@
         auto guard2 = storage2.transaction_guard();
         storage2.get_all<Object>();
 
-<<<<<<< HEAD
         alignas(internal::transaction_guard_t) char buffer[sizeof(internal::transaction_guard_t)];
-        auto guard = new(&buffer) internal::transaction_guard_t{storage.transaction_guard()};
-=======
-        alignas(alignof(internal::transaction_guard_t)) char buffer[sizeof(internal::transaction_guard_t)];
         auto guard = new (&buffer) internal::transaction_guard_t{storage.transaction_guard()};
->>>>>>> ad4e253c
         storage.insert<Object>({});
         guard->commit_on_destroy = true;
         REQUIRE_THROWS_WITH(guard->~transaction_guard_t(), ContainsSubstring("database is locked"));
