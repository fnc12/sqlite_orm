--- conflicted
+++ resolved
@@ -336,11 +336,7 @@
         auto guard2 = storage2.transaction_guard();
         storage2.get_all<Object>();
 
-<<<<<<< HEAD
-        alignas(alignof(internal::transaction_guard_t)) char buffer[sizeof(internal::transaction_guard_t)];
-=======
         alignas(internal::transaction_guard_t) char buffer[sizeof(internal::transaction_guard_t)];
->>>>>>> db649e1b
         auto guard = new (&buffer) internal::transaction_guard_t{storage.transaction_guard()};
         storage.insert<Object>({});
         guard->commit_on_destroy = true;
