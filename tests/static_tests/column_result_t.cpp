#include <sqlite_orm/sqlite_orm.h>
#include <catch2/catch_all.hpp>
#include <type_traits>  //  std::is_same

using namespace sqlite_orm;

template<class Type, class E>
void do_assert() {
    STATIC_REQUIRE(std::is_same<Type, E>::value);
}

template<class DBOs, class E, class V>
void runTest(V /*value*/) {
    do_assert<internal::column_result_of_t<DBOs, V>, E>();
}

TEST_CASE("column_result_of_t") {
    struct User {
        int id = 0;
        std::string name;
    };

    struct Visit {
        void setId(int value) {
            this->id = value;
        }

        int getId() const {
            return this->id;
        }

        void setComment(std::string comment) {
            this->comment = std::move(comment);
        }

        const std::string& getComment() const {
            return this->comment;
        }

      private:
        int id = 0;
        std::string comment;
    };
    auto dbObjects =
        std::make_tuple(make_table("users", make_column("id", &User::id), make_column("name", &User::name)));
    using db_objects_t = decltype(dbObjects);

    runTest<db_objects_t, int>(&User::id);
    runTest<db_objects_t, std::string>(&User::name);
    {
        int n = 0;
        runTest<db_objects_t, int>(std::ref(n));
    }
    runTest<db_objects_t, bool>(in(&User::id, {1, 2, 3}));
    {
        std::vector<int> vector;
        vector.insert(vector.cend(), {1, 2, 3});
        runTest<db_objects_t, bool>(in(&User::id, vector));
    }
    runTest<db_objects_t, bool>(in(&User::id, select(&User::id)));
    runTest<db_objects_t, bool>(c(&User::id).in(1, 2, 3));
    runTest<db_objects_t, int>(&Visit::getId);
    runTest<db_objects_t, std::string>(&Visit::getComment);
    runTest<db_objects_t, int>(&Visit::setId);
    runTest<db_objects_t, std::string>(&Visit::setComment);
    runTest<db_objects_t, std::unique_ptr<double>>(sqlite_orm::abs(&User::id));
    runTest<db_objects_t, int>(sqlite_orm::length(&User::id));
    runTest<db_objects_t, int>(sqlite_orm::unicode(&User::id));
    runTest<db_objects_t, std::string>(sqlite_orm::typeof_(&User::id));
    runTest<db_objects_t, std::string>(sqlite_orm::lower(&User::id));
    runTest<db_objects_t, std::string>(sqlite_orm::upper(&User::id));
    runTest<db_objects_t, std::unique_ptr<int>>(max(&User::id, 4));
    runTest<db_objects_t, std::unique_ptr<int>>(min(&User::id, 4));
    runTest<db_objects_t, std::unique_ptr<int>>(max(&User::id));
    runTest<db_objects_t, std::unique_ptr<std::string>>(max(&User::name));
    runTest<db_objects_t, std::unique_ptr<int>>(min(&User::id));
    runTest<db_objects_t, std::unique_ptr<std::string>>(min(&User::name));
    runTest<db_objects_t, int>(count<User>());
    runTest<db_objects_t, int>(count());
    {
        struct RandomFunc {
            int operator()() const {
                return 4;
            }
        };
        runTest<db_objects_t, int>(func<RandomFunc>());
    }
    runTest<db_objects_t, int>(distinct(&User::id));
    runTest<db_objects_t, std::string>(distinct(&User::name));
    runTest<db_objects_t, int>(all(&User::id));
    runTest<db_objects_t, std::string>(all(&User::name));
    runTest<db_objects_t, std::string>(conc(&User::name, &User::id));
    runTest<db_objects_t, std::string>(c(&User::name) || &User::id);
    runTest<db_objects_t, double>(add(&User::id, 5));
    runTest<db_objects_t, double>(c(&User::id) + 5);
    runTest<db_objects_t, double>(sub(&User::id, 5));
    runTest<db_objects_t, double>(c(&User::id) - 5);
    runTest<db_objects_t, double>(mul(&User::id, 5));
    runTest<db_objects_t, double>(c(&User::id) * 5);
    runTest<db_objects_t, double>(sqlite_orm::div(&User::id, 5));
    runTest<db_objects_t, double>(c(&User::id) / 5);
    runTest<db_objects_t, double>(mod(&User::id, 5));
    runTest<db_objects_t, double>(c(&User::id) % 5);
    runTest<db_objects_t, int>(bitwise_shift_left(&User::id, 4));
    runTest<db_objects_t, int>(bitwise_shift_right(&User::id, 4));
    runTest<db_objects_t, int>(bitwise_and(&User::id, 4));
    runTest<db_objects_t, int>(bitwise_or(&User::id, 4));
    runTest<db_objects_t, int>(bitwise_not(&User::id));
    runTest<db_objects_t, int64>(rowid());
    runTest<db_objects_t, int64>(oid());
    runTest<db_objects_t, int64>(_rowid_());
    runTest<db_objects_t, int64>(rowid<User>());
    runTest<db_objects_t, int64>(oid<User>());
    runTest<db_objects_t, int64>(_rowid_<User>());
    runTest<db_objects_t, std::tuple<int, std::string>>(columns(&User::id, &User::name));
    runTest<db_objects_t, std::tuple<int, std::string>>(asterisk<User>());
    runTest<db_objects_t, std::tuple<int, std::string>>(asterisk<alias_a<User>>());
    runTest<db_objects_t, std::tuple<int, std::string, int, std::string>>(columns(asterisk<User>(), asterisk<User>()));
    runTest<db_objects_t, int>(column<User>(&User::id));
    runTest<db_objects_t, int>(alias_column<alias_a<User>>(&User::id));
    runTest<db_objects_t, User>(object<User>());
<<<<<<< HEAD
#ifdef SQLITE_ORM_WITH_CTE
    using cte_1 = decltype(1_ctealias);
    // note: even though used with the CTE, &User::id doesn't need to be mapped into the CTE to make column results work;
    //       this is because the result type is taken from the member pointer just because we can't look it up in the storage definition
    auto dbObjects2 =
        internal::db_objects_cat(dbObjects, internal::make_cte_table(dbObjects, cte<cte_1>().as(select(1))));
    using db_objects2_t = decltype(dbObjects2);
    runTest<db_objects_t, int>(column<cte_1>(&User::id));
    runTest<db_objects2_t, int>(column<cte_1>(1_colalias));
    runTest<db_objects2_t, int>(column<cte_1>(get<internal::column_alias<'1'>>()));
    runTest<db_objects_t, int>(1_ctealias->*&User::id);
    runTest<db_objects_t, int>(alias_column<alias_a<cte_1>>(&User::id));
    runTest<db_objects2_t, int>(alias_column<alias_a<cte_1>>(1_colalias));
    runTest<db_objects2_t, std::tuple<int>>(asterisk<cte_1>());
    runTest<db_objects2_t, std::tuple<int>>(asterisk<alias_a<cte_1>>());
    runTest<db_objects_t, int>(count<cte_1>());
#ifdef SQLITE_ORM_WITH_CPP20_ALIASES
    constexpr auto cte1 = 1_ctealias;
    runTest<db_objects_t, int>(column<cte1>(&User::id));
    runTest<db_objects2_t, int>(column<cte1>(1_colalias));
    runTest<db_objects2_t, int>(column<cte1>(get<1_colalias>()));
    runTest<db_objects_t, int>(cte1->*&User::id);
    runTest<db_objects_t, int>(count<cte1>());
#endif
#endif
=======
    runTest<db_objects_t, int>(union_all(select(1), select(2)));
    runTest<db_objects_t, int64>(union_all(select(1ll), select(2)));
>>>>>>> 79f1117d
}<|MERGE_RESOLUTION|>--- conflicted
+++ resolved
@@ -119,7 +119,8 @@
     runTest<db_objects_t, int>(column<User>(&User::id));
     runTest<db_objects_t, int>(alias_column<alias_a<User>>(&User::id));
     runTest<db_objects_t, User>(object<User>());
-<<<<<<< HEAD
+    runTest<db_objects_t, int>(union_all(select(1), select(2)));
+    runTest<db_objects_t, int64>(union_all(select(1ll), select(2)));
 #ifdef SQLITE_ORM_WITH_CTE
     using cte_1 = decltype(1_ctealias);
     // note: even though used with the CTE, &User::id doesn't need to be mapped into the CTE to make column results work;
@@ -145,8 +146,4 @@
     runTest<db_objects_t, int>(count<cte1>());
 #endif
 #endif
-=======
-    runTest<db_objects_t, int>(union_all(select(1), select(2)));
-    runTest<db_objects_t, int64>(union_all(select(1ll), select(2)));
->>>>>>> 79f1117d
 }