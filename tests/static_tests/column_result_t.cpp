#include <sqlite_orm/sqlite_orm.h>
#include <catch2/catch.hpp>
#include <type_traits>  //  std::is_same

using namespace sqlite_orm;

template<class St, class E, class V>
<<<<<<< HEAD
void runTest(V value) {
    using Type = internal::column_result_of_t<St, V>;
    static_assert(std::is_same<Type, E>::value, "");
=======
void runTest(V /*value*/) {
    using Type = typename internal::column_result_t<St, V>::type;
    STATIC_REQUIRE(std::is_same<Type, E>::value);
>>>>>>> e43103aa
}

TEST_CASE("column_result_of_t 1") {
    struct User {
        int id = 0;
        std::string name;
    };

    struct Visit {
        void setId(int value) {
            this->id = value;
        }

        int getId() const {
            return this->id;
        }

        void setComment(std::string comment) {
            this->comment = move(comment);
        }

        const std::string &getComment() const {
            return this->comment;
        }

      private:
        int id = 0;
        std::string comment;
    };
    auto storage =
        make_storage({}, make_table("users", make_column("id", &User::id), make_column("name", &User::name)));

    using Storage = decltype(storage);
    runTest<Storage, int>(&User::id);
    runTest<Storage, std::string>(&User::name);
    runTest<Storage, bool>(in(&User::id, {1, 2, 3}));
    {
        std::vector<int> vector;
        vector.push_back(1);
        vector.push_back(2);
        vector.push_back(3);
        runTest<Storage, bool>(in(&User::id, vector));
    }
    runTest<Storage, bool>(in(&User::id, select(&User::id)));
    runTest<Storage, bool>(c(&User::id).in(1, 2, 3));
    runTest<Storage, int>(&Visit::getId);
    runTest<Storage, std::string>(&Visit::getComment);
    runTest<Storage, int>(&Visit::setId);
    runTest<Storage, std::string>(&Visit::setComment);
    runTest<Storage, std::unique_ptr<double>>(sqlite_orm::abs(&User::id));
    runTest<Storage, int>(sqlite_orm::length(&User::id));
    runTest<Storage, int>(sqlite_orm::unicode(&User::id));
    runTest<Storage, std::string>(sqlite_orm::typeof_(&User::id));
    runTest<Storage, std::string>(sqlite_orm::lower(&User::id));
    runTest<Storage, std::string>(sqlite_orm::upper(&User::id));
    runTest<Storage, std::unique_ptr<int>>(max(&User::id, 4));
    runTest<Storage, std::unique_ptr<int>>(min(&User::id, 4));
    runTest<Storage, std::unique_ptr<int>>(max(&User::id));
    runTest<Storage, std::unique_ptr<std::string>>(max(&User::name));
    runTest<Storage, std::unique_ptr<int>>(min(&User::id));
    runTest<Storage, std::unique_ptr<std::string>>(min(&User::name));
    runTest<Storage, int>(count<User>());
    runTest<Storage, int>(count());
    {
        struct RandomFunc {
            int operator()() const {
                return 4;
            }
        };
        runTest<Storage, int>(func<RandomFunc>());
    }
    runTest<Storage, int>(distinct(&User::id));
    runTest<Storage, std::string>(distinct(&User::name));
    runTest<Storage, int>(all(&User::id));
    runTest<Storage, std::string>(all(&User::name));
    runTest<Storage, std::string>(conc(&User::name, &User::id));
    runTest<Storage, std::string>(c(&User::name) || &User::id);
    runTest<Storage, double>(add(&User::id, 5));
    runTest<Storage, double>(c(&User::id) + 5);
    runTest<Storage, double>(sub(&User::id, 5));
    runTest<Storage, double>(c(&User::id) - 5);
    runTest<Storage, double>(mul(&User::id, 5));
    runTest<Storage, double>(c(&User::id) * 5);
    runTest<Storage, double>(sqlite_orm::div(&User::id, 5));
    runTest<Storage, double>(c(&User::id) / 5);
    runTest<Storage, double>(mod(&User::id, 5));
    runTest<Storage, double>(c(&User::id) % 5);
    runTest<Storage, int>(bitwise_shift_left(&User::id, 4));
    runTest<Storage, int>(bitwise_shift_right(&User::id, 4));
    runTest<Storage, int>(bitwise_and(&User::id, 4));
    runTest<Storage, int>(bitwise_or(&User::id, 4));
    runTest<Storage, int>(bitwise_not(&User::id));
    runTest<Storage, int64>(rowid());
    runTest<Storage, int64>(oid());
    runTest<Storage, int64>(_rowid_());
    runTest<Storage, int64>(rowid<User>());
    runTest<Storage, int64>(oid<User>());
    runTest<Storage, int64>(_rowid_<User>());
    runTest<Storage, std::tuple<int, std::string>>(asterisk<User>());
    runTest<Storage, std::tuple<int, std::string>>(asterisk<alias_a<User>>());
<<<<<<< HEAD
}

TEST_CASE("column_result_of_t 2") {
    struct Org {
        // compile-time mapped (via c_v<>)
        int64 id = 0;
        // not compile-time mapped
        int64 boss = 0;
    };
    struct Derived : Org {};

    auto storage = make_storage(
        "",
        make_table("org", make_column("id", c_v<&Org::id>), make_column("boss", &Org::boss)),
        make_table<Derived>("derived", make_column("id", c_v<&Derived::id>), make_column("boss", &Derived::boss)));
    using storage_type = decltype(storage);

    runTest<storage_type, int64>(c_v<&Org::id>);
    runTest<storage_type, std::tuple<int64, int64>>(columns(c_v<&Org::id>, &Org::boss));
    runTest<storage_type, Org>(object<Org>());
    runTest<storage_type, int64>(column<Derived>(&Org::id));
    // these need a 'CTE' expression storage
    //runTest<storage_type, int64>(column<cte_1>(c_v<&Org::id>));
    //runTest<storage_type, int64>(column<cte_1>(0_col));
=======
    runTest<Storage, std::tuple<int, std::string>>(columns(&User::id, &User::name));
    runTest<Storage, int>(column<User>(&User::id));
    runTest<Storage, User>(object<User>());
>>>>>>> e43103aa
}<|MERGE_RESOLUTION|>--- conflicted
+++ resolved
@@ -5,15 +5,9 @@
 using namespace sqlite_orm;
 
 template<class St, class E, class V>
-<<<<<<< HEAD
-void runTest(V value) {
+void runTest(V /*value*/) {
     using Type = internal::column_result_of_t<St, V>;
-    static_assert(std::is_same<Type, E>::value, "");
-=======
-void runTest(V /*value*/) {
-    using Type = typename internal::column_result_t<St, V>::type;
     STATIC_REQUIRE(std::is_same<Type, E>::value);
->>>>>>> e43103aa
 }
 
 TEST_CASE("column_result_of_t 1") {
@@ -114,7 +108,9 @@
     runTest<Storage, int64>(_rowid_<User>());
     runTest<Storage, std::tuple<int, std::string>>(asterisk<User>());
     runTest<Storage, std::tuple<int, std::string>>(asterisk<alias_a<User>>());
-<<<<<<< HEAD
+    runTest<Storage, std::tuple<int, std::string>>(columns(&User::id, &User::name));
+    runTest<Storage, int>(column<User>(&User::id));
+    runTest<Storage, User>(object<User>());
 }
 
 TEST_CASE("column_result_of_t 2") {
@@ -134,14 +130,7 @@
 
     runTest<storage_type, int64>(c_v<&Org::id>);
     runTest<storage_type, std::tuple<int64, int64>>(columns(c_v<&Org::id>, &Org::boss));
-    runTest<storage_type, Org>(object<Org>());
-    runTest<storage_type, int64>(column<Derived>(&Org::id));
     // these need a 'CTE' expression storage
     //runTest<storage_type, int64>(column<cte_1>(c_v<&Org::id>));
     //runTest<storage_type, int64>(column<cte_1>(0_col));
-=======
-    runTest<Storage, std::tuple<int, std::string>>(columns(&User::id, &User::name));
-    runTest<Storage, int>(column<User>(&User::id));
-    runTest<Storage, User>(object<User>());
->>>>>>> e43103aa
 }