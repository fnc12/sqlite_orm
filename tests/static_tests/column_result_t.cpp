--- conflicted
+++ resolved
@@ -102,7 +102,8 @@
     runTest<Storage, int64>(rowid<User>());
     runTest<Storage, int64>(oid<User>());
     runTest<Storage, int64>(_rowid_<User>());
-<<<<<<< HEAD
+    runTest<Storage, std::tuple<int, std::string>>(asterisk<User>());
+    runTest<Storage, std::tuple<int, std::string>>(asterisk<alias_a<User>>());
 }
 
 TEST_CASE("column_result_of_t 2") {
@@ -122,15 +123,9 @@
 
     runTest<storage_type, int64>(c_v<&Org::id>);
     runTest<storage_type, std::tuple<int64, int64>>(columns(c_v<&Org::id>, &Org::boss));
-    runTest<storage_type, std::tuple<int64, int64>>(asterisk<Org>());
-    runTest<storage_type, std::tuple<int64, int64>>(asterisk<alias_a<Org>>());
     runTest<storage_type, Org>(object<Org>());
     runTest<storage_type, int64>(column<Derived>(&Org::id));
     // these need a 'CTE' expression storage
     //runTest<storage_type, int64>(column<cte_1>(c_v<&Org::id>));
     //runTest<storage_type, int64>(column<cte_1>(0_col));
-=======
-    runTest<Storage, std::tuple<int, std::string>>(asterisk<User>());
-    runTest<Storage, std::tuple<int, std::string>>(asterisk<alias_a<User>>());
->>>>>>> 1a247e94
 }