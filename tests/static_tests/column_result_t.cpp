--- conflicted
+++ resolved
@@ -6,11 +6,7 @@
 
 template<class St, class E, class V>
 void runTest(V /*value*/) {
-<<<<<<< HEAD
-    using Type = internal::column_result_of_t<St, V>;
-=======
     using Type = internal::column_result_of_t<typename St::db_objects_type, V>;
->>>>>>> 31c3beb5
     STATIC_REQUIRE(std::is_same<Type, E>::value);
 }
 
@@ -119,7 +115,7 @@
     runTest<Storage, int>(column<cte_1>()->*&User::id);
     runTest<Storage, int>(column<cte_1>->*&User::id);
     runTest<Storage, int>(1_ctealias->*&User::id);
-#if __cplusplus >= 202002L  // C++20 or later
+#ifdef SQLITE_ORM_CLASSTYPE_TEMPLATE_ARG_SUPPORTED
     runTest<Storage, int>("1"_cte->*&User::id);
 #endif
 }