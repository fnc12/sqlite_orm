#include <sqlite_orm/sqlite_orm.h>
#include <catch2/catch_all.hpp>

#if defined(SQLITE_ORM_WITH_CPP20_ALIASES) || defined(SQLITE_ORM_WITH_CTE)
using namespace sqlite_orm::literals;
#endif
using sqlite_orm::alias_a;
using sqlite_orm::alias_column;
using sqlite_orm::and_;
using sqlite_orm::c;
using sqlite_orm::colalias_a;
using sqlite_orm::column;
using sqlite_orm::func;
using sqlite_orm::get;
using sqlite_orm::or_;
using sqlite_orm::internal::and_condition_t;
using sqlite_orm::internal::binary_operator;
using sqlite_orm::internal::greater_or_equal_t;
using sqlite_orm::internal::greater_than_t;
using sqlite_orm::internal::is_equal_t;
using sqlite_orm::internal::is_not_equal_t;
using sqlite_orm::internal::less_or_equal_t;
using sqlite_orm::internal::less_than_t;
using sqlite_orm::internal::negated_condition_t;
using sqlite_orm::internal::or_condition_t;
using sqlite_orm::polyfill::is_specialization_of_v;

template<class E>
void runTests(E expression) {
    STATIC_REQUIRE(is_specialization_of_v<decltype(expression < 42), less_than_t>);
    STATIC_REQUIRE(is_specialization_of_v<decltype(42 < expression), less_than_t>);
    STATIC_REQUIRE(is_specialization_of_v<decltype(expression < expression), less_than_t>);

    STATIC_REQUIRE(is_specialization_of_v<decltype(expression <= 42), less_or_equal_t>);
    STATIC_REQUIRE(is_specialization_of_v<decltype(42 <= expression), less_or_equal_t>);
    STATIC_REQUIRE(is_specialization_of_v<decltype(expression <= expression), less_or_equal_t>);

    STATIC_REQUIRE(is_specialization_of_v<decltype(expression > 42), greater_than_t>);
    STATIC_REQUIRE(is_specialization_of_v<decltype(42 > expression), greater_than_t>);
    STATIC_REQUIRE(is_specialization_of_v<decltype(expression > expression), greater_than_t>);

    STATIC_REQUIRE(is_specialization_of_v<decltype(expression >= 42), greater_or_equal_t>);
    STATIC_REQUIRE(is_specialization_of_v<decltype(42 >= expression), greater_or_equal_t>);
    STATIC_REQUIRE(is_specialization_of_v<decltype(expression >= expression), greater_or_equal_t>);

    STATIC_REQUIRE(is_specialization_of_v<decltype(expression == 42), is_equal_t>);
    STATIC_REQUIRE(is_specialization_of_v<decltype(42 == expression), is_equal_t>);
    STATIC_REQUIRE(is_specialization_of_v<decltype(expression == expression), is_equal_t>);
    STATIC_REQUIRE(is_specialization_of_v<decltype(expression == 42 == 1), is_equal_t>);
    STATIC_REQUIRE(is_specialization_of_v<decltype(1 == (42 == expression)), is_equal_t>);

    STATIC_REQUIRE(is_specialization_of_v<decltype(expression != 42), is_not_equal_t>);
    STATIC_REQUIRE(is_specialization_of_v<decltype(42 != expression), is_not_equal_t>);
    STATIC_REQUIRE(is_specialization_of_v<decltype(expression != expression), is_not_equal_t>);
    STATIC_REQUIRE(is_specialization_of_v<decltype(expression != 42 != 0), is_not_equal_t>);
    STATIC_REQUIRE(is_specialization_of_v<decltype(0 != (42 != expression)), is_not_equal_t>);

    STATIC_REQUIRE(is_specialization_of_v<decltype(expression || 42), binary_operator>);
    STATIC_REQUIRE(is_specialization_of_v<decltype(42 || expression), binary_operator>);
    STATIC_REQUIRE(is_specialization_of_v<decltype(expression || expression), binary_operator>);
    STATIC_REQUIRE(is_specialization_of_v<decltype(expression || 42 || 42), binary_operator>);
    STATIC_REQUIRE(is_specialization_of_v<decltype(expression || 42 || c(42)), binary_operator>);
    STATIC_REQUIRE(is_specialization_of_v<decltype(42 || (expression || 42)), binary_operator>);
    STATIC_REQUIRE(is_specialization_of_v<decltype(c(42) || (expression || 42)), binary_operator>);

    STATIC_REQUIRE(is_specialization_of_v<decltype(expression + 42), binary_operator>);
    STATIC_REQUIRE(is_specialization_of_v<decltype(42 + expression), binary_operator>);
    STATIC_REQUIRE(is_specialization_of_v<decltype(expression + expression), binary_operator>);
    STATIC_REQUIRE(is_specialization_of_v<decltype(42 + expression + 42), binary_operator>);
    STATIC_REQUIRE(is_specialization_of_v<decltype(42 + (expression + 42)), binary_operator>);

    STATIC_REQUIRE(is_specialization_of_v<decltype(expression - 42), binary_operator>);
    STATIC_REQUIRE(is_specialization_of_v<decltype(42 - expression), binary_operator>);
    STATIC_REQUIRE(is_specialization_of_v<decltype(expression - expression), binary_operator>);
    STATIC_REQUIRE(is_specialization_of_v<decltype(42 - expression - 42), binary_operator>);
    STATIC_REQUIRE(is_specialization_of_v<decltype(42 - (expression - 42)), binary_operator>);

    STATIC_REQUIRE(is_specialization_of_v<decltype(expression * 42), binary_operator>);
    STATIC_REQUIRE(is_specialization_of_v<decltype(42 * expression), binary_operator>);
    STATIC_REQUIRE(is_specialization_of_v<decltype(expression * expression), binary_operator>);
    STATIC_REQUIRE(is_specialization_of_v<decltype(42 * expression * 42), binary_operator>);
    STATIC_REQUIRE(is_specialization_of_v<decltype(42 * (expression * 42)), binary_operator>);

    STATIC_REQUIRE(is_specialization_of_v<decltype(expression / 42), binary_operator>);
    STATIC_REQUIRE(is_specialization_of_v<decltype(42 / expression), binary_operator>);
    STATIC_REQUIRE(is_specialization_of_v<decltype(expression / expression), binary_operator>);
    STATIC_REQUIRE(is_specialization_of_v<decltype(42 / expression / 42), binary_operator>);
    STATIC_REQUIRE(is_specialization_of_v<decltype(42 / (expression / 42)), binary_operator>);

    STATIC_REQUIRE(is_specialization_of_v<decltype(expression % 42), binary_operator>);
    STATIC_REQUIRE(is_specialization_of_v<decltype(42 % expression), binary_operator>);
    STATIC_REQUIRE(is_specialization_of_v<decltype(expression % expression), binary_operator>);
    STATIC_REQUIRE(is_specialization_of_v<decltype(42 % expression % 42), binary_operator>);
    STATIC_REQUIRE(is_specialization_of_v<decltype(42 % (expression % 42)), binary_operator>);

    STATIC_REQUIRE(is_specialization_of_v<decltype(!expression), negated_condition_t>);

    STATIC_REQUIRE(is_specialization_of_v<decltype(!expression || expression), or_condition_t>);
    STATIC_REQUIRE(is_specialization_of_v<decltype(!expression || 42), or_condition_t>);
    STATIC_REQUIRE(is_specialization_of_v<decltype(42 || !expression), or_condition_t>);
    STATIC_REQUIRE(is_specialization_of_v<decltype(expression && 43), and_condition_t>);
    STATIC_REQUIRE(is_specialization_of_v<decltype(expression && expression), and_condition_t>);
    STATIC_REQUIRE(is_specialization_of_v<decltype(!expression && 42), and_condition_t>);
    STATIC_REQUIRE(is_specialization_of_v<decltype(42 && !expression), and_condition_t>);

    // conc_t + condition_t yield or_condition_t
    STATIC_REQUIRE(is_specialization_of_v<decltype((expression && 42) || !expression), or_condition_t>);
    STATIC_REQUIRE(is_specialization_of_v<decltype(!expression || (expression && 42)), or_condition_t>);
}

TEST_CASE("inline namespace literals expressions") {
#ifdef SQLITE_ORM_WITH_CTE
<<<<<<< HEAD
=======
    constexpr auto col1 = 1_colalias;
    constexpr auto cte1 = 1_ctealias;
>>>>>>> e88408b4
#ifdef SQLITE_ORM_WITH_CPP20_ALIASES
    constexpr auto cte_mnkr = "1"_cte;
#endif
#endif
#ifdef SQLITE_ORM_WITH_CPP20_ALIASES
    constexpr auto u_alias_builder = "u"_alias;
    constexpr auto c_col = "c"_col;
    constexpr auto f_scalar_builder = "f"_scalar;
<<<<<<< HEAD
    constexpr auto domain_ptr_tag = "domain"_pointer_type;
=======
>>>>>>> e88408b4
#endif
}

#ifdef SQLITE_ORM_WITH_CPP20_ALIASES
TEST_CASE("ADL and pointer-to-member expressions") {
    struct User {
        int id;
    };
    constexpr auto user_table = c<User>();
    constexpr auto u_alias = "u"_alias.for_<User>();
    constexpr auto cte = "1"_cte;

    user_table->*&User::id;
    u_alias->*&User::id;
    cte->*&User::id;
}
#endif

TEST_CASE("ADL and expression operators") {
    struct User {
        int id;
    };
    struct ScalarFunction {
        static const char* name();
        int operator()() const;
    };

    runTests(c(&User::id));
    runTests(column<User>(&User::id));
    runTests(get<colalias_a>());
    runTests(alias_column<alias_a<User>>(&User::id));
    runTests(func<ScalarFunction>());
#ifdef SQLITE_ORM_WITH_CPP20_ALIASES
    runTests("a"_col);
#endif
}<|MERGE_RESOLUTION|>--- conflicted
+++ resolved
@@ -110,11 +110,6 @@
 
 TEST_CASE("inline namespace literals expressions") {
 #ifdef SQLITE_ORM_WITH_CTE
-<<<<<<< HEAD
-=======
-    constexpr auto col1 = 1_colalias;
-    constexpr auto cte1 = 1_ctealias;
->>>>>>> e88408b4
 #ifdef SQLITE_ORM_WITH_CPP20_ALIASES
     constexpr auto cte_mnkr = "1"_cte;
 #endif
@@ -123,10 +118,7 @@
     constexpr auto u_alias_builder = "u"_alias;
     constexpr auto c_col = "c"_col;
     constexpr auto f_scalar_builder = "f"_scalar;
-<<<<<<< HEAD
     constexpr auto domain_ptr_tag = "domain"_pointer_type;
-=======
->>>>>>> e88408b4
 #endif
 }
 
