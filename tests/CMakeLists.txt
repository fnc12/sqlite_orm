--- conflicted
+++ resolved
@@ -25,11 +25,7 @@
     static_tests/core_function_return_types.cpp
     static_tests/column_expression_type.cpp
     static_tests/column_result_t.cpp
-<<<<<<< HEAD
     static_tests/cte.cpp
-    static_tests/has_some_type.cpp
-=======
->>>>>>> 31c3beb5
     static_tests/is_primary_key_insertable.cpp
     static_tests/is_column_with_insertable_primary_key.cpp
     tuple_iteration.cpp
