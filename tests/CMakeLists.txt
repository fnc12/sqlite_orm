cmake_minimum_required (VERSION 3.2)

option(SQLITE_ORM_OMITS_CODECVT "Omits codec testing" OFF)

add_executable(unit_tests
	sync_schema_tests.cpp
	tests.cpp
	tests2.cpp
	tests3.cpp
	tests4.cpp
	tests5.cpp
    column_tests.cpp
	private_getters_tests.cpp
	pragma_tests.cpp
	explicit_columns.cpp
	built_in_functions_tests/core_functions_tests.cpp
    built_in_functions_tests/datetime_function_tests.cpp
    built_in_functions_tests/math_functions.cpp
	index_tests.cpp
	constraints/composite_key.cpp
	operators/arithmetic_operators.cpp
	operators/like.cpp
	operators/glob.cpp
	operators/in.cpp
	operators/cast.cpp
	operators/is_null.cpp
	operators/not_operator.cpp
	operators/bitwise.cpp
    operators/binary_operators.cpp
	prepared_statement_tests/select.cpp
	prepared_statement_tests/get_all.cpp
	prepared_statement_tests/get_all_pointer.cpp
	prepared_statement_tests/get_all_optional.cpp
	prepared_statement_tests/update_all.cpp
	prepared_statement_tests/remove_all.cpp
	prepared_statement_tests/get.cpp
	prepared_statement_tests/get_pointer.cpp
	prepared_statement_tests/get_optional.cpp
	prepared_statement_tests/update.cpp
	prepared_statement_tests/remove.cpp
	prepared_statement_tests/insert.cpp
	prepared_statement_tests/replace.cpp
	prepared_statement_tests/insert_range.cpp
	prepared_statement_tests/replace_range.cpp
	prepared_statement_tests/insert_explicit.cpp
	pragma_tests.cpp
	simple_query.cpp
	static_tests/is_printable.cpp
	static_tests/is_bindable.cpp
	static_tests/iterator_t.cpp
	static_tests/arithmetic_operators_result_type.cpp
	static_tests/tuple_conc.cpp
	static_tests/node_tuple.cpp
	static_tests/bindable_filter.cpp
	static_tests/count_tuple.cpp
	static_tests/member_traits_tests.cpp
	static_tests/select_return_type.cpp
    static_tests/column.cpp
    static_tests/same_or_void.cpp
    static_tests/foreign_key.cpp
    static_tests/tuple_filter_single.cpp
    static_tests/storage_traits.cpp
    static_tests/tuple_helper.cpp
    static_tests/function_static_tests.cpp
    static_tests/aggregate_function_return_types.cpp
<<<<<<< HEAD
    static_tests/column_expression_type.cpp
=======
    static_tests/core_function_return_types.cpp
>>>>>>> 5c1983ac
    static_tests/column_result_t.cpp
    static_tests/cte.cpp
    static_tests/has_some_type.cpp
    static_tests/is_primary_key_insertable.cpp
    static_tests/is_column_with_insertable_primary_key.cpp
	constraints/default.cpp
	constraints/unique.cpp
	constraints/foreign_key.cpp
	constraints/check.cpp
	table_tests.cpp
    statement_serializer_tests/column_constraints/generated.cpp
    statement_serializer_tests/column_constraints/default.cpp
    statement_serializer_tests/column_constraints/primary_key.cpp
	statement_serializer_tests/column_constraints/autoincrement.cpp
	statement_serializer_tests/column_constraints/unique.cpp
	statement_serializer_tests/column_constraints/check.cpp
    statement_serializer_tests/bindables.cpp
    statement_serializer_tests/ast/upsert_clause.cpp
    statement_serializer_tests/ast/excluded.cpp
    statement_serializer_tests/arithmetic_operators.cpp
    statement_serializer_tests/base_types.cpp
    statement_serializer_tests/collate.cpp
    statement_serializer_tests/comparison_operators.cpp
    statement_serializer_tests/core_functions.cpp
    statement_serializer_tests/rowid.cpp
    statement_serializer_tests/column_names.cpp
    statement_serializer_tests/foreign_key.cpp
    statement_serializer_tests/schema/index.cpp
    statement_serializer_tests/schema/trigger.cpp
    statement_serializer_tests/schema/new_old.cpp
    statement_serializer_tests/schema/raise.cpp
    statement_serializer_tests/indexed_column.cpp
    statement_serializer_tests/logical_operators.cpp
    statement_serializer_tests/statements/select.cpp
    statement_serializer_tests/select_constraints.cpp
    statement_serializer_tests/conditions.cpp
    statement_serializer_tests/statements/insert_replace.cpp
    statement_serializer_tests/statements/update.cpp
    statement_serializer_tests/statements/remove.cpp
    statement_serializer_tests/statements/update_all.cpp
    statement_serializer_tests/aggregate_functions.cpp
    storage_tests.cpp
    storage_non_crud_tests.cpp
	unique_cases/get_all_with_two_tables.cpp
	unique_cases/prepare_get_all_with_case.cpp
	unique_cases/index_named_table_with_fk.cpp
	unique_cases/issue525.cpp
	unique_cases/delete_with_two_fields.cpp
	unique_cases/join_iterator_ctor_compilation_error.cpp
    unique_cases/issue86.cpp
    unique_cases/issue937.cpp
	get_all_custom_containers.cpp
	select_constraints_tests.cpp
	backup_tests.cpp
	transaction_tests.cpp
    json.cpp
    tuple_helper_tests.cpp
    row_id.cpp
    trigger_tests.cpp
    ast_iterator_tests.cpp
    unique_cases/issue663.cpp
)

if(SQLITE_ORM_OMITS_CODECVT)
	message(STATUS "SQLITE_ORM_OMITS_CODECVT is enabled")
	target_compile_definitions(unit_tests PRIVATE SQLITE_ORM_OMITS_CODECVT=1)
endif()

if (MSVC)
	add_compile_options(/MP) # Enable multi parrallel build
endif()

target_precompile_headers(unit_tests PRIVATE
    <sqlite_orm/sqlite_orm.h>
    <catch2/catch.hpp>)
# tests.cpp contains CATCH_CONFIG_MAIN
set_source_files_properties(tests.cpp PROPERTIES SKIP_PRECOMPILE_HEADERS ON)

target_link_libraries(unit_tests PRIVATE sqlite_orm Catch2::Catch2)

add_test(NAME "All_in_one_unit_test"
    COMMAND unit_tests
    WORKING_DIRECTORY ${CMAKE_CURRENT_BINARY_DIR})<|MERGE_RESOLUTION|>--- conflicted
+++ resolved
@@ -63,11 +63,8 @@
     static_tests/tuple_helper.cpp
     static_tests/function_static_tests.cpp
     static_tests/aggregate_function_return_types.cpp
-<<<<<<< HEAD
+    static_tests/core_function_return_types.cpp
     static_tests/column_expression_type.cpp
-=======
-    static_tests/core_function_return_types.cpp
->>>>>>> 5c1983ac
     static_tests/column_result_t.cpp
     static_tests/cte.cpp
     static_tests/has_some_type.cpp
