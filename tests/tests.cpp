--- conflicted
+++ resolved
@@ -12,7 +12,6 @@
 using std::cout;
 using std::endl;
 
-<<<<<<< HEAD
 void testExplicitInsert() {
     cout << __func__ << endl;
     
@@ -176,7 +175,8 @@
             //        cout << e.what() << endl;
         }
     }
-=======
+}
+
 void testCustomCollate() {
     cout << __func__ << endl;
     
@@ -227,8 +227,6 @@
     rows = storage.select(&Item::name, where(is_equal(&Item::name, "Mercury").collate("alwaysequal")),
                           order_by(&Item::name).collate("alwaysequal"));
     assert(rows.size() == storage.count<Item>());
-    
->>>>>>> d7dca2b9
 }
 
 void testVacuum() {
@@ -1827,9 +1825,7 @@
     
     testVacuum();
     
-<<<<<<< HEAD
     testExplicitInsert();
-=======
+    
     testCustomCollate();
->>>>>>> d7dca2b9
 }