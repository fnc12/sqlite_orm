#include <sqlite_orm/sqlite_orm.h>

#include <cassert>  //  assert
#include <vector>   //  std::vector
#include <string>   //  std::string
#include <iostream> //  std::cout, std::endl
#include <memory>
#include <cstdio>   //  remove

using namespace sqlite_orm;

using std::cout;
using std::endl;

void testCast() {
    cout << __func__ << endl;
    
    struct Student {
        int id;
        float scoreFloat;
        std::string scoreString;
    };
    
    auto storage = make_storage("",
                                make_table("students",
                                           make_column("id", &Student::id, primary_key()),
                                           make_column("score_float", &Student::scoreFloat),
                                           make_column("score_str", &Student::scoreString)));
    storage.sync_schema();
    
    storage.replace(Student{1, 10.1f, "14.5"});
    
    {
        auto rows = storage.select(columns(cast<int>(&Student::scoreFloat), cast<int>(&Student::scoreString)));
        assert(rows.size() == 1);
        auto &row = rows.front();
        assert(std::get<0>(row) == 10);
        assert(std::get<1>(row) == 14);
    }
}

void testSimpleQuery() {
    cout << __func__ << endl;
    
    auto storage = make_storage("");
    {
        //  SELECT 1
        auto one = storage.select(1);
        assert(one.size() == 1);
        assert(one.front() == 1);
    }
    {
        //  SELECT 'ototo'
        auto ototo = storage.select("ototo");
        assert(ototo.size() == 1);
        assert(ototo.front() == "ototo");
    }
    {
        //  SELECT 1 + 1
        auto two = storage.select(c(1) + 1);
        assert(two.size() == 1);
        assert(two.front() == 2);
        
        auto twoAgain = storage.select(add(1, 1));
        assert(two == twoAgain);
    }
    {
        //  SELECT 10 / 5, 2 * 4
        auto math = storage.select(columns(sqlite_orm::div(10, 5), mul(2, 4)));
        assert(math.size() == 1);
        assert(math.front() == std::make_tuple(2, 8));
    }
    {
        //  SELECT 1, 2
        auto twoRows = storage.select(columns(1, 2));
        assert(twoRows.size() == 1);
        assert(std::get<0>(twoRows.front()) == 1);
        assert(std::get<1>(twoRows.front()) == 2);
    }
    {
        //  SELECT 1, 2
        //  UNION ALL
        //  SELECT 3, 4;
        auto twoRowsUnion = storage.select(union_all(select(columns(1, 2)), select(columns(3, 4))));
        assert(twoRowsUnion.size() == 2);
        assert(twoRowsUnion[0] == std::make_tuple(1, 2));
        assert(twoRowsUnion[1] == std::make_tuple(3, 4));
    }
}

void testThreadsafe() {
    cout << __func__ << endl;
    
    cout << "threadsafe = " << threadsafe() << endl;
}

void testIn() {
    cout << __func__ << endl;
    {
        struct User {
            int id;
        };
        
        auto storage = make_storage("",
                                    make_table("users",
                                               make_column("id", &User::id, primary_key())));
        storage.sync_schema();
        storage.replace(User{ 1 });
        storage.replace(User{ 2 });
        storage.replace(User{ 3 });
        
        {
            auto rows = storage.get_all<User>(where(in(&User::id, {1, 2, 3})));
            assert(rows.size() == 3);
        }
        {
            std::vector<int> inArgument;
            inArgument.push_back(1);
            inArgument.push_back(2);
            inArgument.push_back(3);
            auto rows = storage.get_all<User>(where(in(&User::id, inArgument)));
            assert(rows.size() == 3);
        }
    }
    {
        struct Letter {
            int id;
            std::string name;
        };
        auto storage = make_storage("",
                                    make_table("letters",
                                               make_column("id", &Letter::id, primary_key()),
                                               make_column("name", &Letter::name)));
        storage.sync_schema();
        
        storage.replace(Letter{1, "A"});
        storage.replace(Letter{2, "B"});
        storage.replace(Letter{3, "C"});
        
        auto letters = storage.get_all<Letter>(where(in(&Letter::id, {1, 2, 3})));
        assert(letters.size() == 3);
        auto rows = storage.select(columns(&Letter::name), where(in(&Letter::id, {1, 2, 3})));
        assert(rows.size() == 3);
        auto rows2 = storage.select(&Letter::name, where(in(&Letter::id, {1, 2, 3})));
        assert(rows2.size() == 3);
    }
}

void testJournalMode() {
    cout << __func__ << endl;
    
    auto filename = "journal_mode.sqlite";
    ::remove(filename);
    auto storage = make_storage(filename);
    auto jm = storage.pragma.journal_mode();
    assert(jm == decltype(jm)::DELETE);
    
    for(auto i = 0; i < 2; ++i){
        if(i == 0) {
            storage.begin_transaction();
        }
        storage.pragma.journal_mode(journal_mode::MEMORY);
        jm = storage.pragma.journal_mode();
        assert(jm == decltype(jm)::MEMORY);
        
        if(i == 1) {    //  WAL cannot be set within a transaction
            storage.pragma.journal_mode(journal_mode::WAL);
            jm = storage.pragma.journal_mode();
            assert(jm == decltype(jm)::WAL);
        }
        
        storage.pragma.journal_mode(journal_mode::OFF);
        jm = storage.pragma.journal_mode();
        assert(jm == decltype(jm)::OFF);
        
        storage.pragma.journal_mode(journal_mode::PERSIST);
        jm = storage.pragma.journal_mode();
        assert(jm == decltype(jm)::PERSIST);
        
        storage.pragma.journal_mode(journal_mode::TRUNCATE);
        jm = storage.pragma.journal_mode();
        assert(jm == decltype(jm)::TRUNCATE);
        
        if(i == 0) {
            storage.rollback();
        }
    }
}

void testDifferentGettersAndSetters() {
    cout << __func__ << endl;
    
    struct User {
        int id;
        std::string name;
        
        int getIdByValConst() const {
            return this->id;
        }
        
        void setIdByVal(int id) {
            this->id = id;
        }
        
        std::string getNameByVal() {
            return this->name;
        }
        
        void setNameByConstRef(const std::string &name) {
            this->name = name;
        }
        
        const int& getConstIdByRefConst() const {
            return this->id;
        }
        
        void setIdByRef(int &id) {
            this->id = id;
        }
        
        const std::string& getConstNameByRefConst() const {
            return this->name;
        }
        
        void setNameByRef(std::string &name) {
            this->name = std::move(name);
        }
    };
    
    auto filename = "different.sqlite";
    auto storage0 = make_storage(filename,
                                 make_table("users",
                                            make_column("id", &User::id, primary_key()),
                                            make_column("name", &User::name)));
    auto storage1 = make_storage(filename,
                                 make_table("users",
                                            make_column("id", &User::getIdByValConst, &User::setIdByVal, primary_key()),
                                            make_column("name", &User::setNameByConstRef, &User::getNameByVal)));
    auto storage2 = make_storage(filename,
                                 make_table("users",
                                            make_column("id", &User::getConstIdByRefConst, &User::setIdByRef, primary_key()),
                                            make_column("name", &User::getConstNameByRefConst, &User::setNameByRef)));
    storage0.sync_schema();
    storage0.remove_all<User>();
    
    assert(storage0.count<User>() == 0);
    assert(storage1.count<User>() == 0);
    assert(storage2.count<User>() == 0);
    
    storage0.replace(User{ 1, "Da buzz" });
    
    assert(storage0.count<User>() == 1);
    assert(storage1.count<User>() == 1);
    assert(storage2.count<User>() == 1);
    
    {
        auto ids = storage0.select(&User::id);
        assert(ids.size() == 1);
        assert(ids.front() == 1);
        auto ids2 = storage1.select(&User::getIdByValConst);
        assert(ids == ids2);
        auto ids3 = storage1.select(&User::setIdByVal);
        assert(ids3 == ids2);
        auto ids4 = storage2.select(&User::getConstIdByRefConst);
        assert(ids4 == ids3);
        auto ids5 = storage2.select(&User::setIdByRef);
        assert(ids5 == ids4);
    }
    {
        auto ids = storage0.select(&User::id, where(is_equal(&User::name, "Da buzz")));
        assert(ids.size() == 1);
        assert(ids.front() == 1);
        auto ids2 = storage1.select(&User::getIdByValConst, where(is_equal(&User::setNameByConstRef, "Da buzz")));
        assert(ids == ids2);
        auto ids3 = storage1.select(&User::setIdByVal, where(is_equal(&User::getNameByVal, "Da buzz")));
        assert(ids3 == ids2);
        auto ids4 = storage2.select(&User::getConstIdByRefConst, where(is_equal(&User::getConstNameByRefConst, "Da buzz")));
        assert(ids4 == ids3);
        auto ids5 = storage2.select(&User::setIdByRef, where(is_equal(&User::setNameByRef, "Da buzz")));
        assert(ids5 == ids4);
    }
    {
        auto ids = storage0.select(columns(&User::id), where(is_equal(&User::name, "Da buzz")));
        assert(ids.size() == 1);
        assert(std::get<0>(ids.front()) == 1);
        auto ids2 = storage1.select(columns(&User::getIdByValConst), where(is_equal(&User::setNameByConstRef, "Da buzz")));
        assert(ids == ids2);
        auto ids3 = storage1.select(columns(&User::setIdByVal), where(is_equal(&User::getNameByVal, "Da buzz")));
        assert(ids3 == ids2);
        auto ids4 = storage2.select(columns(&User::getConstIdByRefConst), where(is_equal(&User::getConstNameByRefConst, "Da buzz")));
        assert(ids4 == ids3);
        auto ids5 = storage2.select(columns(&User::setIdByRef), where(is_equal(&User::setNameByRef, "Da buzz")));
        assert(ids5 == ids4);
    }
    {
        auto avgValue = storage0.avg(&User::id);
        assert(avgValue == storage1.avg(&User::getIdByValConst));
        assert(avgValue == storage1.avg(&User::setIdByVal));
        assert(avgValue == storage2.avg(&User::getConstIdByRefConst));
        assert(avgValue == storage2.avg(&User::setIdByRef));
    }
    {
        auto count = storage0.count(&User::id);
        assert(count == storage1.count(&User::getIdByValConst));
        assert(count == storage1.count(&User::setIdByVal));
        assert(count == storage2.count(&User::getConstIdByRefConst));
        assert(count == storage2.count(&User::setIdByRef));
    }
    {
        auto groupConcat = storage0.group_concat(&User::id);
        assert(groupConcat == storage1.group_concat(&User::getIdByValConst));
        assert(groupConcat == storage1.group_concat(&User::setIdByVal));
        assert(groupConcat == storage2.group_concat(&User::getConstIdByRefConst));
        assert(groupConcat == storage2.group_concat(&User::setIdByRef));
    }
    {
        auto arg = "ototo";
        auto groupConcat = storage0.group_concat(&User::id, arg);
        assert(groupConcat == storage1.group_concat(&User::getIdByValConst, arg));
        assert(groupConcat == storage1.group_concat(&User::setIdByVal, arg));
        assert(groupConcat == storage2.group_concat(&User::getConstIdByRefConst, arg));
        assert(groupConcat == storage2.group_concat(&User::setIdByRef, arg));
    }
    {
        auto max = storage0.max(&User::id);
        assert(max);
        assert(*max == *storage1.max(&User::getIdByValConst));
        assert(*max == *storage1.max(&User::setIdByVal));
        assert(*max == *storage2.max(&User::getConstIdByRefConst));
        assert(*max == *storage2.max(&User::setIdByRef));
    }
    {
        auto min = storage0.min(&User::id);
        assert(min);
        assert(*min == *storage1.min(&User::getIdByValConst));
        assert(*min == *storage1.min(&User::setIdByVal));
        assert(*min == *storage2.min(&User::getConstIdByRefConst));
        assert(*min == *storage2.min(&User::setIdByRef));
    }
    {
        auto sum = storage0.sum(&User::id);
        assert(sum);
        assert(*sum == *storage1.sum(&User::getIdByValConst));
        assert(*sum == *storage1.sum(&User::setIdByVal));
        assert(*sum == *storage2.sum(&User::getConstIdByRefConst));
        assert(*sum == *storage2.sum(&User::setIdByRef));
    }
    {
        auto total = storage0.total(&User::id);
        assert(total == storage1.total(&User::getIdByValConst));
        assert(total == storage1.total(&User::setIdByVal));
        assert(total == storage2.total(&User::getConstIdByRefConst));
        assert(total == storage2.total(&User::setIdByRef));
    }
}

void testExplicitColumns() {
    cout << __func__ << endl;
    
    struct Object {
        int id;
    };
    
    struct User : Object {
        std::string name;
        
        User(decltype(id) id_, decltype(name) name_): Object{id_}, name(std::move(name_)) {}
    };
    
    struct Token : Object {
        std::string token;
        int usedId;
        
        Token(decltype(id) id_, decltype(token) token_, decltype(usedId) usedId_): Object{id_}, token(std::move(token_)), usedId(usedId_) {}
    };
    
    auto storage = make_storage("column_pointer.sqlite",
                                make_table<User>("users",
                                                 make_column("id", &User::id, primary_key()),
                                                 make_column("name", &User::name)),
                                make_table<Token>("tokens",
                                                  make_column("id", &Token::id, primary_key()),
                                                  make_column("token", &Token::token),
                                                  make_column("used_id", &Token::usedId),
                                                  foreign_key(&Token::usedId).references(column<User>(&User::id))));
    storage.sync_schema();
    assert(storage.table_exists("users"));
    assert(storage.table_exists("tokens"));
    
    storage.remove_all<Token>();
    storage.remove_all<User>();
    
    auto brunoId = storage.insert(User{0, "Bruno"});
    auto zeddId = storage.insert(User{0, "Zedd"});
    
    assert(storage.count<User>() == 2);
    {
        auto w = where(is_equal(&User::name, "Bruno"));
        auto rows = storage.select(column<User>(&User::id), w);
        assert(rows.size() == 1);
        assert(rows.front() == brunoId);
        
        auto rows2 = storage.select(columns(column<User>(&User::id)), w);
        assert(rows2.size() == 1);
        assert(std::get<0>(rows2.front()) == brunoId);
        
        auto rows3 = storage.select(columns(column<User>(&Object::id)), w);
        assert(rows3 == rows2);
    }
    {
        auto rows = storage.select(column<User>(&User::id), where(is_equal(&User::name, "Zedd")));
        assert(rows.size() == 1);
        assert(rows.front() == zeddId);
    }
    
    auto abcId = storage.insert(Token(0, "abc", brunoId));
    {
        auto w = where(is_equal(&Token::token, "abc"));
        auto rows = storage.select(column<Token>(&Token::id), w);
        assert(rows.size() == 1);
        assert(rows.front() == abcId);
        
        auto rows2 = storage.select(columns(column<Token>(&Token::id), &Token::usedId), w);
        assert(rows2.size() == 1);
        assert(std::get<0>(rows2.front()) == abcId);
        assert(std::get<1>(rows2.front()) == brunoId);
    }
    
    auto joinedRows = storage.select(columns(&User::name, &Token::token),
                                     join<Token>(on(is_equal(&Token::usedId, column<User>(&User::id)))));
    assert(joinedRows.size() == 1);
    assert(std::get<0>(joinedRows.front()) == "Bruno");
    assert(std::get<1>(joinedRows.front()) == "abc");
}

void testJoinIteratorConstructorCompilationError() {
    cout << __func__ << endl;
    
    struct Tag {
        int objectId;
        std::string text;
    };
    
    auto storage = make_storage("join_error.sqlite",
                                make_table("tags",
                                           make_column("object_id",
                                                       &Tag::objectId),
                                           make_column("text",
                                                       &Tag::text)));
    storage.sync_schema();
    
    auto offs = 0;
    auto lim = 5;
    storage.select(columns(&Tag::text, count(&Tag::text)),
                   group_by(&Tag::text),
                   order_by(count(&Tag::text)).desc(),
                   limit(offs, lim));
}

void testLimits() {
    cout << __func__ << endl;
    
    auto storage2 = make_storage("limits.sqlite");
    auto storage = storage2;
    storage.sync_schema();

    {
        auto length = storage.limit.length();
        auto newLength = length - 10;
        storage.limit.length(newLength);
        length = storage.limit.length();
        assert(length == newLength);
    }
    {
        auto sqlLength = storage.limit.sql_length();
        auto newSqlLength = sqlLength - 10;
        storage.limit.sql_length(newSqlLength);
        sqlLength = storage.limit.sql_length();
        assert(sqlLength == newSqlLength);
    }
    {
        auto column = storage.limit.column();
        auto newColumn = column - 10;
        storage.limit.column(newColumn);
        column = storage.limit.column();
        assert(column == newColumn);
    }
    {
        auto exprDepth = storage.limit.expr_depth();
        auto newExprDepth = exprDepth - 10;
        storage.limit.expr_depth(newExprDepth);
        exprDepth = storage.limit.expr_depth();
        assert(exprDepth == newExprDepth);
    }
    {
        auto compoundSelect = storage.limit.compound_select();
        auto newCompoundSelect = compoundSelect - 10;
        storage.limit.compound_select(newCompoundSelect);
        compoundSelect = storage.limit.compound_select();
        assert(compoundSelect == newCompoundSelect);
    }
    {
        auto vdbeOp = storage.limit.vdbe_op();
        auto newVdbe_op = vdbeOp - 10;
        storage.limit.vdbe_op(newVdbe_op);
        vdbeOp = storage.limit.vdbe_op();
        assert(vdbeOp == newVdbe_op);
    }
    {
        auto functionArg = storage.limit.function_arg();
        auto newFunctionArg = functionArg - 10;
        storage.limit.function_arg(newFunctionArg);
        functionArg = storage.limit.function_arg();
        assert(functionArg == newFunctionArg);
    }
    {
        auto attached = storage.limit.attached();
        auto newAttached = attached - 1;
        storage.limit.attached(newAttached);
        attached = storage.limit.attached();
        assert(attached == newAttached);
    }
    {
        auto likePatternLength = storage.limit.like_pattern_length();
        auto newLikePatternLength = likePatternLength - 10;
        storage.limit.like_pattern_length(newLikePatternLength);
        likePatternLength = storage.limit.like_pattern_length();
        assert(likePatternLength == newLikePatternLength);
    }
    {
        auto variableNumber = storage.limit.variable_number();
        auto newVariableNumber = variableNumber - 10;
        storage.limit.variable_number(newVariableNumber);
        variableNumber = storage.limit.variable_number();
        assert(variableNumber == newVariableNumber);
    }
    {
        auto triggerDepth = storage.limit.trigger_depth();
        auto newTriggerDepth = triggerDepth - 10;
        storage.limit.trigger_depth(newTriggerDepth);
        triggerDepth = storage.limit.trigger_depth();
        assert(triggerDepth == newTriggerDepth);
    }
    {
        auto workerThreads = storage.limit.worker_threads();
        auto newWorkerThreads = workerThreads + 1;
        storage.limit.worker_threads(newWorkerThreads);
        workerThreads = storage.limit.worker_threads();
        assert(workerThreads == newWorkerThreads);
    }
}

void testExplicitInsert() {
    cout << __func__ << endl;
    
    struct User {
        int id;
        std::string name;
        int age;
        std::string email;
    };
    
    class Visit {
    public:
        const int& id() const {
            return _id;
        }
        
        void setId(int newValue) {
            _id = newValue;
        }
        
        const time_t& createdAt() const {
            return _createdAt;
        }
        
        void setCreatedAt(time_t newValue) {
            _createdAt = newValue;
        }
        
        const int& usedId() const {
            return _usedId;
        }
        
        void setUsedId(int newValue) {
            _usedId = newValue;
        }
        
    private:
        int _id;
        time_t _createdAt;
        int _usedId;
    };
    
    auto storage = make_storage("explicitinsert.sqlite",
                                make_table("users",
                                           make_column("id",
                                                       &User::id,
                                                       primary_key()),
                                           make_column("name",
                                                       &User::name),
                                           make_column("age",
                                                       &User::age),
                                           make_column("email",
                                                       &User::email,
                                                       default_value("dummy@email.com"))),
                                make_table("visits",
                                           make_column("id",
                                                       &Visit::setId,
                                                       &Visit::id,
                                                       primary_key()),
                                           make_column("created_at",
                                                       &Visit::createdAt,
                                                       &Visit::setCreatedAt,
                                                       default_value(10)),
                                           make_column("used_id",
                                                       &Visit::usedId,
                                                       &Visit::setUsedId)));
    
    storage.sync_schema();
    storage.remove_all<User>();
    storage.remove_all<Visit>();
    
    {
        //  insert user without id and email
        User user{};
        user.name = "Juan";
        user.age = 57;
        auto id = storage.insert(user, columns(&User::name, &User::age));
        assert(storage.get<User>(id).email == "dummy@email.com");
        
        //  insert user without email but with id
        User user2;
        user2.id = 2;
        user2.name = "Kevin";
        user2.age = 27;
        assert(user2.id == storage.insert(user2, columns(&User::id, &User::name, &User::age)));
        assert(storage.get<User>(user2.id).email == "dummy@email.com");
        
        //  insert user with both id and email
        User user3;
        user3.id = 3;
        user3.name = "Sia";
        user3.age = 42;
        user3.email = "sia@gmail.com";
        auto insertedId = storage.insert(user3, columns(&User::id, &User::name, &User::age, &User::email));
        assert(user3.id == insertedId);
        auto insertedUser3 = storage.get<User>(user3.id);
        assert(insertedUser3.email == user3.email);
        assert(insertedUser3.age == user3.age);
        assert(insertedUser3.name == user3.name);
        
        //  insert without required columns and expect exception
        User user4;
        user4.name = "Egor";
        try {
            storage.insert(user4, columns(&User::name));
            throw std::runtime_error("Must not fire");
        } catch (const std::system_error&) {
            //        cout << e.what() << endl;
        }
    }
    {
        //  insert visit without id and createdAt
        Visit visit;
        visit.setUsedId(1);
        visit.setId(storage.insert(visit, columns(&Visit::usedId)));
        {
            auto visitFromStorage = storage.get<Visit>(visit.id());
            assert(visitFromStorage.createdAt() == 10);
            assert(visitFromStorage.usedId() == visit.usedId());
            storage.remove<Visit>(visitFromStorage.usedId());
        }
        
        visit.setId(storage.insert(visit, columns(&Visit::setUsedId)));
        {
            auto visitFromStorage = storage.get<Visit>(visit.id());
            assert(visitFromStorage.createdAt() == 10);
            assert(visitFromStorage.usedId() == visit.usedId());
            storage.remove<Visit>(visitFromStorage.usedId());
        }
        
        //  insert visit with id
        Visit visit2;
        visit2.setId(2);
        visit2.setUsedId(1);
        {
            auto insertedId = storage.insert(visit2, columns(&Visit::id, &Visit::usedId));
            assert(visit2.id() == insertedId);
            auto visitFromStorage = storage.get<Visit>(visit2.id());
            assert(visitFromStorage.usedId() == visit2.usedId());
            storage.remove<Visit>(visit2.id());
        }
        {
            auto insertedId = storage.insert(visit2, columns(&Visit::setId, &Visit::setUsedId));
            assert(visit2.id() == insertedId);
            auto visitFromStorage = storage.get<Visit>(visit2.id());
            assert(visitFromStorage.usedId() == visit2.usedId());
            storage.remove<Visit>(visit2.id());
        }
        
        //  insert without required columns and expect exception
        Visit visit3;
        visit3.setId(10);
        try {
            storage.insert(visit3, columns(&Visit::id));
            throw std::runtime_error("Must not fire");
        } catch (const std::system_error&) {
            //        cout << e.what() << endl;
        }
        
        try {
            storage.insert(visit3, columns(&Visit::setId));
            throw std::runtime_error("Must not fire");
        } catch (const std::system_error&) {
            //        cout << e.what() << endl;
        }
    }
}

void testCustomCollate() {
    cout << __func__ << endl;
    
    struct Item {
        int id;
        std::string name;
    };
    
    auto storage = make_storage("custom_collate.sqlite",
                                make_table("items",
                                           make_column("id",
                                                       &Item::id,
                                                       primary_key()),
                                           make_column("name",
                                                       &Item::name)));
//    storage.open_forever();
    storage.sync_schema();
    storage.remove_all<Item>();
    storage.insert(Item{ 0, "Mercury" });
    storage.insert(Item{ 0, "Mars" });
    storage.create_collation("ototo", [](int, const void *lhs, int, const void *rhs){
        return strcmp((const char*)lhs, (const char*)rhs);
    });
    storage.create_collation("alwaysequal", [](int, const void *, int, const void *){
        return 0;
    });
    auto rows = storage.select(&Item::name, where(is_equal(&Item::name, "Mercury").collate("ototo")));
    assert(rows.size() == 1);
    assert(rows.front() == "Mercury");
    
    rows = storage.select(&Item::name, where(is_equal(&Item::name, "Mercury").collate("alwaysequal")),
                          order_by(&Item::name).collate("ototo"));
    
    storage.create_collation("ototo", {});
    try {
        rows = storage.select(&Item::name, where(is_equal(&Item::name, "Mercury").collate("ototo")));
    } catch (const std::system_error& e) {
        cout << e.what() << endl;
    }
    try {
        rows = storage.select(&Item::name, where(is_equal(&Item::name, "Mercury").collate("ototo2")));
    } catch (const std::system_error& e) {
        cout << e.what() << endl;
    }
    rows = storage.select(&Item::name, where(is_equal(&Item::name, "Mercury").collate("alwaysequal")),
                                             order_by(&Item::name).collate_rtrim());
    
    rows = storage.select(&Item::name, where(is_equal(&Item::name, "Mercury").collate("alwaysequal")),
                          order_by(&Item::name).collate("alwaysequal"));
    assert(rows.size() == static_cast<size_t>(storage.count<Item>()));
}

void testVacuum() {
    cout << __func__ << endl;
    
    struct Item {
        int id;
        std::string name;
    };
    
    auto storage = make_storage("vacuum.sqlite",
                                make_table("items",
                                           make_column("id",
                                                       &Item::id,
                                                       primary_key()),
                                           make_column("name",
                                                       &Item::name)));
    storage.sync_schema();
    storage.insert(Item{ 0, "One" });
    storage.insert(Item{ 0, "Two" });
    storage.insert(Item{ 0, "Three" });
    storage.insert(Item{ 0, "Four" });
    storage.insert(Item{ 0, "Five" });
    storage.remove_all<Item>();
    storage.vacuum();
}

void testAutoVacuum() {
    cout << __func__ << endl;
    
    auto filename = "autovacuum.sqlite";
    remove(filename);
    
    auto storage = make_storage(filename);
    
    
    storage.pragma.auto_vacuum(0);
    assert(storage.pragma.auto_vacuum() == 0);
    
    storage.pragma.auto_vacuum(1);
    assert(storage.pragma.auto_vacuum() == 1);
    
    storage.pragma.auto_vacuum(2);
    assert(storage.pragma.auto_vacuum() == 2);
}

void testOperators() {
    cout << __func__ << endl;
    
    struct Object {
        std::string name;
        int nameLen;
        int number;
    };
    
    auto storage = make_storage("",
                                make_table("objects",
                                           make_column("name",
                                                       &Object::name),
                                           make_column("name_len",
                                                       &Object::nameLen),
                                           make_column("number",
                                                       &Object::number)));
    storage.sync_schema();
    
    std::vector<std::string> names {
        "Zombie", "Eminem", "Upside down",
    };
    auto number = 10;
    for(auto &name : names) {
        storage.insert(Object{ name , int(name.length()), number });
    }
    std::string suffix = "ototo";
    auto rows = storage.select(columns(conc(&Object::name, suffix),
                                       c(&Object::name) || suffix,
                                       &Object::name || c(suffix),
                                       c(&Object::name) || c(suffix),
                                       
                                       add(&Object::nameLen, &Object::number),
                                       c(&Object::nameLen) + &Object::number,
                                       &Object::nameLen + c(&Object::number),
                                       c(&Object::nameLen) + c(&Object::number),
                                       c(&Object::nameLen) + 1000,
                                       
                                       sub(&Object::nameLen, &Object::number),
                                       c(&Object::nameLen) - &Object::number,
                                       &Object::nameLen - c(&Object::number),
                                       c(&Object::nameLen) - c(&Object::number),
                                       c(&Object::nameLen) - 1000,
                                       
                                       mul(&Object::nameLen, &Object::number),
                                       c(&Object::nameLen) * &Object::number,
                                       &Object::nameLen * c(&Object::number),
                                       c(&Object::nameLen) * c(&Object::number),
                                       c(&Object::nameLen) * 1000,
                                       
                                       div(&Object::nameLen, &Object::number),
                                       c(&Object::nameLen) / &Object::number,
                                       &Object::nameLen / c(&Object::number),
                                       c(&Object::nameLen) / c(&Object::number),
                                       c(&Object::nameLen) / 2));
    
    for(size_t i = 0; i < rows.size(); ++i) {
        auto &row = rows[i];
        auto &name = names[i];
        assert(std::get<0>(row) == name + suffix);
        assert(std::get<1>(row) == std::get<0>(row));
        assert(std::get<2>(row) == std::get<1>(row));
        assert(std::get<3>(row) == std::get<2>(row));
        
        auto expectedAddNumber = int(name.length()) + number;
        assert(std::get<4>(row) == expectedAddNumber);
        assert(std::get<5>(row) == std::get<4>(row));
        assert(std::get<6>(row) == std::get<5>(row));
        assert(std::get<7>(row) == std::get<6>(row));
        assert(std::get<8>(row) == int(name.length()) + 1000);
        
        auto expectedSubNumber = int(name.length()) - number;
        assert(std::get<9>(row) == expectedSubNumber);
        assert(std::get<10>(row) == std::get<9>(row));
        assert(std::get<11>(row) == std::get<10>(row));
        assert(std::get<12>(row) == std::get<11>(row));
        assert(std::get<13>(row) == int(name.length()) - 1000);
        
        auto expectedMulNumber = int(name.length()) * number;
        assert(std::get<14>(row) == expectedMulNumber);
        assert(std::get<15>(row) == std::get<14>(row));
        assert(std::get<16>(row) == std::get<15>(row));
        assert(std::get<17>(row) == std::get<16>(row));
        assert(std::get<18>(row) == int(name.length()) * 1000);
        
        auto expectedDivNumber = int(name.length()) / number;
        assert(std::get<19>(row) == expectedDivNumber);
        assert(std::get<20>(row) == std::get<19>(row));
        assert(std::get<21>(row) == std::get<20>(row));
        assert(std::get<22>(row) == std::get<21>(row));
        assert(std::get<23>(row) == int(name.length()) / 2);
    }
    
    auto rows2 = storage.select(columns(mod(&Object::nameLen, &Object::number),
                                        c(&Object::nameLen) % &Object::number,
                                        &Object::nameLen % c(&Object::number),
                                        c(&Object::nameLen) % c(&Object::number),
                                        c(&Object::nameLen) % 5));
    for(size_t i = 0; i < rows2.size(); ++i) {
        auto &row = rows2[i];
        auto &name = names[i];
        assert(std::get<0>(row) == static_cast<int>(name.length()) % number);
        assert(std::get<1>(row) == std::get<0>(row));
        assert(std::get<2>(row) == std::get<1>(row));
        assert(std::get<3>(row) == std::get<2>(row));
        assert(std::get<4>(row) == static_cast<int>(name.length()) % 5);
    }
}

void testMultiOrderBy() {
    cout << __func__ << endl;
    
    struct Singer {
        int id;
        std::string name;
        std::string gender;
    };
    
    auto storage = make_storage("",
                                make_table("singers",
                                           make_column("id",
                                                       &Singer::id,
                                                       primary_key()),
                                           make_column("name",
                                                       &Singer::name,
                                                       unique()),
                                           make_column("gender",
                                                       &Singer::gender)));
    storage.sync_schema();
    
    storage.insert(Singer{ 0, "Alexandra Stan", "female" });
    storage.insert(Singer{ 0, "Inna", "female" });
    storage.insert(Singer{ 0, "Krewella", "female" });
    storage.insert(Singer{ 0, "Sting", "male" });
    storage.insert(Singer{ 0, "Lady Gaga", "female" });
    storage.insert(Singer{ 0, "Rameez", "male" });
    
    {
        //  test double ORDER BY
        auto singers = storage.get_all<Singer>(multi_order_by(order_by(&Singer::name).asc().collate_nocase(), order_by(&Singer::gender).desc()));
//        cout << "singers count = " << singers.size() << endl;
        auto expectedIds = {1, 2, 3, 5, 6, 4};
        assert(expectedIds.size() == singers.size());
        auto it = expectedIds.begin();
        for(size_t i = 0; i < singers.size(); ++i) {
            assert(*it == singers[i].id);
            ++it;
        }
    }
    
    //  test multi ORDER BY ith singl column with single ORDER BY
    {
        auto singers = storage.get_all<Singer>(order_by(&Singer::id).asc());
        auto singers2 = storage.get_all<Singer>(multi_order_by(order_by(&Singer::id).asc()));
        assert(singers.size() == singers2.size());
        for(size_t i = 0; i < singers.size(); ++i) {
            assert(singers[i].id == singers2[i].id);
        }
    }
    
}

void testIssue105() {
    cout << __func__ << endl;
    struct Data {
        int str;
    };
    
    auto storage = make_storage("",
                                make_table("data",
                                           make_column("str", &Data::str, primary_key())));
    
    storage.sync_schema();
    
    Data d{0};
    storage.insert(d);
}

void testIssue86() {
    cout << __func__ << endl;
    
    struct Data
    {
        uint8_t mUsed=0;
        int mId = 0;
        int mCountryId = 0;
        int mLangId = 0;
        std::string mName;
    };
    
    auto storage = make_storage("",
                                make_table("cities",
                                           make_column("U", &Data::mUsed),
                                           make_column("Id", &Data::mId),
                                           make_column("CntId", &Data::mCountryId),
                                           make_column("LId", &Data::mLangId),
                                           make_column("N", &Data::mName)));
    storage.sync_schema();
    std::string CurrCity = "ototo";
    auto vms = storage.select(columns(&Data::mId, &Data::mLangId),
                              where(like(&Data::mName, CurrCity)));
}

void testIssue87() {
    cout << __func__ << endl;
    
    struct Data {
        uint8_t  mDefault; /**< 0=User or 1=Default*/
        uint8_t     mAppLang; //en_GB
        uint8_t     mContentLang1; //de_DE
        uint8_t     mContentLang2; //en_GB
        uint8_t     mContentLang3;
        uint8_t     mContentLang4;
        uint8_t     mContentLang5;
    };
    
    Data data;
    
    auto storage = make_storage("",
                                make_table("data",
                                           make_column("IsDef", &Data::mDefault, primary_key()),
                                           make_column("AL", &Data::mAppLang),
                                           make_column("CL1", &Data::mContentLang1),
                                           make_column("CL2", &Data::mContentLang2),
                                           make_column("CL3", &Data::mContentLang3),
                                           make_column("CL4", &Data::mContentLang4),
                                           make_column("CL5", &Data::mContentLang5)));
    storage.sync_schema();
    
    storage.update_all(set(c(&Data::mContentLang1) = data.mContentLang1,
                           c(&Data::mContentLang2) = data.mContentLang2,
                           c(&Data::mContentLang3) = data.mContentLang3,
                           c(&Data::mContentLang4) = data.mContentLang4,
                           c(&Data::mContentLang5) = data.mContentLang5),
                       where(c(&Data::mDefault) == data.mDefault));
}

void testForeignKey() {
    cout << __func__ << endl;

    struct Location {
        int id;
        std::string place;
        std::string country;
        std::string city;
        int distance;

    };

    struct Visit {
        int id;
        std::unique_ptr<int> location;
        std::unique_ptr<int> user;
        int visited_at;
        uint8_t mark;
    };

    //  this case didn't compile on linux until `typedef constraints_type` was added to `foreign_key_t`
    auto storage = make_storage("test_fk.sqlite",
                                make_table("location",
                                           make_column("id", &Location::id, primary_key()),
                                           make_column("place", &Location::place),
                                           make_column("country", &Location::country),
                                           make_column("city", &Location::city),
                                           make_column("distance", &Location::distance)),
                                make_table("visit",
                                           make_column("id", &Visit::id, primary_key()),
                                           make_column("location", &Visit::location),
                                           make_column("user", &Visit::user),
                                           make_column("visited_at", &Visit::visited_at),
                                           make_column("mark", &Visit::mark),
                                           foreign_key(&Visit::location).references(&Location::id)));
    storage.sync_schema();

    int fromDate = int(time(nullptr));
    int toDate = int(time(nullptr));
    int toDistance = 100;
    auto id = 10;
    storage.select(columns(&Visit::mark, &Visit::visited_at, &Location::place),
                   inner_join<Location>(on(is_equal(&Visit::location, &Location::id))),
                   where(is_equal(&Visit::user, id) and
                         greater_than(&Visit::visited_at, fromDate) and
                         lesser_than(&Visit::visited_at, toDate) and
                         lesser_than(&Location::distance, toDistance)),
                   order_by(&Visit::visited_at));
}

//  appeared after #57
void testForeignKey2() {
    cout << __func__ << endl;
    
    class test1 {
    public:
        // Constructors
        test1() {};
        
        // Variables
        int id;
        std::string val1;
        std::string val2;
    };
    
    class test2 {
    public:
        // Constructors
        test2() {};
        
        // Variables
        int id;
        int fk_id;
        std::string val1;
        std::string val2;
    };
    
    auto table1 = make_table("test_1",
                             make_column("id",
                                         &test1::id,
                                         primary_key()),
                             make_column("val1",
                                         &test1::val1),
                             make_column("val2",
                                         &test1::val2));

    auto table2 = make_table("test_2",
                             make_column("id",
                                         &test2::id,
                                         primary_key()),
                             make_column("fk_id",
                                         &test2::fk_id),
                             make_column("val1",
                                         &test2::val1),
                             make_column("val2",
                                         &test2::val2),
                             foreign_key(&test2::fk_id).references(&test1::id));

    auto storage = make_storage("test.sqlite",
                                table1,
                                table2);

    storage.sync_schema();


    test1 t1;
    t1.val1 = "test";
    t1.val2 = "test";
    storage.insert(t1);

    test1 t1_copy;
    t1_copy.val1 = "test";
    t1_copy.val2 = "test";
    storage.insert(t1_copy);

    test2 t2;
    t2.fk_id = 1;
    t2.val1 = "test";
    t2.val2 = "test";
    storage.insert(t2);

    t2.fk_id = 2;

    storage.update(t2);
}

void testTypeParsing() {
    cout << __func__ << endl;
 
    using namespace sqlite_orm::internal;

    //  int
    assert(*to_sqlite_type("INT") == sqlite_type::INTEGER);
    assert(*to_sqlite_type("integeer") == sqlite_type::INTEGER);
    assert(*to_sqlite_type("INTEGER") == sqlite_type::INTEGER);
    assert(*to_sqlite_type("TINYINT") == sqlite_type::INTEGER);
    assert(*to_sqlite_type("SMALLINT") == sqlite_type::INTEGER);
    assert(*to_sqlite_type("MEDIUMINT") == sqlite_type::INTEGER);
    assert(*to_sqlite_type("BIGINT") == sqlite_type::INTEGER);
    assert(*to_sqlite_type("UNSIGNED BIG INT") == sqlite_type::INTEGER);
    assert(*to_sqlite_type("INT2") == sqlite_type::INTEGER);
    assert(*to_sqlite_type("INT8") == sqlite_type::INTEGER);

    //  text
    assert(*to_sqlite_type("TEXT") == sqlite_type::TEXT);
    assert(*to_sqlite_type("CLOB") == sqlite_type::TEXT);
    for(auto i = 0; i< 255; ++i) {
        assert(*to_sqlite_type("CHARACTER(" + std::to_string(i) + ")") == sqlite_type::TEXT);
        assert(*to_sqlite_type("VARCHAR(" + std::to_string(i) + ")") == sqlite_type::TEXT);
        assert(*to_sqlite_type("VARYING CHARACTER(" + std::to_string(i) + ")") == sqlite_type::TEXT);
        assert(*to_sqlite_type("NCHAR(" + std::to_string(i) + ")") == sqlite_type::TEXT);
        assert(*to_sqlite_type("NATIVE CHARACTER(" + std::to_string(i) + ")") == sqlite_type::TEXT);
        assert(*to_sqlite_type("NVARCHAR(" + std::to_string(i) + ")") == sqlite_type::TEXT);
    }

    //  blob..
    assert(*to_sqlite_type("BLOB") == sqlite_type::BLOB);

    //  real
    assert(*to_sqlite_type("REAL") == sqlite_type::REAL);
    assert(*to_sqlite_type("DOUBLE") == sqlite_type::REAL);
    assert(*to_sqlite_type("DOUBLE PRECISION") == sqlite_type::REAL);
    assert(*to_sqlite_type("FLOAT") == sqlite_type::REAL);

    assert(*to_sqlite_type("NUMERIC") == sqlite_type::REAL);
    for(auto i = 0; i < 255; ++i) {
        for(auto j = 0; j < 10; ++j) {
            assert(*to_sqlite_type("DECIMAL(" + std::to_string(i) + "," + std::to_string(j) + ")") == sqlite_type::REAL);
        }
    }
    assert(*to_sqlite_type("BOOLEAN") == sqlite_type::REAL);
    assert(*to_sqlite_type("DATE") == sqlite_type::REAL);
    assert(*to_sqlite_type("DATETIME") == sqlite_type::REAL);



    assert(type_is_nullable<bool>::value == false);
    assert(type_is_nullable<char>::value == false);
    assert(type_is_nullable<unsigned char>::value == false);
    assert(type_is_nullable<signed char>::value == false);
    assert(type_is_nullable<short>::value == false);
    assert(type_is_nullable<unsigned short>::value == false);
    assert(type_is_nullable<int>::value == false);
    assert(type_is_nullable<unsigned int>::value == false);
    assert(type_is_nullable<long>::value == false);
    assert(type_is_nullable<unsigned long>::value == false);
    assert(type_is_nullable<long long>::value == false);
    assert(type_is_nullable<unsigned long long>::value == false);
    assert(type_is_nullable<float>::value == false);
    assert(type_is_nullable<double>::value == false);
    assert(type_is_nullable<long double>::value == false);
    assert(type_is_nullable<long double>::value == false);
    assert(type_is_nullable<std::string>::value == false);
    assert(type_is_nullable<std::unique_ptr<int>>::value == true);
    assert(type_is_nullable<std::unique_ptr<std::string>>::value == true);
    assert(type_is_nullable<std::unique_ptr<int>>::value == true);
    assert(type_is_nullable<std::unique_ptr<std::string>>::value == true);

}

/**
 *  this is the deal: assume we have a `users` table with schema
 *  `CREATE TABLE users (id INTEGER NOT NULL PRIMARY KEY, name TEXT NOT NULL, category_id INTEGER, surname TEXT)`.
 *  We create a storage and insert several objects. Next we simulate schema changing (app update for example): create
 *  another storage with a new schema partial of previous one: `CREATE TABLE users (id INTEGER NOT NULL PRIMARY KEY, name TEXT NOT NULL)`.
 *  Next we call `sync_schema(true)` and assert that all users are saved. This test tests whether REMOVE COLUMN imitation works well.
 */
void testSyncSchema() {
    cout << __func__ << endl;

    //  this is an old version of user..
    struct UserBefore {
        int id;
        std::string name;
        std::unique_ptr<int> categoryId;
        std::unique_ptr<std::string> surname;
    };

    //  this is an new version of user..
    struct UserAfter {
        int id;
        std::string name;
    };

    //  create an old storage..
    auto filename = "sync_schema_text.sqlite";
    auto storage = make_storage(filename,
                                make_table("users",
                                           make_column("id",
                                                       &UserBefore::id,
                                                       primary_key()),
                                           make_column("name",
                                                       &UserBefore::name),
                                           make_column("category_id",
                                                       &UserBefore::categoryId),
                                           make_column("surname",
                                                       &UserBefore::surname)));

    //  sync in case if it is first launch..
    auto syncSchemaSimulationRes = storage.sync_schema_simulate();
    auto syncSchemaRes = storage.sync_schema();

    assert(syncSchemaRes == syncSchemaSimulationRes);

    //  remove old users in case the test was launched before..
    storage.remove_all<UserBefore>();

    //  create c++ objects to insert into table..
    std::vector<UserBefore> usersToInsert;
    usersToInsert.push_back({-1, "Michael", nullptr, std::make_unique<std::string>("Scofield")});
    usersToInsert.push_back({-1, "Lincoln", std::make_unique<int>(4), std::make_unique<std::string>("Burrows")});
    usersToInsert.push_back({-1, "Sucre", nullptr, nullptr});
    usersToInsert.push_back({-1, "Sara", std::make_unique<int>(996), std::make_unique<std::string>("Tancredi")});
    usersToInsert.push_back({-1, "John", std::make_unique<int>(100500), std::make_unique<std::string>("Abruzzi")});
    usersToInsert.push_back({-1, "Brad", std::make_unique<int>(65), nullptr});
    usersToInsert.push_back({-1, "Paul", std::make_unique<int>(65), nullptr});

    for(auto &user : usersToInsert) {
        auto insertedId = storage.insert(user);
        user.id = insertedId;
    }

    //  assert count first cause we will be asserting row by row next..
    assert(static_cast<size_t>(storage.count<UserBefore>()) == usersToInsert.size());

    //  now we create new storage with partial schema..
    auto newStorage = make_storage(filename,
                                   make_table("users",
                                              make_column("id",
                                                          &UserAfter::id,
                                                          primary_key()),
                                              make_column("name",
                                                          &UserAfter::name)));

    syncSchemaSimulationRes = newStorage.sync_schema_simulate(true);

    //  now call `sync_schema` with argument `preserve` as `true`. It will retain data in case `sqlite_orm` needs to remove a column..
    syncSchemaRes = newStorage.sync_schema(true);
    assert(syncSchemaRes.size() == 1);
    assert(syncSchemaRes.begin()->second == sync_schema_result::old_columns_removed);
    assert(syncSchemaSimulationRes == syncSchemaRes);

    //  get all users after syncing schema..
    auto usersFromDb = newStorage.get_all<UserAfter>(order_by(&UserAfter::id));

    assert(usersFromDb.size() == usersToInsert.size());

    for(size_t i = 0; i < usersFromDb.size(); ++i) {
        auto &userFromDb = usersFromDb[i];
        auto &oldUser = usersToInsert[i];
        assert(userFromDb.id == oldUser.id);
        assert(userFromDb.name == oldUser.name);
    }

    auto usersCountBefore = newStorage.count<UserAfter>();

    syncSchemaSimulationRes = newStorage.sync_schema_simulate();
    syncSchemaRes = newStorage.sync_schema();
    assert(syncSchemaRes == syncSchemaSimulationRes);

    auto usersCountAfter = newStorage.count<UserAfter>();
    assert(usersCountBefore == usersCountAfter);

    //  test select..
    auto ids = newStorage.select(&UserAfter::id);
    auto users = newStorage.get_all<UserAfter>();
    decltype(ids) idsFromGetAll;
    idsFromGetAll.reserve(users.size());
    std::transform(users.begin(),
                   users.end(),
                   std::back_inserter(idsFromGetAll),
                   [=](auto &user) {
                       return user.id;
                   });
    assert(std::equal(ids.begin(),
                      ids.end(),
                      idsFromGetAll.begin(),
                      idsFromGetAll.end()));

}

void testSelect() {
    cout << __func__ << endl;

    sqlite3 *db;
    auto dbFileName = "test.db";
    auto rc = sqlite3_open(dbFileName, &db);
    assert(rc == SQLITE_OK);
    auto sql = "CREATE TABLE IF NOT EXISTS WORDS("
    "ID INTEGER PRIMARY        KEY AUTOINCREMENT      NOT NULL,"
    "CURRENT_WORD          TEXT     NOT NULL,"
    "BEFORE_WORD           TEXT     NOT NULL,"
    "AFTER_WORD            TEXT     NOT NULL,"
    "OCCURANCES            INT      NOT NULL);";

    char *errMsg = nullptr;
    rc = sqlite3_exec(db, sql, nullptr, nullptr, &errMsg);
    assert(rc == SQLITE_OK);

    sqlite3_stmt *stmt;

    //  delete previous words. This command is excess in travis or other docker based CI tools
    //  but it is required on local machine
    sql = "DELETE FROM WORDS";
    rc = sqlite3_prepare_v2(db, sql, -1, &stmt, nullptr);
    assert(rc == SQLITE_OK);

    rc = sqlite3_step(stmt);
    if(rc != SQLITE_DONE){
        cout << sqlite3_errmsg(db) << endl;
        throw std::runtime_error(sqlite3_errmsg(db));
    }
    sqlite3_finalize(stmt);

    sql = "INSERT INTO WORDS (CURRENT_WORD, BEFORE_WORD, AFTER_WORD, OCCURANCES) VALUES(?, ?, ?, ?)";
    rc = sqlite3_prepare_v2(db, sql, -1, &stmt, nullptr);
    assert(rc == SQLITE_OK);

    //  INSERT [ ID, 'best', 'behaviour', 'hey', 5 ]

    sqlite3_bind_text(stmt, 1, "best", -1, nullptr);
    sqlite3_bind_text(stmt, 2, "behaviour", -1, nullptr);
    sqlite3_bind_text(stmt, 3, "hey", -1, nullptr);
    sqlite3_bind_int(stmt, 4, 5);
    rc = sqlite3_step(stmt);
    if(rc != SQLITE_DONE){
        cout << sqlite3_errmsg(db) << endl;
        throw std::runtime_error(sqlite3_errmsg(db));
    }
    sqlite3_finalize(stmt);

    auto firstId = sqlite3_last_insert_rowid(db);

    //  INSERT [ ID, 'corruption', 'blood', 'brothers', 15 ]

    rc = sqlite3_prepare_v2(db, sql, -1, &stmt, nullptr);
    assert(rc == SQLITE_OK);
    sqlite3_bind_text(stmt, 1, "corruption", -1, nullptr);
    sqlite3_bind_text(stmt, 2, "blood", -1, nullptr);
    sqlite3_bind_text(stmt, 3, "brothers", -1, nullptr);
    sqlite3_bind_int(stmt, 4, 15);
    rc = sqlite3_step(stmt);
    if(rc != SQLITE_DONE){
        cout << sqlite3_errmsg(db) << endl;
        throw std::runtime_error(sqlite3_errmsg(db));
    }
    sqlite3_finalize(stmt);

    auto secondId = sqlite3_last_insert_rowid(db);

    sqlite3_close(db);

    struct Word {
        int id;
        std::string currentWord;
        std::string beforeWord;
        std::string afterWord;
        int occurances;
    };

    auto storage = make_storage(dbFileName,
                                make_table("WORDS",
                                           make_column("ID",
                                                       &Word::id,
                                                       primary_key(),
                                                       autoincrement()),
                                           make_column("CURRENT_WORD",
                                                       &Word::currentWord),
                                           make_column("BEFORE_WORD",
                                                       &Word::beforeWord),
                                           make_column("AFTER_WORD",
                                                       &Word::afterWord),
                                           make_column("OCCURANCES",
                                                       &Word::occurances)));

    storage.sync_schema();  //  sync schema must not alter any data cause schemas are the same

    assert(storage.count<Word>() == 2);

    auto firstRow = storage.get_no_throw<Word>(firstId);
    assert(firstRow);
    assert(firstRow->currentWord == "best");
    assert(firstRow->beforeWord == "behaviour");
    assert(firstRow->afterWord == "hey");
    assert(firstRow->occurances == 5);

    auto secondRow = storage.get_pointer<Word>(secondId);
    assert(secondRow);
    assert(secondRow->currentWord == "corruption");
    assert(secondRow->beforeWord == "blood");
    assert(secondRow->afterWord == "brothers");
    assert(secondRow->occurances == 15);

    auto cols = columns(&Word::id,
                        &Word::currentWord,
                        &Word::beforeWord,
                        &Word::afterWord,
                        &Word::occurances);
    auto rawTuples = storage.select(cols, where(eq(&Word::id, firstId)));
    assert(rawTuples.size() == 1);

    {
        auto &firstTuple = rawTuples.front();
        assert(std::get<0>(firstTuple) == firstId);
        assert(std::get<1>(firstTuple) == "best");
        assert(std::get<2>(firstTuple) == "behaviour");
        assert(std::get<3>(firstTuple) == "hey");
        assert(std::get<4>(firstTuple) == 5);
    }

    rawTuples = storage.select(cols, where(eq(&Word::id, secondId)));
    assert(rawTuples.size() == 1);

    {
        auto &secondTuple = rawTuples.front();
        assert(std::get<0>(secondTuple) == secondId);
        assert(std::get<1>(secondTuple) == "corruption");
        assert(std::get<2>(secondTuple) == "blood");
        assert(std::get<3>(secondTuple) == "brothers");
        assert(std::get<4>(secondTuple) == 15);
    }

    auto ordr = order_by(&Word::id);

    auto idsOnly = storage.select(&Word::id, ordr);
    assert(idsOnly.size() == 2);

    assert(idsOnly[0] == firstId);
    assert(idsOnly[1] == secondId);

    auto currentWordsOnly = storage.select(&Word::currentWord, ordr);
    assert(currentWordsOnly.size() == 2);

    assert(currentWordsOnly[0] == "best");
    assert(currentWordsOnly[1] == "corruption");

    auto beforeWordsOnly = storage.select(&Word::beforeWord, ordr);
    assert(beforeWordsOnly.size() == 2);

    assert(beforeWordsOnly[0] == "behaviour");
    assert(beforeWordsOnly[1] == "blood");

    auto afterWordsOnly = storage.select(&Word::afterWord, ordr);
    assert(afterWordsOnly.size() == 2);

    assert(afterWordsOnly[0] == "hey");
    assert(afterWordsOnly[1] == "brothers");

    auto occurencesOnly = storage.select(&Word::occurances, ordr);
    assert(occurencesOnly.size() == 2);

    assert(occurencesOnly[0] == 5);
    assert(occurencesOnly[1] == 15);

    //  test update_all with the same storage

    storage.update_all(set(assign(&Word::currentWord, "ototo")),
                       where(is_equal(&Word::id, firstId)));

    assert(storage.get<Word>(firstId).currentWord == "ototo");

}

void testRemove() {
    cout << __func__ << endl;

    struct Object {
        int id;
        std::string name;
    };

    {
        auto storage = make_storage("test_remove.sqlite",
                                    make_table("objects",
                                               make_column("id", &Object::id, primary_key()),
                                               make_column("name", &Object::name)));
        storage.sync_schema();
        storage.remove_all<Object>();
        
        auto id1 = storage.insert(Object{ 0, "Skillet"});
        assert(storage.count<Object>() == 1);
        storage.remove<Object>(id1);
        assert(storage.count<Object>() == 0);
    }
    {
        auto storage = make_storage("test_remove.sqlite",
                                    make_table("objects",
                                               make_column("id", &Object::id),
                                               make_column("name", &Object::name),
                                               primary_key(&Object::id)));
        storage.sync_schema();
        storage.remove_all<Object>();
        
        auto id1 = storage.insert(Object{ 0, "Skillet"});
        assert(storage.count<Object>() == 1);
        storage.remove<Object>(id1);
        assert(storage.count<Object>() == 0);
    }
    {
        auto storage = make_storage("",
                                    make_table("objects",
                                               make_column("id", &Object::id),
                                               make_column("name", &Object::name),
                                               primary_key(&Object::id, &Object::name)));
        storage.sync_schema();
        storage.replace(Object{1, "Skillet"});
        assert(storage.count<Object>() == 1);
        storage.remove<Object>(1, "Skillet");
        assert(storage.count<Object>() == 0);
        
        storage.replace(Object{1, "Skillet"});
        storage.replace(Object{2, "Paul Cless"});
        assert(storage.count<Object>() == 2);
        storage.remove<Object>(1, "Skillet");
        assert(storage.count<Object>() == 1);
        
    }
}

template <typename Object, typename ObjectWithoutRowid, typename Storage>
void test_insert_impl(Storage& storage) {
    storage.sync_schema();
    storage.template remove_all<Object>();
    storage.template remove_all<ObjectWithoutRowid>();

    for(auto i = 0; i < 100; ++i) {
        storage.insert(Object{
            0,
            "Skillet",
        });
        assert(storage.template count<Object>() == i + 1);
    }

    auto initList = {
        Object{
            0,
            "Insane",
        },
        Object{
            0,
            "Super",
        },
        Object{
            0,
            "Sun",
        },
    };

    cout << "inserting range" << endl;
    auto countBefore = storage.template count<Object>();
    storage.insert_range(initList.begin(),
                         initList.end());
    assert(storage.template count<Object>() == countBefore + static_cast<int>(initList.size()));


    //  test empty container
    std::vector<Object> emptyVector;
    storage.insert_range(emptyVector.begin(),
                         emptyVector.end());

    //  test insert without rowid
    storage.insert(ObjectWithoutRowid{ 10, "Life" });
    assert(storage.template get<ObjectWithoutRowid>(10).name == "Life");
    storage.insert(ObjectWithoutRowid{ 20, "Death" });
    assert(storage.template get<ObjectWithoutRowid>(20).name == "Death");
}

void testInsert() {
    cout << __func__ << endl;

<<<<<<< HEAD
    {
        struct Object {
            int id;
            std::string name;
        };

        struct ObjectWithoutRowid {
            int id;
            std::string name;
        };

        auto storage = make_storage("test_insert.sqlite",
                                    make_table("objects",
                                               make_column("id",
                                                           &Object::id,
                                                           primary_key()),
                                               make_column("name",
                                                           &Object::name)),
                                    make_table("objects_without_rowid",
                                               make_column("id",
                                                           &ObjectWithoutRowid::id,
                                                           primary_key()),
                                               make_column("name",
                                                           &ObjectWithoutRowid::name)).without_rowid());

        test_insert_impl<Object, ObjectWithoutRowid>(storage);
    }

    // setter and getter
    {
        struct Object {
            Object() = default;
            Object(int id, const std::string& name)
            : id(id)
            , name(name)
            {}

            int get_id() const {
                return id;
            }

            const std::string& get_name() const {
                return name;
            }
=======
    struct Object {
        int id;
        std::string name;
    };
    
    struct User {
        
        User(int id_, std::string name_): id(id_), name(move(name_)) {}
        
        int getId() const {
            return this->id;
        }
        
        void setId(int id) {
            this->id = id;
        }
        
        std::string getName() const { 
            return this->name;
        }
        
        void setName(std::string name) {
            this->name = move(name);
        }
        
    private:
        int id = 0;
        std::string name;
    };

    auto storage = make_storage("test_replace.sqlite",
                                make_table("objects",
                                           make_column("id", &Object::id, primary_key()),
                                           make_column("name", &Object::name)),
                                make_table("users",
                                           make_column("id", &User::getId, &User::setId, primary_key()),
                                           make_column("name", &User::setName, &User::getName)));
>>>>>>> a5982b87

            void set_id(int id) {
                this->id = id;
            }

            void set_name(const std::string& name) {
                this->name = name;
            }

            int id;
            std::string name;
        };

        struct ObjectWithoutRowid {
            ObjectWithoutRowid() = default;
            ObjectWithoutRowid(int id, const std::string& name)
            : id(id)
            , name(name)
            {}

            int get_id() const {
                return id;
            }

            const std::string& get_name() const {
                return name;
            }

            void set_id(int id) {
                this->id = id;
            }

            void set_name(const std::string& name) {
                this->name = name;
            }

            int id;
            std::string name;
        };

        auto storage = make_storage("test_insert.sqlite",
                                    make_table("objects",
                                               make_column("id",
                                                           &Object::get_id,
                                                           &Object::set_id,
                                                           primary_key()),
                                               make_column("name",
                                                           &Object::get_name,
                                                           &Object::set_name)),
                                               make_table("objects_without_rowid",
                                                          make_column("id",
                                                                      &ObjectWithoutRowid::set_id,
                                                                      &ObjectWithoutRowid::get_id,
                                                                      primary_key()),
                                                          make_column("name",
                                                                      &ObjectWithoutRowid::set_name,
                                                                      &ObjectWithoutRowid::get_name
                                                                      )).without_rowid());

        test_insert_impl<Object, ObjectWithoutRowid>(storage);
    }
}

template <typename Object, typename Storage>
void test_replace_impl(Storage& storage) {
    storage.sync_schema();
<<<<<<< HEAD
    storage.template remove_all<Object>();
=======
    storage.remove_all<Object>();
    storage.remove_all<User>();
>>>>>>> a5982b87

    storage.replace(Object{
        100,
        "Baby",
    });

    assert(storage.template count<Object>() == 1);
    auto baby = storage.template get<Object>(100);
    assert(baby.id == 100);
    assert(baby.name == "Baby");

    storage.replace(Object{
        200,
        "Time",
    });
    assert(storage.template count<Object>() == 2);
    auto time = storage.template get<Object>(200);
    assert(time.id == 200);
    assert(time.name == "Time");
    storage.replace(Object{
        100,
        "Ototo",
    });
    assert(storage.template count<Object>() == 2);
    auto ototo = storage.template get<Object>(100);
    assert(ototo.id == 100);
    assert(ototo.name == "Ototo");

    auto initList = {
        Object{
            300,
            "Iggy",
        },
        Object{
            400,
            "Azalea",
        },
    };
    storage.replace_range(initList.begin(), initList.end());
    assert(storage.template count<Object>() == 4);

    //  test empty container
    std::vector<Object> emptyVector;
    storage.replace_range(emptyVector.begin(),
                          emptyVector.end());
    

    assert(storage.count<User>() == 0);
    storage.replace(User{10, "Daddy Yankee"});
}

void testReplace() {
    cout << __func__ << endl;

    struct Object {
        int id;
        std::string name;
    };

    auto storage = make_storage("test_replace.sqlite",
                                make_table("objects",
                                           make_column("id",
                                                       &Object::id,
                                                       primary_key()),
                                           make_column("name",
                                                       &Object::name)));

    test_replace_impl<Object>(storage);

	// setter and getter
	{
        struct Object {
            Object() = default;
            Object(int id, const std::string& name)
            : id(id)
            , name(name)
            {}

            int get_id() const {
                return id;
            }

            const std::string& get_name() const {
                return name;
            }

            void set_id(int id) {
                this->id = id;
            }

            void set_name(const std::string& name) {
                this->name = name;
            }

            int id;
            std::string name;
        };

        auto storage = make_storage("test_replace.sqlite",
                                    make_table("objects",
                                               make_column("id",
                                                           &Object::get_id,
                                                           &Object::set_id,
                                                           primary_key()),
                                               make_column("name",
                                                           &Object::get_name,
                                                           &Object::set_name)));

        test_replace_impl<Object>(storage);
    }
}

void testEmptyStorage() {
    cout << __func__ << endl;

    auto storage = make_storage("empty.sqlite");
    storage.table_exists("table");
}

void testTransactionGuard() {
    cout << __func__ << endl;

    struct Object {
        int id;
        std::string name;
    };

    auto storage = make_storage("test_transaction_guard.sqlite",
                                make_table("objects",
                                           make_column("id",
                                                       &Object::id,
                                                       primary_key()),
                                           make_column("name",
                                                       &Object::name)));

    storage.sync_schema();
    storage.remove_all<Object>();

    storage.insert(Object{0, "Jack"});

    //  insert, call make a storage to cakk an exception and check that rollback was fired
    auto countBefore = storage.count<Object>();
    try{
        auto guard = storage.transaction_guard();

        storage.insert(Object{0, "John"});

        storage.get<Object>(-1);

        assert(false);
    }catch(...){
        auto countNow = storage.count<Object>();

        assert(countBefore == countNow);
    }

    //  check that one can call other transaction functions without exceptions
    storage.transaction([&]{return false;});

    //  commit explicitly and check that after exception data was saved
    countBefore = storage.count<Object>();
    try{
        auto guard = storage.transaction_guard();
        storage.insert(Object{0, "John"});
        guard.commit();
        storage.get<Object>(-1);
        assert(false);
    }catch(...){
        auto countNow = storage.count<Object>();

        assert(countNow == countBefore + 1);
    }

    //  rollback explicitly
    countBefore = storage.count<Object>();
    try{
        auto guard = storage.transaction_guard();
        storage.insert(Object{0, "Michael"});
        guard.rollback();
        storage.get<Object>(-1);
        assert(false);
    }catch(...){
        auto countNow = storage.count<Object>();
        assert(countNow == countBefore);
    }

    //  commit on exception
    countBefore = storage.count<Object>();
    try{
        auto guard = storage.transaction_guard();
        guard.commit_on_destroy = true;
        storage.insert(Object{0, "Michael"});
        storage.get<Object>(-1);
        assert(false);
    }catch(...){
        auto countNow = storage.count<Object>();
        assert(countNow == countBefore + 1);
    }

    //  work witout exception
    countBefore = storage.count<Object>();
    try{
        auto guard = storage.transaction_guard();
        guard.commit_on_destroy = true;
        storage.insert(Object{0, "Lincoln"});

    }catch(...){
        throw std::runtime_error("Must not fire");
    }
    auto countNow = storage.count<Object>();
    assert(countNow == countBefore + 1);
}

/**
 *  Created by fixing https://github.com/fnc12/sqlite_orm/issues/42
 */
void testEscapeChars() {
    cout << __func__ << endl;

    struct Employee {
        int id;
        std::string name;
        int age;
        std::string address;
        double salary;
    };
    auto storage =  make_storage("test_escape_chars.sqlite",
                                 make_table("COMPANY",
                                            make_column("INDEX",
                                                        &Employee::id,
                                                        primary_key()),
                                            make_column("NAME",
                                                        &Employee::name),
                                            make_column("AGE",
                                                        &Employee::age),
                                            make_column("ADDRESS",
                                                        &Employee::address),
                                            make_column("SALARY",
                                                        &Employee::salary)));
    storage.sync_schema();
    storage.remove_all<Employee>();

    storage.insert(Employee{
        0,
        "Paul'l",
        20,
        "Sacramento 20",
        40000,
    });

    auto paulL = storage.get_all<Employee>(where(is_equal(&Employee::name, "Paul'l")));

    storage.replace(Employee{
        10,
        "Selena",
        24,
        "Florida",
        500000,
    });

    auto selena = storage.get<Employee>(10);
    auto selenaMaybe = storage.get_no_throw<Employee>(10);
    selena.name = "Gomez";
    storage.update(selena);
    storage.remove<Employee>(10);
}

//  appeared after #54
void testBlob() {
    cout << __func__ << endl;

    struct BlobData {
        std::vector<char> data;
    };
    using byte = char;

    auto generateData = [](size_t size) -> byte* {
        auto data = (byte*)::malloc(size * sizeof(byte));
        for (int i = 0; i < static_cast<int>(size); ++i) {
            if ((i+1) % 10 == 0) {
                data[i] = 0;
            } else {
                data[i] = static_cast<byte>((rand() % 100) + 1);
            }
        }
        return data;
    };

    auto storage = make_storage("blob.db",
                                make_table("blob",
                                           make_column("data", &BlobData::data)));
    storage.sync_schema();
    storage.remove_all<BlobData>();

    size_t size = 100;
    auto data = generateData(size);

    //  write data
    BlobData d;
    std::vector<char> v(data, data + size);
    d.data = v;
    storage.insert(d);

    //  read data with get_all
    {
        auto vd = storage.get_all<BlobData>();
        assert(vd.size() == 1);
        auto &blob = vd.front();
        assert(blob.data.size() == size);
        assert(std::equal(data,
                          data + size,
                          blob.data.begin()));
    }

    //  read data with select (single column)
    {
        auto blobData = storage.select(&BlobData::data);
        assert(blobData.size() == 1);
        auto &blob = blobData.front();
        assert(blob.size() == size);
        assert(std::equal(data,
                          data + size,
                          blob.begin()));
    }

    //  read data with select (multi column)
    {
        auto blobData = storage.select(columns(&BlobData::data));
        assert(blobData.size() == 1);
        auto &blob = std::get<0>(blobData.front());
        assert(blob.size() == size);
        assert(std::equal(data,
                          data + size,
                          blob.begin()));
    }

    storage.insert(BlobData{});

    free(data);
}

//  appeared after #55
void testDefaultValue() {
    cout << __func__ << endl;

    struct User {
        int userId;
        std::string name;
        int age;
        std::string email;
    };

    auto storage1 = make_storage("test_db.sqlite",
                                 make_table("User",
                                            make_column("Id", &User::userId, primary_key()),
                                            make_column("Name", &User::name),
                                            make_column("Age", &User::age)));
    storage1.sync_schema();
    storage1.remove_all<User>();

    auto storage2 = make_storage("test_db.sqlite",
                                 make_table("User",
                                            make_column("Id", &User::userId, primary_key()),
                                            make_column("Name", &User::name),
                                            make_column("Age", &User::age),
                                            make_column("Email", &User::email, default_value("example@email.com"))));
    storage2.sync_schema();
    storage2.insert(User{0, "Tom", 15, ""});
}

//  after #18
void testCompositeKey() {
    cout << __func__ << endl;

    struct Record
    {
        int year;
        int month;
        int amount;
    };

    auto recordsTableName = "records";
    auto storage = make_storage("compisite_key.db",
                                make_table(recordsTableName,
                                           make_column("year", &Record::year),
                                           make_column("month", &Record::month),
                                           make_column("amount", &Record::amount),
                                           primary_key(&Record::year, &Record::month)));

    storage.sync_schema();
    assert(storage.sync_schema()[recordsTableName] == sqlite_orm::sync_schema_result::already_in_sync);

    auto storage2 = make_storage("compisite_key2.db",
                                 make_table(recordsTableName,
                                            make_column("year", &Record::year),
                                            make_column("month", &Record::month),
                                            make_column("amount", &Record::amount),
                                            primary_key(&Record::month, &Record::year)));
    storage2.sync_schema();
    assert(storage2.sync_schema()[recordsTableName] == sqlite_orm::sync_schema_result::already_in_sync);

    auto storage3 = make_storage("compisite_key3.db",
                                 make_table(recordsTableName,
                                            make_column("year", &Record::year),
                                            make_column("month", &Record::month),
                                            make_column("amount", &Record::amount),
                                            primary_key(&Record::amount, &Record::month, &Record::year)));
    storage3.sync_schema();
    assert(storage3.sync_schema()[recordsTableName] == sqlite_orm::sync_schema_result::already_in_sync);

}

void testOpenForever() {
    cout << __func__ << endl;

    struct User {
        int id;
        std::string name;
    };

    auto storage = make_storage("open_forever.sqlite",
                                make_table("users",
                                           make_column("id",
                                                       &User::id,
                                                       primary_key()),
                                           make_column("name",
                                                       &User::name)));
    storage.sync_schema();

    storage.remove_all<User>();

    storage.open_forever();

    storage.insert(User{ 1, "Demi" });
    storage.insert(User{ 2, "Luis" });
    storage.insert(User{ 3, "Shakira" });

    storage.open_forever();

    assert(storage.count<User>() == 3);

    storage.begin_transaction();
    storage.insert(User{ 4, "Calvin" });
    storage.commit();

    assert(storage.count<User>() == 4);
}

void testCurrentTimestamp() {
    cout << __func__ << endl;

    auto storage = make_storage("");
    assert(storage.current_timestamp().size());

    storage.begin_transaction();
    assert(storage.current_timestamp().size());
    storage.commit();
}

void testUserVersion() {
    cout << __func__ << endl;

    auto storage = make_storage("");
    auto version = storage.pragma.user_version();
    
    storage.pragma.user_version(version + 1);
    assert(storage.pragma.user_version() == version + 1);
    
    storage.begin_transaction();
    storage.pragma.user_version(version + 2);
    assert(storage.pragma.user_version() == version + 2);
    storage.commit();
}

void testSynchronous() {
    cout << __func__ << endl;
    
    auto storage = make_storage("");
    const auto value = 1;
    storage.pragma.synchronous(value);
    assert(storage.pragma.synchronous() == value);
    
    storage.begin_transaction();
    
    const auto newValue = 2;
    try{
        storage.pragma.synchronous(newValue);
        throw std::runtime_error("Must not fire");
    }catch(const std::system_error&) {
        //  Safety level may not be changed inside a transaction
        assert(storage.pragma.synchronous() == value);
    }
    
    storage.commit();
}

void testAggregateFunctions() {
    cout << __func__ << endl;
    
    struct User {
        int id;
        std::string name;
        int age;
        
        void setId(int newValue) {
            this->id = newValue;
        }
        
        const int& getId() const {
            return this->id;
        }
        
        void setName(std::string newValue) {
            this->name = newValue;
        }
        
        const std::string& getName() const {
            return this->name;
        }
        
        void setAge(int newValue) {
            this->age = newValue;
        }
        
        const int& getAge() const {
            return this->age;
        }
    };
    
    auto storage = make_storage("test_aggregate.sqlite",
                                make_table("users",
                                           make_column("id", &User::id, primary_key()),
                                           make_column("name", &User::name),
                                           make_column("age", &User::age)));
    auto storage2 = make_storage("test_aggregate.sqlite",
                                 make_table("users",
                                            make_column("id", &User::getId, &User::setId, primary_key()),
                                            make_column("name", &User::getName, &User::setName),
                                            make_column("age", &User::getAge, &User::setAge)));
    storage.sync_schema();
    storage.remove_all<User>();
    
    storage.replace(User{
        1,
        "Bebe Rexha",
        28,
    });
    storage.replace(User{
        2,
        "Rihanna",
        29,
    });
    storage.replace(User{
        3,
        "Cheryl Cole",
        34,
    });
    
    auto avgId = storage.avg(&User::id);
    assert(avgId == 2);
    
    auto avgId2 = storage2.avg(&User::getId);
    assert(avgId2 == avgId);
    
    auto avgId3 = storage2.avg(&User::setId);
    assert(avgId3 == avgId2);
    
    auto avgRaw = storage.select(avg(&User::id)).front();
    assert(avgRaw == avgId);
    
    auto distinctAvg = storage.select(distinct(avg(&User::id))).front();
    assert(distinctAvg == avgId);
    
    auto allAvg = storage.select(all(avg(&User::id))).front();
    assert(allAvg == avgId);
    
    auto avgRaw2 = storage2.select(avg(&User::getId)).front();
    assert(avgRaw2 == avgId);
    
    auto distinctAvg2 = storage2.select(distinct(avg(&User::setId))).front();
    assert(distinctAvg2 == avgId);
    
    auto allAvg2 = storage2.select(all(avg(&User::getId))).front();
    assert(allAvg2 == avgId);
}

void testBusyTimeout() {
    cout << __func__ << endl;
    
    auto storage = make_storage("testBusyTimeout.sqlite");
    storage.busy_timeout(500);
}

#ifndef SQLITE_ORM_OMITS_CODECVT
void testWideString() {
    cout << __func__ << endl;
    
    struct Alphabet {
        int id;
        std::wstring letters;
    };
    
    auto storage = make_storage("wideStrings.sqlite",
                                make_table("alphabets",
                                           make_column("id",
                                                       &Alphabet::id,
                                                       primary_key()),
                                           make_column("letters",
                                                       &Alphabet::letters)));
    storage.sync_schema();
    storage.remove_all<Alphabet>();
    
    std::vector<std::wstring> expectedStrings = {
        L"ﻌﺾﺒﺑﺏﺖﺘﺗﺕﺚﺜﺛﺙﺞﺠﺟﺝﺢﺤﺣﺡﺦﺨﺧﺥﺪﺩﺬﺫﺮﺭﺰﺯﺲﺴﺳﺱﺶﺸﺷﺵﺺﺼﺻﺹﻀﺿﺽﻂﻄﻃﻁﻆﻈﻇﻅﻊﻋﻉﻎﻐﻏﻍﻒﻔﻓﻑﻖﻘﻗﻕﻚﻜﻛﻙﻞﻠﻟﻝﻢﻤﻣﻡﻦﻨﻧﻥﻪﻬﻫﻩﻮﻭﻲﻴﻳﻱ",   //  arabic
        L"ԱաԲբԳգԴդԵեԶզԷէԸըԹթԺժԻիԼլԽխԾծԿկՀհՁձՂղՃճՄմՅյՆնՇշՈոՉչՊպՋջՌռՍսՎվՏտՐրՑցՒւՓփՔքՕօՖֆ",    //  armenian
        L"АаБбВвГгДдЕеЁёЖжЗзИиЙйКкЛлМмНнОоППРрСсТтУуФфХхЦцЧчШшЩщЪъЫыЬьЭэЮюЯя",  //  russian
        L"AaBbCcÇçDdEeFFGgĞğHhIıİiJjKkLlMmNnOoÖöPpRrSsŞşTtUuÜüVvYyZz",  //  turkish
    };
    for(auto &expectedString : expectedStrings) {
        auto id = storage.insert(Alphabet{0, expectedString});
        assert(storage.get<Alphabet>(id).letters == expectedString);
    }
    
}
#endif  //  SQLITE_ORM_OMITS_CODECVT

void testRowId() {
    cout << __func__ << endl;
    
    struct SimpleTable {
        std::string letter;
        std::string desc;
    };
    
    auto storage = make_storage("rowid.sqlite",
                                make_table("tbl1",
                                           make_column("letter", &SimpleTable::letter),
                                           make_column("desc", &SimpleTable::desc)));
    storage.sync_schema();
    storage.remove_all<SimpleTable>();
    
    storage.insert(SimpleTable{"A", "first letter"});
    storage.insert(SimpleTable{"B", "second letter"});
    storage.insert(SimpleTable{"C", "third letter"});
    
    auto rows = storage.select(columns(rowid(),
                                       oid(),
                                       _rowid_(),
                                       rowid<SimpleTable>(),
                                       oid<SimpleTable>(),
                                       _rowid_<SimpleTable>(),
                                       &SimpleTable::letter,
                                       &SimpleTable::desc));
    for(size_t i = 0; i < rows.size(); ++i) {
        auto &row = rows[i];
        assert(std::get<0>(row) == std::get<1>(row));
        assert(std::get<1>(row) == std::get<2>(row));
        assert(std::get<2>(row) == static_cast<int>(i + 1));
        assert(std::get<2>(row) == std::get<3>(row));
        assert(std::get<3>(row) == std::get<4>(row));
        assert(std::get<4>(row) == std::get<5>(row));
    }
}

void testEscapedIndexName() {
    cout << __func__ << endl;
    
    struct User{
        std::string group;
    };
    auto storage = make_storage("index_group.sqlite",
                                make_index("index", &User::group),
                                make_table("users",
                                           make_column("group", &User::group)));
    storage.sync_schema();
}

void testWhere() {
    cout << __func__ << endl;
    
    struct User{
        int id = 0;
        std::string name;
    };
    
    auto storage = make_storage("",
                                make_table("users",
                                           make_column("id", &User::id, primary_key()),
                                           make_column("name", &User::name)));
    storage.sync_schema();
    
    storage.replace(User{ 1, "Jeremy" });
    storage.replace(User{ 2, "Nataly" });
    
    auto users = storage.get_all<User>();
    assert(users.size() == 2);
    
    auto users2 = storage.get_all<User>(where(true));
    assert(users2.size() == 2);
    
    auto users3 = storage.get_all<User>(where(false));
    assert(users3.size() == 0);
    
    auto users4 = storage.get_all<User>(where(true and c(&User::id) == 1));
    assert(users4.size() == 1);
    assert(users4.front().id == 1);
    
    auto users5 = storage.get_all<User>(where(false and c(&User::id) == 1));
    assert(users5.size() == 0);
}

int main(int, char **) {

    cout << "version = " << make_storage("").libversion() << endl;

    testTypeParsing();

    testSyncSchema();

    testInsert();

    testReplace();

    testSelect();

    testRemove();

    testEmptyStorage();

    testTransactionGuard();

    testEscapeChars();

    testForeignKey();

    testForeignKey2();

    testBlob();

    testDefaultValue();

    testCompositeKey();

    testOpenForever();

    testCurrentTimestamp();

    testUserVersion();
    
    testAggregateFunctions();
    
    testSynchronous();
    
    testBusyTimeout();
    
#ifndef SQLITE_ORM_OMITS_CODECVT
    testWideString();
#endif  //  SQLITE_ORM_OMITS_CODECVT
    
    testIssue86();
    
    testIssue87();
    
    testRowId();
    
    testIssue105();
    
    testMultiOrderBy();
    
    testOperators();
    
    testAutoVacuum();
    
    testVacuum();
    
    testExplicitInsert();
    
    testCustomCollate();
    
    testLimits();
    
    testJoinIteratorConstructorCompilationError();
    
    testExplicitColumns();
    
    testDifferentGettersAndSetters();
    
    testThreadsafe();
    
    testIn();
    
    testJournalMode();
    
    testEscapedIndexName();
    
    testSimpleQuery();
    
    testCast();
    
    testWhere();
}<|MERGE_RESOLUTION|>--- conflicted
+++ resolved
@@ -1661,7 +1661,6 @@
 void testInsert() {
     cout << __func__ << endl;
 
-<<<<<<< HEAD
     {
         struct Object {
             int id;
@@ -1706,46 +1705,6 @@
             const std::string& get_name() const {
                 return name;
             }
-=======
-    struct Object {
-        int id;
-        std::string name;
-    };
-    
-    struct User {
-        
-        User(int id_, std::string name_): id(id_), name(move(name_)) {}
-        
-        int getId() const {
-            return this->id;
-        }
-        
-        void setId(int id) {
-            this->id = id;
-        }
-        
-        std::string getName() const { 
-            return this->name;
-        }
-        
-        void setName(std::string name) {
-            this->name = move(name);
-        }
-        
-    private:
-        int id = 0;
-        std::string name;
-    };
-
-    auto storage = make_storage("test_replace.sqlite",
-                                make_table("objects",
-                                           make_column("id", &Object::id, primary_key()),
-                                           make_column("name", &Object::name)),
-                                make_table("users",
-                                           make_column("id", &User::getId, &User::setId, primary_key()),
-                                           make_column("name", &User::setName, &User::getName)));
->>>>>>> a5982b87
-
             void set_id(int id) {
                 this->id = id;
             }
@@ -1811,12 +1770,7 @@
 template <typename Object, typename Storage>
 void test_replace_impl(Storage& storage) {
     storage.sync_schema();
-<<<<<<< HEAD
     storage.template remove_all<Object>();
-=======
-    storage.remove_all<Object>();
-    storage.remove_all<User>();
->>>>>>> a5982b87
 
     storage.replace(Object{
         100,
@@ -1862,10 +1816,6 @@
     std::vector<Object> emptyVector;
     storage.replace_range(emptyVector.begin(),
                           emptyVector.end());
-    
-
-    assert(storage.count<User>() == 0);
-    storage.replace(User{10, "Daddy Yankee"});
 }
 
 void testReplace() {
