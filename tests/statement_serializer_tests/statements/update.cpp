#include <sqlite_orm/sqlite_orm.h>
#include <catch2/catch_all.hpp>

using namespace sqlite_orm;

TEST_CASE("statement_serializer update") {
    using internal::serialize;
    struct A {
        int address = 0;
        int type = 0;
        int index = 0;
        double value = 0;

#ifndef SQLITE_ORM_AGGREGATE_NSDMI_SUPPORTED
        A() = default;
        A(int address, int type, int index, double value) : address{address}, type{type}, index{index}, value{value} {}
#endif
    };
    std::string value;
    decltype(value) expected;
    SECTION("primary key") {
        SECTION("column") {
            auto table = make_table("table",
                                    make_column("address", &A::address, primary_key()),
                                    make_column("type", &A::type),
                                    make_column("idx", &A::index),
                                    make_column("value", &A::value));
            using db_objects_t = internal::db_objects_tuple<decltype(table)>;
            auto dbObjects = db_objects_t{table};
            using context_t = internal::serializer_context<db_objects_t>;
            context_t context{dbObjects};
            SECTION("update") {
                SECTION("with question marks") {
                    context.replace_bindable_with_question = true;
                    expected = R"(UPDATE "table" SET "type" = ?, "idx" = ?, "value" = ? WHERE "address" = ?)";
                }
                SECTION("without question marks") {
                    context.replace_bindable_with_question = false;
                    expected = R"(UPDATE "table" SET "type" = 2, "idx" = 3, "value" = 4 WHERE "address" = 1)";
                }

                A object{1, 2, 3, 4};
                auto expression = update(object);
                value = serialize(expression, context);
            }
            SECTION("update_all") {
<<<<<<< HEAD
                auto expression = update_all(set(assign(&A::value, 5)), where(is_equal(&A::address, 1)));
                SECTION("with question marks") {
                    context.replace_bindable_with_question = true;
                    expected = R"(UPDATE "table" SET "value" = ? WHERE (("table"."address" = ?)))";
=======
                SECTION("static set") {
                    auto expression = update_all(set(assign(&A::value, 5)), where(is_equal(&A::address, 1)));
                    SECTION("with question marks") {
                        context.replace_bindable_with_question = true;
                        expected = R"(UPDATE "table" SET "value" = ? WHERE (("address" = ?)))";
                    }
                    SECTION("without question marks") {
                        context.replace_bindable_with_question = false;
                        expected = R"(UPDATE "table" SET "value" = 5 WHERE (("address" = 1)))";
                    }
                    value = serialize(expression, context);
>>>>>>> 54e5dc7e
                }
                SECTION("dynamic set") {
                    auto storage = make_storage({}, table);
                    auto dynamicSet = dynamic_set(storage);
                    dynamicSet.push_back(assign(&A::value, 5));
                    auto expression = update_all(dynamicSet, where(is_equal(&A::address, 1)));
                    context.replace_bindable_with_question = false;
<<<<<<< HEAD
                    expected = R"(UPDATE "table" SET "value" = 5 WHERE (("table"."address" = 1)))";
=======
                    expected = R"(UPDATE "table" SET "value" = 5 WHERE (("address" = 1)))";
                    value = serialize(expression, context);
>>>>>>> 54e5dc7e
                }
            }
        }
        SECTION("table") {
            auto table = make_table("table",
                                    make_column("address", &A::address),
                                    make_column("type", &A::type),
                                    make_column("idx", &A::index),
                                    make_column("value", &A::value),
                                    primary_key(&A::address));
            using db_objects_t = internal::db_objects_tuple<decltype(table)>;
            auto dbObjects = db_objects_t{table};
            using context_t = internal::serializer_context<db_objects_t>;
            context_t context{dbObjects};
            SECTION("with question marks") {
                context.replace_bindable_with_question = true;
                expected = R"(UPDATE "table" SET "type" = ?, "idx" = ?, "value" = ? WHERE "address" = ?)";
            }
            SECTION("without question marks") {
                context.replace_bindable_with_question = false;
                expected = R"(UPDATE "table" SET "type" = 2, "idx" = 3, "value" = 4 WHERE "address" = 1)";
            }

            A object{1, 2, 3, 4};
            auto expression = update(object);
            value = serialize(expression, context);
        }
    }
    SECTION("composite key 2") {
        auto table = make_table("table",
                                make_column("address", &A::address),
                                make_column("type", &A::type),
                                make_column("idx", &A::index),
                                make_column("value", &A::value),
                                primary_key(&A::address, &A::type));
        using db_objects_t = internal::db_objects_tuple<decltype(table)>;
        auto dbObjects = db_objects_t{table};
        using context_t = internal::serializer_context<db_objects_t>;
        context_t context{dbObjects};
        SECTION("with question marks") {
            context.replace_bindable_with_question = true;
            expected = R"(UPDATE "table" SET "idx" = ?, "value" = ? WHERE "address" = ? AND "type" = ?)";
        }
        SECTION("without question marks") {
            context.replace_bindable_with_question = false;
            expected = R"(UPDATE "table" SET "idx" = 3, "value" = 4 WHERE "address" = 1 AND "type" = 2)";
        }

        A object{1, 2, 3, 4};
        auto expression = update(object);
        value = serialize(expression, context);
    }
    SECTION("composite key 3") {
        auto table = make_table("table",
                                make_column("address", &A::address),
                                make_column("type", &A::type),
                                make_column("idx", &A::index),
                                make_column("value", &A::value),
                                primary_key(&A::address, &A::type, &A::index));
        using db_objects_t = internal::db_objects_tuple<decltype(table)>;
        auto dbObjects = db_objects_t{table};
        using context_t = internal::serializer_context<db_objects_t>;
        context_t context{dbObjects};
        SECTION("question marks") {
            context.replace_bindable_with_question = true;
            expected = R"(UPDATE "table" SET "value" = ? WHERE "address" = ? AND "type" = ? AND "idx" = ?)";
        }
        SECTION("no question marks") {
            context.replace_bindable_with_question = false;
            expected = R"(UPDATE "table" SET "value" = 4 WHERE "address" = 1 AND "type" = 2 AND "idx" = 3)";
        }

        A object{1, 2, 3, 4};
        auto expression = update(object);
        value = serialize(expression, context);
    }
    REQUIRE(value == expected);
}<|MERGE_RESOLUTION|>--- conflicted
+++ resolved
@@ -44,24 +44,17 @@
                 value = serialize(expression, context);
             }
             SECTION("update_all") {
-<<<<<<< HEAD
-                auto expression = update_all(set(assign(&A::value, 5)), where(is_equal(&A::address, 1)));
-                SECTION("with question marks") {
-                    context.replace_bindable_with_question = true;
-                    expected = R"(UPDATE "table" SET "value" = ? WHERE (("table"."address" = ?)))";
-=======
                 SECTION("static set") {
                     auto expression = update_all(set(assign(&A::value, 5)), where(is_equal(&A::address, 1)));
                     SECTION("with question marks") {
                         context.replace_bindable_with_question = true;
-                        expected = R"(UPDATE "table" SET "value" = ? WHERE (("address" = ?)))";
+                        expected = R"(UPDATE "table" SET "value" = ? WHERE (("table"."address" = ?)))";
                     }
                     SECTION("without question marks") {
                         context.replace_bindable_with_question = false;
-                        expected = R"(UPDATE "table" SET "value" = 5 WHERE (("address" = 1)))";
+                        expected = R"(UPDATE "table" SET "value" = 5 WHERE (("table"."address" = 1)))";
                     }
                     value = serialize(expression, context);
->>>>>>> 54e5dc7e
                 }
                 SECTION("dynamic set") {
                     auto storage = make_storage({}, table);
@@ -69,12 +62,8 @@
                     dynamicSet.push_back(assign(&A::value, 5));
                     auto expression = update_all(dynamicSet, where(is_equal(&A::address, 1)));
                     context.replace_bindable_with_question = false;
-<<<<<<< HEAD
                     expected = R"(UPDATE "table" SET "value" = 5 WHERE (("table"."address" = 1)))";
-=======
-                    expected = R"(UPDATE "table" SET "value" = 5 WHERE (("address" = 1)))";
                     value = serialize(expression, context);
->>>>>>> 54e5dc7e
                 }
             }
         }
