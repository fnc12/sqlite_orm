--- conflicted
+++ resolved
@@ -42,19 +42,11 @@
                 auto expression = update_all(set(assign(&A::value, 5)), where(is_equal(&A::address, 1)));
                 SECTION("with question marks") {
                     context.replace_bindable_with_question = true;
-<<<<<<< HEAD
-                    expected = "UPDATE 'table' SET \"value\" = ? WHERE ((\"table\".\"address\" = ?))";
+                    expected = R"(UPDATE "table" SET "value" = ? WHERE (("table"."address" = ?)))";
                 }
                 SECTION("without question marks") {
                     context.replace_bindable_with_question = false;
-                    expected = "UPDATE 'table' SET \"value\" = 5 WHERE ((\"table\".\"address\" = 1))";
-=======
-                    expected = R"(UPDATE "table" SET "value" = ? WHERE (("address" = ?)))";
-                }
-                SECTION("without question marks") {
-                    context.replace_bindable_with_question = false;
-                    expected = R"(UPDATE "table" SET "value" = 5 WHERE (("address" = 1)))";
->>>>>>> 909a4fc7
+                    expected = R"(UPDATE "table" SET "value" = 5 WHERE (("table"."address" = 1)))";
                 }
                 value = serialize(expression, context);
             }
