--- conflicted
+++ resolved
@@ -80,20 +80,12 @@
             SECTION("!highest_level") {
                 statement.highest_level = false;
                 stringValue = serialize(statement, context);
-<<<<<<< HEAD
-                expected = "(SELECT \"users\".\"id\" FROM 'users')";
-=======
                 expected = R"((SELECT "users"."id" FROM "users"))";
->>>>>>> 909a4fc7
             }
             SECTION("highest_level") {
                 statement.highest_level = true;
                 stringValue = serialize(statement, context);
-<<<<<<< HEAD
-                expected = "SELECT \"users\".\"id\" FROM 'users'";
-=======
                 expected = R"(SELECT "users"."id" FROM "users")";
->>>>>>> 909a4fc7
             }
         }
         SECTION("null") {
