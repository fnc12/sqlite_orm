#include <sqlite_orm/sqlite_orm.h>
#include <catch2/catch_all.hpp>

using namespace sqlite_orm;

TEST_CASE("statement_serializer select constraints") {
    using internal::serialize;
    struct User {
        int id = 0;
        std::string name;
    };
    auto table = make_table("users", make_column("id", &User::id), make_column("name", &User::name));
    using db_objects_t = internal::db_objects_tuple<decltype(table)>;
    auto dbObjects = db_objects_t{table};
    internal::serializer_context<db_objects_t> context{dbObjects};

    std::string value;
    decltype(value) expected;
    SECTION("columns") {
        auto expression = columns(&User::id, &User::name);
        SECTION("use_parentheses") {
            context.use_parentheses = true;
            expected = R"(("id", "name"))";
        }
        SECTION("!use_parentheses") {
            context.use_parentheses = false;
            expected = R"("id", "name")";
        }
        value = serialize(expression, context);
    }
    SECTION("into") {
        auto expression = into<User>();
        value = serialize(expression, context);
        expected = R"(INTO "users")";
    }
    SECTION("insert constraint") {
        SECTION("abort") {
            auto expression = or_abort();
            value = serialize(expression, context);
            expected = "OR ABORT";
        }
        SECTION("fail") {
            auto expression = or_fail();
            value = serialize(expression, context);
            expected = "OR FAIL";
        }
        SECTION("ignore") {
            auto expression = or_ignore();
            value = serialize(expression, context);
            expected = "OR IGNORE";
        }
        SECTION("replace") {
            auto expression = or_replace();
            value = serialize(expression, context);
            expected = "OR REPLACE";
        }
        SECTION("rollback") {
            auto expression = or_rollback();
            value = serialize(expression, context);
            expected = "OR ROLLBACK";
        }
    }
    SECTION("from table") {
        SECTION("without alias") {
            auto expression = from<User>();
            value = serialize(expression, context);
            expected = R"(FROM "users")";
        }
        SECTION("with alias") {
            auto expression = from<alias_u<User>>();
            value = serialize(expression, context);
            expected = R"(FROM "users" "u")";
        }
    }
#ifdef SQLITE_ORM_WITH_CTE
    SECTION("from CTE") {
        auto dbObjects2 =
            internal::storage_db_objects_cat(dbObjects, internal::make_cte_table(dbObjects, cte<cte_1>()(select(1))));
        using context_t = internal::serializer_context<decltype(dbObjects2)>;
        context_t context{dbObjects2};
        SECTION("without alias 1") {
            auto expression = from<cte_1>();
            value = serialize(expression, context);
            expected = R"(FROM "1")";
        }
        SECTION("with alias 1") {
            auto expression = from<alias_z<cte_1>>();
            value = serialize(expression, context);
            expected = R"(FROM "1" "z")";
        }
#ifdef SQLITE_ORM_CLASSTYPE_TEMPLATE_ARGS_SUPPORTED
        SECTION("without alias 2") {
            auto expression = from<"1"_cte>();
            value = serialize(expression, context);
            expected = R"(FROM "1")";
        }
        SECTION("with alias 2") {
            constexpr auto z_alias = "z"_alias("1"_cte);
            auto expression = from<z_alias>();
            value = serialize(expression, context);
            expected = R"(FROM "1" "z")";
        }
#endif
        SECTION("complete select") {
            auto expression = with(
                cte<cte_1>()(
                    union_all(select(1), select(1_ctealias->*1_colalias + c(1), where(1_ctealias->*1_colalias < 10)))),
                select(1_ctealias->*1_colalias));
            value = serialize(expression, context);
            expected =
                R"(WITH "1"("1") AS (SELECT 1 UNION ALL SELECT "1"."1" + 1 FROM "1" WHERE ("1"."1" < 10)) SELECT "1"."1" FROM "1")";
        }
    }
#endif
    SECTION("function_call") {
        struct Func {
            bool operator()(int arg) const {
                return arg % 2;
            }

            static const char* name() {
                return "EVEN";
            }
        };
        auto expression = func<Func>(&User::id);
        value = serialize(expression, context);
        expected = R"(EVEN("id"))";
    }
    SECTION("exists") {
<<<<<<< HEAD
        // EXISTS must use parentheses
=======
        // EXISTS must use parentheses in a new context
>>>>>>> 54e5dc7e
        context.use_parentheses = false;
        auto expression = exists(select(1));
        value = serialize(expression, context);
        expected = "EXISTS (SELECT 1)";
    }
    REQUIRE(value == expected);
}<|MERGE_RESOLUTION|>--- conflicted
+++ resolved
@@ -127,11 +127,7 @@
         expected = R"(EVEN("id"))";
     }
     SECTION("exists") {
-<<<<<<< HEAD
-        // EXISTS must use parentheses
-=======
         // EXISTS must use parentheses in a new context
->>>>>>> 54e5dc7e
         context.use_parentheses = false;
         auto expression = exists(select(1));
         value = serialize(expression, context);
