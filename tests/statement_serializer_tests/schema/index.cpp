--- conflicted
+++ resolved
@@ -48,11 +48,7 @@
     SECTION("where") {
         auto index = make_index("idx", &User::id, where(is_not_null(&User::id)));
         value = internal::serialize(index, context);
-<<<<<<< HEAD
-        expected = "CREATE INDEX IF NOT EXISTS 'idx' ON 'users' (\"id\") WHERE (\"users\".\"id\" IS NOT NULL)";
-=======
-        expected = R"(CREATE INDEX IF NOT EXISTS "idx" ON "users" ("id") WHERE ("id" IS NOT NULL))";
->>>>>>> 909a4fc7
+        expected = R"(CREATE INDEX IF NOT EXISTS "idx" ON "users" ("id") WHERE ("users"."id" IS NOT NULL))";
     }
     REQUIRE(value == expected);
 }