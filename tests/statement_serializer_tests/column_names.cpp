--- conflicted
+++ resolved
@@ -156,23 +156,20 @@
             auto value = serialize(alias_column<als>(&Object::id), context);
             REQUIRE(value == R"("a"."id")");
         }
-<<<<<<< HEAD
 #ifdef SQLITE_ORM_WITH_CTE
-#ifdef SQLITE_ORM_CLASSTYPE_TEMPLATE_ARGS_SUPPORTED
+#ifdef SQLITE_ORM_WITH_CPP20_ALIASES
         SECTION("cte") {
             auto dbObjects2 =
                 internal::db_objects_cat(dbObjects, internal::make_cte_table(dbObjects, cte<1_ctealias>()(select(1))));
             using context_t = internal::serializer_context<decltype(dbObjects2)>;
             context_t context{dbObjects2};
             context.skip_table_name = false;
-            constexpr auto als = "a"_alias(1_ctealias);
+            constexpr auto als = "a"_alias.for_<1_ctealias>();
             auto value = serialize(als->*1_colalias, context);
             REQUIRE(value == R"("a"."1")");
         }
 #endif
 #endif
-=======
->>>>>>> d87938ef
     }
     SECTION("escaped identifiers") {
         struct Object1 {
