#include <sqlite_orm/sqlite_orm.h>
#include <catch2/catch.hpp>

using namespace sqlite_orm;

TEST_CASE("statement_serializer column names") {
    SECTION("by member field pointer") {
        struct User {
            int id = 0;
            std::string name;
        };
        auto table = make_table("users", make_column("id", &User::id), make_column("name", &User::name));
        using storage_impl_t = internal::storage_impl<decltype(table)>;
        storage_impl_t storageImpl{table};
        {
            using context_t = internal::serializer_context<storage_impl_t>;
            context_t context{storageImpl};
            SECTION("id") {
                SECTION("skip table name") {
                    auto value = serialize(&User::id, context);
                    REQUIRE(value == R"("id")");
                }
                SECTION("don't skip table name") {
                    context.skip_table_name = false;
                    auto value = serialize(&User::id, context);
<<<<<<< HEAD
                    REQUIRE(value == "\"users\".\"id\"");
=======
                    REQUIRE(value == R"("users"."id")");
>>>>>>> 909a4fc7
                }
            }
            SECTION("name") {
                auto value = serialize(&User::name, context);
                REQUIRE(value == R"("name")");
            }
        }
    }
    SECTION("by getters and setters pointers") {
        struct User {

            int getId() const {
                return this->id;
            }

            void setId(int value) {
                this->id = value;
            }

            const std::string& getName() const {
                return this->name;
            }

            void setName(std::string value) {
                this->name = move(value);
            }

          private:
            int id = 0;
            std::string name;
        };
        SECTION("getters, setters") {
            auto table = make_table("users",
                                    make_column("id", &User::getId, &User::setId),
                                    make_column("name", &User::getName, &User::setName));
            using storage_impl_t = internal::storage_impl<decltype(table)>;
            storage_impl_t storageImpl{table};
            using context_t = internal::serializer_context<storage_impl_t>;
            context_t context{storageImpl};
            std::string value;
            decltype(value) expected;
            SECTION("id") {
                SECTION("getter") {
                    value = serialize(&User::getId, context);
                }
                SECTION("setter") {
                    value = serialize(&User::setId, context);
                }
                expected = R"("id")";
            }
            SECTION("name") {
                SECTION("getter") {
                    value = serialize(&User::getName, context);
                }
                SECTION("setter") {
                    value = serialize(&User::setName, context);
                }
                expected = R"("name")";
            }
            REQUIRE(value == expected);
        }
        SECTION("setters, getters") {  //  column names by setters and getters pointers (reverse order)
            auto table = make_table("users",
                                    make_column("id", &User::setId, &User::getId),
                                    make_column("name", &User::setName, &User::getName));
            using storage_impl_t = internal::storage_impl<decltype(table)>;
            storage_impl_t storageImpl{table};
            using context_t = internal::serializer_context<storage_impl_t>;
            context_t context{storageImpl};
            std::string value;
            decltype(value) expected;
            SECTION("id") {
                SECTION("getter") {
                    value = serialize(&User::getId, context);
                }
                SECTION("setter") {
                    value = serialize(&User::setId, context);
                }
                expected = R"("id")";
            }
            SECTION("name") {
                SECTION("getter") {
                    value = serialize(&User::getName, context);
                }
                SECTION("setter") {
                    value = serialize(&User::setName, context);
                }
                expected = R"("name")";
            }
            REQUIRE(value == expected);
        }
    }
    // note: `statement_serializer<column_pointer<>>` used `context.impl.column_name_simple(cp.field)` to look up the field name;
    //       this worked properly by chance under the following circumstances (yet still being undefined behaviour):
    //       - if the explicitly (derived) object would be the first mapped to storage (of the variadically derived storage_impl<>).
    //       - if the base class' field in question was mapped by multiple derived objects with the same column name.
    //       here we test whether the serializer finds the correct column by using `context.impl.column_name(cp)`
    SECTION("by explicit column pointer") {
        struct Object1 {
            int id = 0;
        };
        struct Object2 {
            int id = 0;
        };
        auto table1 = make_table("object1", make_column("id1", &Object1::id));
        auto table2 = make_table("object2", make_column("id2", &Object2::id));
        using storage_impl_t = internal::storage_impl<decltype(table1), decltype(table2)>;
        storage_impl_t storageImpl{table1, table2};
        {
            using context_t = internal::serializer_context<storage_impl_t>;
            context_t context{storageImpl};
            SECTION("name") {
                auto value = serialize(column<Object2>(&Object2::id), context);
                REQUIRE(value == R"("id2")");
            }
        }
    }
    SECTION("escaped identifiers") {
        struct Object1 {
            int id = 0;
        };
        struct Object2 {
            int id = 0;
        };
        struct colalias : alias_tag {
            static std::string get() {
                return R"(a"s)";
            }
        };
        auto table1 = make_table(R"(ob"ject1)", make_column(R"(i"d)", &Object1::id));
        auto table2 = make_table(R"(ob"ject2)", make_column(R"(i"d)", &Object2::id));
        using storage_impl_t = internal::storage_impl<decltype(table1), decltype(table2)>;
        storage_impl_t storageImpl{table1, table2};
        {
            using context_t = internal::serializer_context<storage_impl_t>;
            context_t context{storageImpl};

            using als_d = alias_d<Object2>;
            auto expression =
                select(columns(&Object1::id, as<colalias>(&Object1::id), alias_column<als_d>(&Object2::id)),
                       join<als_d>(using_(&Object1::id)),
                       multi_order_by(order_by(get<colalias>()), order_by(alias_column<als_d>(&Object2::id))));
            expression.highest_level = true;
            auto value = serialize(expression, context);
            REQUIRE(value == R"(SELECT "ob""ject1"."i""d", "ob""ject1"."i""d" AS "a""s", "d"."i""d" FROM "ob""ject1" )"
                             R"(JOIN "ob""ject2" "d" USING ("i""d") ORDER BY "a""s", "d"."i""d")");
        }
    }
}<|MERGE_RESOLUTION|>--- conflicted
+++ resolved
@@ -23,11 +23,7 @@
                 SECTION("don't skip table name") {
                     context.skip_table_name = false;
                     auto value = serialize(&User::id, context);
-<<<<<<< HEAD
-                    REQUIRE(value == "\"users\".\"id\"");
-=======
                     REQUIRE(value == R"("users"."id")");
->>>>>>> 909a4fc7
                 }
             }
             SECTION("name") {
