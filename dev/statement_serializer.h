#pragma once

#include <sstream>  //  std::stringstream
#include <string>  //  std::string
#include <type_traits>  //  std::enable_if, std::remove_pointer
#include <vector>  //  std::vector
#include <algorithm>  //  std::iter_swap
#ifndef SQLITE_ORM_OMITS_CODECVT
#include <codecvt>  //  std::codecvt_utf8_utf16
#endif  //  SQLITE_ORM_OMITS_CODECVT
#include <memory>
#include <array>
#include "functional/cxx_string_view.h"

<<<<<<< HEAD
#include "start_macros.h"
#include "cxx_polyfill.h"
#include "cxx_functional_polyfill.h"
#include "type_traits.h"
#include "tuple_helper/tuple_filter.h"
#include "member_traits/is_getter.h"
#include "member_traits/is_setter.h"
#include "mapped_type_proxy.h"
=======
#include "functional/cxx_universal.h"
#include "functional/cxx_functional_polyfill.h"
#include "functional/mpl.h"
#include "tuple_helper/tuple_filter.h"
>>>>>>> 31c3beb5
#include "ast/upsert_clause.h"
#include "ast/excluded.h"
#include "ast/group_by.h"
#include "ast/into.h"
#include "core_functions.h"
#include "constraints.h"
#include "conditions.h"
#include "column.h"
#include "indexed_column.h"
#include "function.h"
#include "prepared_statement.h"
#include "rowid.h"
#include "pointer_value.h"
#include "type_printer.h"
#include "field_printer.h"
#include "literal.h"
#include "table_name_collector.h"
#include "column_names_getter.h"
#include "cte_column_names_collector.h"
#include "order_by_serializer.h"
#include "serializing_util.h"
#include "statement_binder.h"
#include "values.h"
#include "triggers.h"
#include "table_type_of.h"
#include "index.h"
#include "util.h"

namespace sqlite_orm {

    namespace internal {

        template<class T, class SFINAE = void>
        struct statement_serializer;

        template<class T, class I>
        std::string serialize(const T& t, const serializer_context<I>& context) {
            statement_serializer<T> serializer;
            return serializer(t, context);
        }

        /**
         *  Serializer for bindable types.
         */
        template<class T>
        struct statement_serializer<T, match_if<is_bindable, T>> {
            using statement_type = T;

            template<class Ctx>
            std::string operator()(const T& statement, const Ctx& context) const {
                if(context.replace_bindable_with_question) {
                    return "?";
                } else {
                    return this->do_serialize(statement);
                }
            }

          private:
            template<class X,
                     std::enable_if_t<is_printable_v<X> && !std::is_base_of<std::string, X>::value
#ifndef SQLITE_ORM_OMITS_CODECVT
                                          && !std::is_base_of<std::wstring, X>::value
#endif
                                      ,
                                      bool> = true>
            std::string do_serialize(const X& c) const {
                static_assert(std::is_same<X, T>::value, "");

                // implementation detail: utilizing field_printer
                return field_printer<X>{}(c);
            }

            std::string do_serialize(const std::string& c) const {
                // implementation detail: utilizing field_printer
                return quote_string_literal(field_printer<std::string>{}(c));
            }

            std::string do_serialize(const char* c) const {
                return quote_string_literal(c);
            }
#ifndef SQLITE_ORM_OMITS_CODECVT
            std::string do_serialize(const std::wstring& c) const {
                // implementation detail: utilizing field_printer
                return quote_string_literal(field_printer<std::wstring>{}(c));
            }

            std::string do_serialize(const wchar_t* c) const {
                std::wstring_convert<std::codecvt_utf8_utf16<wchar_t>> converter;
                return quote_string_literal(converter.to_bytes(c));
            }
#endif
#ifdef SQLITE_ORM_STRING_VIEW_SUPPORTED
            std::string do_serialize(const std::string_view& c) const {
                return quote_string_literal(std::string(c));
            }
#ifndef SQLITE_ORM_OMITS_CODECVT
            std::string do_serialize(const std::wstring_view& c) const {
                std::wstring_convert<std::codecvt_utf8_utf16<wchar_t>> converter;
                return quote_string_literal(converter.to_bytes(c.data(), c.data() + c.size()));
            }
#endif
#endif
            /**
             *  Specialization for binary data (std::vector<char>).
             */
            std::string do_serialize(const std::vector<char>& t) const {
                return quote_blob_literal(field_printer<std::vector<char>>{}(t));
            }

            template<class P, class PT, class D>
            std::string do_serialize(const pointer_binding<P, PT, D>&) const {
                // always serialize null (security reasons)
                return field_printer<nullptr_t>{}(nullptr);
            }
        };

        /**
         *  Serializer for literal values.
         */
        template<class T>
        struct statement_serializer<T, match_specialization_of<T, literal_holder>> {
            using statement_type = T;

            template<class Ctx>
            std::string operator()(const T& literal, const Ctx& context) const {
                static_assert(is_bindable_v<type_t<T>>, "A literal value must be also bindable");

                Ctx literalCtx = context;
                literalCtx.replace_bindable_with_question = false;
                statement_serializer<type_t<T>> serializer{};
                return serializer(literal.value, literalCtx);
            }
        };

        template<class F, class W>
        struct statement_serializer<filtered_aggregate_function<F, W>, void> {
            using statement_type = filtered_aggregate_function<F, W>;

            template<class Ctx>
            std::string operator()(const statement_type& statement, const Ctx& context) {
                std::stringstream ss;
                ss << serialize(statement.function, context);
                ss << " FILTER (WHERE " << serialize(statement.where, context) << ")";
                return ss.str();
            }
        };

        template<class T>
        struct statement_serializer<excluded_t<T>, void> {
            using statement_type = excluded_t<T>;

            template<class Ctx>
            std::string operator()(const statement_type& statement, const Ctx& context) const {
                std::stringstream ss;
                ss << "excluded.";
                if(auto* columnName = find_column_name(context.db_objects, statement.expression)) {
                    ss << streaming_identifier(*columnName);
                } else {
                    throw std::system_error{orm_error_code::column_not_found};
                }
                return ss.str();
            }
        };
#ifdef SQLITE_ORM_OPTIONAL_SUPPORTED
        template<class T>
        struct statement_serializer<as_optional_t<T>, void> {
            using statement_type = as_optional_t<T>;

            template<class Ctx>
            std::string operator()(const statement_type& statement, const Ctx& context) const {
                return serialize(statement.value, context);
            }
        };
#endif  //  SQLITE_ORM_OPTIONAL_SUPPORTED
        template<class T>
        struct statement_serializer<std::reference_wrapper<T>, void> {
            using statement_type = std::reference_wrapper<T>;

            template<class Ctx>
            std::string operator()(const statement_type& s, const Ctx& context) const {
                return serialize(s.get(), context);
            }
        };

        template<class T>
        struct statement_serializer<alias_holder<T>, void> {
            using statement_type = alias_holder<T>;

            template<class Ctx>
            std::string operator()(const statement_type&, const Ctx&) {
                std::stringstream ss;
                ss << streaming_identifier(T::get());
                return ss.str();
            }
        };

        template<class... TargetArgs, class... ActionsArgs>
        struct statement_serializer<upsert_clause<std::tuple<TargetArgs...>, std::tuple<ActionsArgs...>>, void> {
            using statement_type = upsert_clause<std::tuple<TargetArgs...>, std::tuple<ActionsArgs...>>;

            template<class Ctx>
            std::string operator()(const statement_type& statement, const Ctx& context) const {
                std::stringstream ss;
                ss << "ON CONFLICT";
                iterate_tuple(statement.target_args, [&ss, &context](auto& value) {
                    using value_type = std::decay_t<decltype(value)>;
                    auto needParenthesis = std::is_member_pointer<value_type>::value;
                    ss << ' ';
                    if(needParenthesis) {
                        ss << '(';
                    }
                    ss << serialize(value, context);
                    if(needParenthesis) {
                        ss << ')';
                    }
                });
                ss << ' ' << "DO";
                if(std::tuple_size<typename statement_type::actions_tuple>::value == 0) {
                    ss << " NOTHING";
                } else {
                    auto updateContext = context;
                    updateContext.use_parentheses = false;
                    ss << " UPDATE " << streaming_actions_tuple(statement.actions, updateContext);
                }
                return ss.str();
            }
        };

        template<class R, class S, class... Args>
        struct statement_serializer<built_in_function_t<R, S, Args...>, void> {
            using statement_type = built_in_function_t<R, S, Args...>;

            template<class Ctx>
            std::string operator()(const statement_type& statement, const Ctx& context) const {
                std::stringstream ss;
                if(context.use_parentheses) {
                    ss << '(';
                }
                ss << statement.serialize() << "(" << streaming_expressions_tuple(statement.args, context) << ")";
                if(context.use_parentheses) {
                    ss << ')';
                }
                return ss.str();
            }
        };

        template<class R, class S, class... Args>
        struct statement_serializer<built_in_aggregate_function_t<R, S, Args...>, void>
            : statement_serializer<built_in_function_t<R, S, Args...>, void> {};

        template<class F, class... Args>
        struct statement_serializer<function_call<F, Args...>, void> {
            using statement_type = function_call<F, Args...>;

            template<class Ctx>
            std::string operator()(const statement_type& statement, const Ctx& context) const {
                std::stringstream ss;
                ss << F::name() << "(" << streaming_expressions_tuple(statement.args, context) << ")";
                return ss.str();
            }
        };

        template<class T, class E>
        struct statement_serializer<as_t<T, E>, void> {
            using statement_type = as_t<T, E>;

            template<class Ctx>
            std::string operator()(const statement_type& c, const Ctx& context) const {
                std::stringstream ss;
                ss << serialize(c.expression, context) + " AS " << streaming_identifier(alias_extractor<T>::extract());
                return ss.str();
            }
        };

        template<class T, class P>
        struct statement_serializer<alias_column_t<T, P>, void> {
            using statement_type = alias_column_t<T, P>;

            template<class Ctx>
            std::string operator()(const statement_type& c, const Ctx& context) const {
                std::stringstream ss;
                if(!context.skip_table_name) {
                    ss << streaming_identifier(alias_extractor<T>::extract()) << ".";
                }
                auto newContext = context;
                newContext.skip_table_name = true;
                ss << serialize(c.column, newContext);
                return ss.str();
            }
        };

        template<class O, class F>
        struct statement_serializer<F O::*, void> {
            using statement_type = F O::*;

            template<class Ctx>
            std::string operator()(const statement_type& m, const Ctx& context) const {
                std::stringstream ss;
                if(!context.skip_table_name) {
                    ss << streaming_identifier(lookup_table_name<O>(context.db_objects)) << ".";
                }
                if(auto* columnName = find_column_name(context.db_objects, m)) {
                    ss << streaming_identifier(*columnName);
                } else {
                    throw std::system_error{orm_error_code::column_not_found};
                }
                return ss.str();
            }
        };

        template<>
        struct statement_serializer<rowid_t, void> {
            using statement_type = rowid_t;

            template<class Ctx>
            std::string operator()(const statement_type& s, const Ctx&) const {
                return static_cast<std::string>(s);
            }
        };

        template<>
        struct statement_serializer<oid_t, void> {
            using statement_type = oid_t;

            template<class Ctx>
            std::string operator()(const statement_type& s, const Ctx&) const {
                return static_cast<std::string>(s);
            }
        };

        template<>
        struct statement_serializer<_rowid_t, void> {
            using statement_type = _rowid_t;

            template<class Ctx>
            std::string operator()(const statement_type& s, const Ctx&) const {
                return static_cast<std::string>(s);
            }
        };

        template<class O>
        struct statement_serializer<table_rowid_t<O>, void> {
            using statement_type = table_rowid_t<O>;

            template<class Ctx>
            std::string operator()(const statement_type& s, const Ctx& context) const {
                std::stringstream ss;
                if(!context.skip_table_name) {
                    ss << streaming_identifier(lookup_table_name<O>(context.db_objects)) << ".";
                }
                ss << static_cast<std::string>(s);
                return ss.str();
            }
        };

        template<class O>
        struct statement_serializer<table_oid_t<O>, void> {
            using statement_type = table_oid_t<O>;

            template<class Ctx>
            std::string operator()(const statement_type& s, const Ctx& context) const {
                std::stringstream ss;
                if(!context.skip_table_name) {
                    ss << streaming_identifier(lookup_table_name<O>(context.db_objects)) << ".";
                }
                ss << static_cast<std::string>(s);
                return ss.str();
            }
        };

        template<class O>
        struct statement_serializer<table__rowid_t<O>, void> {
            using statement_type = table__rowid_t<O>;

            template<class Ctx>
            std::string operator()(const statement_type& s, const Ctx& context) const {
                std::stringstream ss;
                if(!context.skip_table_name) {
                    ss << streaming_identifier(lookup_table_name<O>(context.db_objects)) << ".";
                }
                ss << static_cast<std::string>(s);
                return ss.str();
            }
        };

        template<class L, class R, class... Ds>
        struct statement_serializer<binary_operator<L, R, Ds...>, void> {
            using statement_type = binary_operator<L, R, Ds...>;

            template<class Ctx>
            std::string operator()(const statement_type& statement, const Ctx& context) const {
                auto lhs = serialize(statement.lhs, context);
                auto rhs = serialize(statement.rhs, context);
                std::stringstream ss;
                if(context.use_parentheses) {
                    ss << '(';
                }
                ss << lhs << " " << statement.serialize() << " " << rhs;
                if(context.use_parentheses) {
                    ss << ')';
                }
                return ss.str();
            }
        };

        template<class T>
        struct statement_serializer<count_asterisk_t<T>, void> {
            using statement_type = count_asterisk_t<T>;

            template<class Ctx>
            std::string operator()(const statement_type&, const Ctx& context) const {
                return serialize(count_asterisk_without_type{}, context);
            }
        };

        template<>
        struct statement_serializer<count_asterisk_without_type, void> {
            using statement_type = count_asterisk_without_type;

            template<class Ctx>
            std::string operator()(const statement_type& c, const Ctx&) const {
                std::stringstream ss;
                auto functionName = c.serialize();
                ss << functionName << "(*)";
                return ss.str();
            }
        };

        template<class T>
        struct statement_serializer<distinct_t<T>, void> {
            using statement_type = distinct_t<T>;

            template<class Ctx>
            std::string operator()(const statement_type& c, const Ctx& context) const {
                std::stringstream ss;
                auto expr = serialize(c.value, context);
                ss << static_cast<std::string>(c) << "(" << expr << ")";
                return ss.str();
            }
        };

        template<class T>
        struct statement_serializer<all_t<T>, void> {
            using statement_type = all_t<T>;

            template<class Ctx>
            std::string operator()(const statement_type& c, const Ctx& context) const {
                std::stringstream ss;
                auto expr = serialize(c.value, context);
                ss << static_cast<std::string>(c) << "(" << expr << ")";
                return ss.str();
            }
        };

        template<class T, class F>
        struct statement_serializer<column_pointer<T, F>, void> {
            using statement_type = column_pointer<T, F>;

            template<class Ctx>
            std::string operator()(const statement_type& cp, const Ctx& context) const {
                std::stringstream ss;
                if(!context.skip_table_name) {
                    ss << streaming_identifier(lookup_table_name<T>(context.db_objects)) << ".";
                }
<<<<<<< HEAD
                if(auto* columnName = find_column_name(context.impl, cp)) {
=======
                if(auto* columnName = find_column_name(context.db_objects, c)) {
>>>>>>> 31c3beb5
                    ss << streaming_identifier(*columnName);
                } else {
                    throw std::system_error{orm_error_code::column_not_found};
                }
                return ss.str();
            }
        };

        template<class T, class E>
        struct statement_serializer<cast_t<T, E>, void> {
            using statement_type = cast_t<T, E>;

            template<class Ctx>
            std::string operator()(const statement_type& c, const Ctx& context) const {
                std::stringstream ss;
                ss << static_cast<std::string>(c) << " (";
                ss << serialize(c.expression, context) << " AS " << type_printer<T>().print() << ")";
                return ss.str();
            }
        };

        template<class CTE>
        struct statement_serializer<CTE, match_specialization_of<CTE, common_table_expression>> {
            using statement_type = CTE;

            template<class Ctx>
            std::string operator()(const statement_type& cte, const Ctx& context) const {
                // A CTE always starts a new 'highest level' context
                Ctx cteContext = context;
                cteContext.use_parentheses = false;

                std::stringstream ss;
                ss << streaming_identifier(alias_extractor<cte_label_type_t<CTE>>::extract());
                {
                    std::vector<std::string> columnNames =
                        collect_cte_column_names(get_cte_driving_subselect(cte.subselect),
                                                 cte.explicitColumns,
                                                 context);
                    ss << '(' << streaming_identifiers(columnNames) << ')';
                }
                ss << " AS " << '(' << serialize(cte.subselect, cteContext) << ')';
                return ss.str();
            }
        };

        template<class With>
        struct statement_serializer<With, match_specialization_of<With, with_t>> {
            using statement_type = With;

            template<class Ctx>
            std::string operator()(const statement_type& c, const Ctx& context) const {
                Ctx tupleContext = context;
                tupleContext.use_parentheses = false;

                std::stringstream ss;
                ss << static_cast<std::string>(c) << " ";
                ss << serialize(c.cte, tupleContext) << " ";
                ss << serialize(c.expression, context);
                return ss.str();
            }
        };

        template<class T>
        struct statement_serializer<T, std::enable_if_t<is_base_of_template_v<T, compound_operator>>> {
            using statement_type = T;

            template<class Ctx>
            std::string operator()(const statement_type& c, const Ctx& context) const {
                std::stringstream ss;
                ss << serialize(c.left, context) << " ";
                ss << static_cast<std::string>(c) << " ";
                ss << serialize(c.right, context);
                return ss.str();
            }
        };

        template<class R, class T, class E, class... Args>
        struct statement_serializer<simple_case_t<R, T, E, Args...>, void> {
            using statement_type = simple_case_t<R, T, E, Args...>;

            template<class Ctx>
            std::string operator()(const statement_type& c, const Ctx& context) const {
                std::stringstream ss;
                ss << "CASE ";
                c.case_expression.apply([&ss, context](auto& c_) {
                    ss << serialize(c_, context) << " ";
                });
                iterate_tuple(c.args, [&ss, context](auto& pair) {
                    ss << "WHEN " << serialize(pair.first, context) << " ";
                    ss << "THEN " << serialize(pair.second, context) << " ";
                });
                c.else_expression.apply([&ss, context](auto& el) {
                    ss << "ELSE " << serialize(el, context) << " ";
                });
                ss << "END";
                return ss.str();
            }
        };

        template<class T>
        struct statement_serializer<is_null_t<T>, void> {
            using statement_type = is_null_t<T>;

            template<class Ctx>
            std::string operator()(const statement_type& c, const Ctx& context) const {
                std::stringstream ss;
                ss << serialize(c.t, context) << " " << static_cast<std::string>(c);
                return ss.str();
            }
        };

        template<class T>
        struct statement_serializer<is_not_null_t<T>, void> {
            using statement_type = is_not_null_t<T>;

            template<class Ctx>
            std::string operator()(const statement_type& c, const Ctx& context) const {
                std::stringstream ss;
                ss << serialize(c.t, context) << " " << static_cast<std::string>(c);
                return ss.str();
            }
        };

        template<class T>
        struct statement_serializer<bitwise_not_t<T>, void> {
            using statement_type = bitwise_not_t<T>;

            template<class Ctx>
            std::string operator()(const statement_type& statement, const Ctx& context) const {
                std::stringstream ss;
                ss << statement.serialize() << " ";
                auto cString = serialize(statement.argument, context);
                ss << " (" << cString << " )";
                return ss.str();
            }
        };

        template<class T>
        struct statement_serializer<negated_condition_t<T>, void> {
            using statement_type = negated_condition_t<T>;

            template<class Ctx>
            std::string operator()(const statement_type& c, const Ctx& context) const {
                std::stringstream ss;
                ss << static_cast<std::string>(c) << " ";
                auto cString = serialize(c.c, context);
                ss << " (" << cString << " )";
                return ss.str();
            }
        };

        template<class T>
        struct statement_serializer<T, std::enable_if_t<is_base_of_template_v<T, binary_condition>>> {
            using statement_type = T;

            template<class Ctx>
            std::string operator()(const statement_type& c, const Ctx& context) const {
                auto leftString = serialize(c.l, context);
                auto rightString = serialize(c.r, context);
                std::stringstream ss;
                if(context.use_parentheses) {
                    ss << "(";
                }
                ss << leftString << " " << static_cast<std::string>(c) << " " << rightString;
                if(context.use_parentheses) {
                    ss << ")";
                }
                return ss.str();
            }
        };

        template<class T>
        struct statement_serializer<named_collate<T>, void> {
            using statement_type = named_collate<T>;

            template<class Ctx>
            std::string operator()(const statement_type& c, const Ctx& context) const {
                auto newContext = context;
                newContext.use_parentheses = false;
                auto res = serialize(c.expr, newContext);
                return res + " " + static_cast<std::string>(c);
            }
        };

        template<class T>
        struct statement_serializer<collate_t<T>, void> {
            using statement_type = collate_t<T>;

            template<class Ctx>
            std::string operator()(const statement_type& c, const Ctx& context) const {
                auto newContext = context;
                newContext.use_parentheses = false;
                auto res = serialize(c.expr, newContext);
                return res + " " + static_cast<std::string>(c);
            }
        };

        template<class L, class A>
        struct statement_serializer<dynamic_in_t<L, A>, void> {
            using statement_type = dynamic_in_t<L, A>;

            template<class Ctx>
            std::string operator()(const statement_type& statement, const Ctx& context) const {
                std::stringstream ss;
                auto leftString = serialize(statement.left, context);
                ss << leftString << " ";
                if(!statement.negative) {
                    ss << "IN";
                } else {
                    ss << "NOT IN";
                }
                ss << " ";
                constexpr bool isCompoundOperator = is_base_of_template_v<A, compound_operator>;
                if(isCompoundOperator) {
                    ss << '(';
                }
                auto newContext = context;
                newContext.use_parentheses = true;
                ss << serialize(statement.argument, newContext);
                if(isCompoundOperator) {
                    ss << ')';
                }
                return ss.str();
            }
        };

        template<class L, class E>
        struct statement_serializer<dynamic_in_t<L, std::vector<E>>, void> {
            using statement_type = dynamic_in_t<L, std::vector<E>>;

            template<class Ctx>
            std::string operator()(const statement_type& statement, const Ctx& context) const {
                std::stringstream ss;
                auto leftString = serialize(statement.left, context);
                ss << leftString << " ";
                if(!statement.negative) {
                    ss << "IN";
                } else {
                    ss << "NOT IN";
                }
                ss << " (" << streaming_dynamic_expressions(statement.argument, context) << ")";
                return ss.str();
            }
        };

        template<class L, class... Args>
        struct statement_serializer<in_t<L, Args...>, void> {
            using statement_type = in_t<L, Args...>;

            template<class Ctx>
            std::string operator()(const statement_type& statement, const Ctx& context) const {
                std::stringstream ss;
                auto leftString = serialize(statement.left, context);
                ss << leftString << " ";
                if(!statement.negative) {
                    ss << "IN";
                } else {
                    ss << "NOT IN";
                }
                ss << " ";
                using args_type = std::tuple<Args...>;
                constexpr bool theOnlySelect =
                    std::tuple_size<args_type>::value == 1 && is_select_v<std::tuple_element_t<0, args_type>>;
                if(!theOnlySelect) {
                    ss << "(";
                }
                ss << streaming_expressions_tuple(statement.argument, context);
                if(!theOnlySelect) {
                    ss << ")";
                }
                return ss.str();
            }
        };

        template<class A, class T, class E>
        struct statement_serializer<like_t<A, T, E>, void> {
            using statement_type = like_t<A, T, E>;

            template<class Ctx>
            std::string operator()(const statement_type& c, const Ctx& context) const {
                std::stringstream ss;
                ss << serialize(c.arg, context) << " ";
                ss << static_cast<std::string>(c) << " ";
                ss << serialize(c.pattern, context);
                c.arg3.apply([&ss, &context](auto& value) {
                    ss << " ESCAPE " << serialize(value, context);
                });
                return ss.str();
            }
        };

        template<class A, class T>
        struct statement_serializer<glob_t<A, T>, void> {
            using statement_type = glob_t<A, T>;

            template<class Ctx>
            std::string operator()(const statement_type& c, const Ctx& context) const {
                std::stringstream ss;
                ss << serialize(c.arg, context) << " ";
                ss << static_cast<std::string>(c) << " ";
                ss << serialize(c.pattern, context);
                return ss.str();
            }
        };

        template<class A, class T>
        struct statement_serializer<between_t<A, T>, void> {
            using statement_type = between_t<A, T>;

            template<class Ctx>
            std::string operator()(const statement_type& c, const Ctx& context) const {
                std::stringstream ss;
                auto expr = serialize(c.expr, context);
                ss << expr << " " << static_cast<std::string>(c) << " ";
                ss << serialize(c.b1, context);
                ss << " AND ";
                ss << serialize(c.b2, context);
                return ss.str();
            }
        };

        template<class T>
        struct statement_serializer<exists_t<T>, void> {
            using statement_type = exists_t<T>;

            template<class Ctx>
            std::string operator()(const statement_type& statement, const Ctx& context) const {
                std::stringstream ss;
                ss << "EXISTS ";
                ss << serialize(statement.expression, context);
                return ss.str();
            }
        };

        template<>
        struct statement_serializer<autoincrement_t, void> {
            using statement_type = autoincrement_t;

            template<class Ctx>
            std::string operator()(const statement_type&, const Ctx&) const {
                return "AUTOINCREMENT";
            }
        };

        template<class... Cs>
        struct statement_serializer<primary_key_t<Cs...>, void> {
            using statement_type = primary_key_t<Cs...>;

            template<class Ctx>
            std::string operator()(const statement_type& c, const Ctx& context) const {
                std::stringstream ss;
                ss << static_cast<std::string>(c);
                using columns_tuple = typename statement_type::columns_tuple;
                const size_t columnsCount = std::tuple_size<columns_tuple>::value;
                if(columnsCount) {
                    ss << "(" << streaming_mapped_columns_expressions(c.columns, context) << ")";
                }
                return ss.str();
            }
        };

        template<class... Args>
        struct statement_serializer<unique_t<Args...>, void> {
            using statement_type = unique_t<Args...>;

            template<class Ctx>
            std::string operator()(const statement_type& c, const Ctx& context) const {
                std::stringstream ss;
                ss << static_cast<std::string>(c);
                using columns_tuple = typename statement_type::columns_tuple;
                const size_t columnsCount = std::tuple_size<columns_tuple>::value;
                if(columnsCount) {
                    ss << "(" << streaming_mapped_columns_expressions(c.columns, context) << ")";
                }
                return ss.str();
            }
        };

        template<>
        struct statement_serializer<collate_constraint_t, void> {
            using statement_type = collate_constraint_t;

            template<class Ctx>
            std::string operator()(const statement_type& c, const Ctx&) const {
                return static_cast<std::string>(c);
            }
        };

        template<class T>
        struct statement_serializer<default_t<T>, void> {
            using statement_type = default_t<T>;

            template<class Ctx>
            std::string operator()(const statement_type& c, const Ctx& context) const {
                return static_cast<std::string>(c) + " (" + serialize(c.value, context) + ")";
            }
        };

        template<class... Cs, class... Rs>
        struct statement_serializer<foreign_key_t<std::tuple<Cs...>, std::tuple<Rs...>>, void> {
            using statement_type = foreign_key_t<std::tuple<Cs...>, std::tuple<Rs...>>;

            template<class Ctx>
            std::string operator()(const statement_type& fk, const Ctx& context) const {
                std::stringstream ss;
                ss << "FOREIGN KEY(" << streaming_mapped_columns_expressions(fk.columns, context) << ") REFERENCES ";
                {
                    using references_type_t = typename std::decay_t<decltype(fk)>::references_type;
                    using first_reference_t = std::tuple_element_t<0, references_type_t>;
<<<<<<< HEAD
                    using first_reference_mapped_type = typename table_type<first_reference_t>::type;
                    auto refTableName = lookup_table_name<first_reference_mapped_type>(context.impl);
=======
                    using first_reference_mapped_type = table_type_of_t<first_reference_t>;
                    auto refTableName = lookup_table_name<first_reference_mapped_type>(context.db_objects);
>>>>>>> 31c3beb5
                    ss << streaming_identifier(refTableName);
                }
                ss << "(" << streaming_mapped_columns_expressions(fk.references, context) << ")";
                if(fk.on_update) {
                    ss << ' ' << static_cast<std::string>(fk.on_update) << " " << fk.on_update._action;
                }
                if(fk.on_delete) {
                    ss << ' ' << static_cast<std::string>(fk.on_delete) << " " << fk.on_delete._action;
                }
                return ss.str();
            }
        };

        template<class T>
        struct statement_serializer<check_t<T>, void> {
            using statement_type = check_t<T>;

            template<class Ctx>
            std::string operator()(const statement_type& statement, const Ctx& context) const {
                std::stringstream ss;
                ss << "CHECK (" << serialize(statement.expression, context) << ")";
                return ss.str();
            }
        };
#if SQLITE_VERSION_NUMBER >= 3031000
        template<class T>
        struct statement_serializer<generated_always_t<T>, void> {
            using statement_type = generated_always_t<T>;

            template<class Ctx>
            std::string operator()(const statement_type& statement, const Ctx& context) const {
                std::stringstream ss;
                if(statement.full) {
                    ss << "GENERATED ALWAYS ";
                }
                ss << "AS (";
                ss << serialize(statement.expression, context) << ")";
                switch(statement.storage) {
                    case basic_generated_always::storage_type::not_specified:
                        //..
                        break;
                    case basic_generated_always::storage_type::virtual_:
                        ss << " VIRTUAL";
                        break;
                    case basic_generated_always::storage_type::stored:
                        ss << " STORED";
                        break;
                }
                return ss.str();
            }
        };
#endif
        template<class G, class S, class... Op>
        struct statement_serializer<column_t<G, S, Op...>, void> {
            using statement_type = column_t<G, S, Op...>;

            template<class Ctx>
            std::string operator()(const statement_type& column, const Ctx& context) const {
                using column_type = statement_type;

                std::stringstream ss;
                ss << streaming_identifier(column.name) << " " << type_printer<field_type_t<column_type>>().print()
                   << " "
                   << streaming_column_constraints(
                          call_as_template_base<column_constraints>(polyfill::identity{})(column),
                          column.is_not_null(),
                          context);
                return ss.str();
            }
        };

        template<class T, class... Args>
        struct statement_serializer<remove_all_t<T, Args...>, void> {
            using statement_type = remove_all_t<T, Args...>;

            template<class Ctx>
            std::string operator()(const statement_type& rem, const Ctx& context) const {
                auto& table = pick_table<T>(context.db_objects);

                std::stringstream ss;
                ss << "DELETE FROM " << streaming_identifier(table.name)
                   << streaming_conditions_tuple(rem.conditions, context);
                return ss.str();
            }
        };

        template<class T>
        struct statement_serializer<replace_t<T>, void> {
            using statement_type = replace_t<T>;

            template<class Ctx>
            std::string operator()(const statement_type& statement, const Ctx& context) const {
                using expression_type = std::decay_t<decltype(statement)>;
                using object_type = typename expression_object_type<expression_type>::type;
                auto& table = pick_table<object_type>(context.db_objects);
                std::stringstream ss;
                ss << "REPLACE INTO " << streaming_identifier(table.name) << " ("
                   << streaming_non_generated_column_names(table) << ")"
                   << " VALUES ("
                   << streaming_field_values_excluding(check_if<is_generated_always>{},
                                                       empty_callable<std::false_type>(),  //  don't exclude
                                                       context,
                                                       get_ref(statement.object))
                   << ")";
                return ss.str();
            }
        };

        template<class T, class... Cols>
        struct statement_serializer<insert_explicit<T, Cols...>, void> {
            using statement_type = insert_explicit<T, Cols...>;

            template<class Ctx>
            std::string operator()(const statement_type& ins, const Ctx& context) const {
                constexpr size_t colsCount = std::tuple_size<std::tuple<Cols...>>::value;
                static_assert(colsCount > 0, "Use insert or replace with 1 argument instead");
                using expression_type = std::decay_t<decltype(ins)>;
                using object_type = typename expression_object_type<expression_type>::type;
                auto& table = pick_table<object_type>(context.db_objects);
                std::stringstream ss;
                ss << "INSERT INTO " << streaming_identifier(table.name) << " ";
                ss << "(" << streaming_mapped_columns_expressions(ins.columns.columns, context) << ") "
                   << "VALUES (";
                iterate_tuple(ins.columns.columns,
                              [&ss, &context, &object = get_ref(ins.obj), first = true](auto& memberPointer) mutable {
                                  using member_pointer_type = std::decay_t<decltype(memberPointer)>;
                                  static_assert(!is_setter_v<member_pointer_type>,
                                                "Unable to use setter within insert explicit");

                                  constexpr std::array<const char*, 2> sep = {", ", ""};
                                  ss << sep[std::exchange(first, false)]
                                     << serialize(polyfill::invoke(memberPointer, object), context);
                              });
                ss << ")";
                return ss.str();
            }
        };

        template<class T>
        struct statement_serializer<update_t<T>, void> {
            using statement_type = update_t<T>;

            template<class Ctx>
            std::string operator()(const statement_type& statement, const Ctx& context) const {
                using expression_type = std::decay_t<decltype(statement)>;
                using object_type = typename expression_object_type<expression_type>::type;
                auto& table = pick_table<object_type>(context.db_objects);

                std::stringstream ss;
                ss << "UPDATE " << streaming_identifier(table.name) << " SET ";
                table.template for_each_column_excluding<mpl::disjunction_fn<is_primary_key, is_generated_always>>(
                    [&table, &ss, &context, &object = get_ref(statement.object), first = true](auto& column) mutable {
                        if(table.exists_in_composite_primary_key(column)) {
                            return;
                        }

                        constexpr std::array<const char*, 2> sep = {", ", ""};
                        ss << sep[std::exchange(first, false)] << streaming_identifier(column.name) << " = "
                           << serialize(polyfill::invoke(column.member_pointer, object), context);
                    });
                ss << " WHERE ";
                table.for_each_column(
                    [&table, &context, &ss, &object = get_ref(statement.object), first = true](auto& column) mutable {
                        if(!column.template is<is_primary_key>() && !table.exists_in_composite_primary_key(column)) {
                            return;
                        }

                        constexpr std::array<const char*, 2> sep = {" AND ", ""};
                        ss << sep[std::exchange(first, false)] << streaming_identifier(column.name) << " = "
                           << serialize(polyfill::invoke(column.member_pointer, object), context);
                    });
                return ss.str();
            }
        };

        template<class... Args>
        struct statement_serializer<set_t<Args...>, void> {
            using statement_type = set_t<Args...>;

            template<class Ctx>
            std::string operator()(const statement_type& statement, const Ctx& context) const {
                std::stringstream ss;
                ss << "SET ";
                auto leftContext = context;
                leftContext.skip_table_name = true;
                iterate_tuple(statement.assigns, [&ss, &context, &leftContext, first = true](auto& value) mutable {
                    constexpr std::array<const char*, 2> sep = {", ", ""};
                    ss << sep[std::exchange(first, false)] << serialize(value.lhs, leftContext) << ' '
                       << value.serialize() << ' ' << serialize(value.rhs, context);
                });
                return ss.str();
            }
        };

        template<class... Args, class... Wargs>
        struct statement_serializer<update_all_t<set_t<Args...>, Wargs...>, void> {
            using statement_type = update_all_t<set_t<Args...>, Wargs...>;

            template<class Ctx>
            std::string operator()(const statement_type& upd, const Ctx& context) const {
                table_name_collector collector([&context](const std::type_index& ti) {
                    return find_table_name(context.db_objects, ti);
                });
                iterate_ast(upd.set.assigns, collector);

                if(collector.table_names.empty()) {
                    throw std::system_error{orm_error_code::no_tables_specified};
                }

                std::stringstream ss;
                ss << "UPDATE " << streaming_identifier(collector.table_names.begin()->first) << " SET ";
                {
                    std::vector<std::string> setPairs;
                    setPairs.reserve(std::tuple_size<typename set_t<Args...>::assigns_type>::value);
                    auto leftContext = context;
                    leftContext.skip_table_name = true;
                    iterate_tuple(upd.set.assigns, [&context, &leftContext, &setPairs](auto& asgn) {
                        std::stringstream sss;
                        sss << serialize(asgn.lhs, leftContext);
                        sss << ' ' << asgn.serialize() << ' ';
                        sss << serialize(asgn.rhs, context);
                        setPairs.push_back(sss.str());
                    });
                    ss << streaming_serialized(setPairs) << streaming_conditions_tuple(upd.conditions, context);
                    return ss.str();
                }
            }
        };

        template<class T>
        struct statement_serializer<insert_t<T>, void> {
            using statement_type = insert_t<T>;

            template<class Ctx>
            std::string operator()(const statement_type& statement, const Ctx& context) const {
                using object_type = typename expression_object_type<statement_type>::type;
                auto& table = pick_table<object_type>(context.db_objects);
                using is_without_rowid = typename std::decay_t<decltype(table)>::is_without_rowid;

                std::vector<std::reference_wrapper<const std::string>> columnNames;
                table.template for_each_column_excluding<
                    mpl::conjunction<mpl::not_<mpl::always<is_without_rowid>>,
                                     mpl::disjunction_fn<is_primary_key, is_generated_always>>>(
                    [&table, &columnNames](auto& column) {
                        if(table.exists_in_composite_primary_key(column)) {
                            return;
                        }

                        columnNames.push_back(cref(column.name));
                    });
                const size_t columnNamesCount = columnNames.size();

                std::stringstream ss;
                ss << "INSERT INTO " << streaming_identifier(table.name) << " ";
                if(columnNamesCount) {
                    ss << "(" << streaming_identifiers(columnNames) << ")";
                } else {
                    ss << "DEFAULT";
                }
                ss << " VALUES";
                if(columnNamesCount) {
                    ss << " ("
                       << streaming_field_values_excluding(
                              mpl::conjunction<mpl::not_<mpl::always<is_without_rowid>>,
                                               mpl::disjunction_fn<is_primary_key, is_generated_always>>{},
                              [&table](auto& column) {
                                  return table.exists_in_composite_primary_key(column);
                              },
                              context,
                              get_ref(statement.object))
                       << ")";
                }

                return ss.str();
            }
        };

        template<class T>
        struct statement_serializer<into_t<T>, void> {
            using statement_type = into_t<T>;

            template<class Ctx>
            std::string operator()(const statement_type&, const Ctx& context) const {
                auto& table = pick_table<T>(context.db_objects);

                std::stringstream ss;
                ss << "INTO " << streaming_identifier(table.name);
                return ss.str();
            }
        };

        template<class... Args>
        struct statement_serializer<columns_t<Args...>, void> {
            using statement_type = columns_t<Args...>;

            template<class Ctx>
            std::string operator()(const statement_type& statement, const Ctx& context) const {
                std::stringstream ss;
                if(context.use_parentheses) {
                    ss << '(';
                }
                ss << streaming_expressions_tuple(statement.columns, context);
                if(context.use_parentheses) {
                    ss << ')';
                }
                return ss.str();
            }
        };

        template<class T>
        struct statement_serializer<T, std::enable_if_t<polyfill::disjunction_v<is_insert_raw<T>, is_replace_raw<T>>>> {
            using statement_type = T;

            template<class Ctx>
            std::string operator()(const statement_type& statement, const Ctx& context) const {
                std::stringstream ss;
                if(is_insert_raw_v<T>) {
                    ss << "INSERT";
                } else {
                    ss << "REPLACE";
                }
                iterate_tuple(statement.args, [&context, &ss](auto& value) {
                    using value_type = std::decay_t<decltype(value)>;
                    ss << ' ';
                    if(is_columns_v<value_type>) {
                        auto newContext = context;
                        newContext.skip_table_name = true;
                        newContext.use_parentheses = true;
                        ss << serialize(value, newContext);
                    } else if(is_values_v<value_type> || is_select_v<value_type>) {
                        auto newContext = context;
                        newContext.use_parentheses = false;
                        ss << serialize(value, newContext);
                    } else {
                        ss << serialize(value, context);
                    }
                });
                return ss.str();
            }
        };

        template<class T, class... Ids>
        struct statement_serializer<remove_t<T, Ids...>, void> {
            using statement_type = remove_t<T, Ids...>;

            template<class Ctx>
            std::string operator()(const statement_type& statement, const Ctx& context) const {
                auto& table = pick_table<T>(context.db_objects);
                std::stringstream ss;
                ss << "DELETE FROM " << streaming_identifier(table.name) << " "
                   << "WHERE ";
                std::vector<std::string> idsStrings;
                idsStrings.reserve(std::tuple_size<typename statement_type::ids_type>::value);
                iterate_tuple(statement.ids, [&idsStrings, &context](auto& idValue) {
                    idsStrings.push_back(serialize(idValue, context));
                });
                table.for_each_primary_key_column([&table, &ss, &idsStrings, index = 0](auto& memberPointer) mutable {
                    auto* columnName = table.find_column_name(memberPointer);
                    if(!columnName) {
                        throw std::system_error{orm_error_code::column_not_found};
                    }

                    constexpr std::array<const char*, 2> sep = {" AND ", ""};
                    ss << sep[index == 0] << streaming_identifier(*columnName) << " = " << idsStrings[index];
                    ++index;
                });
                return ss.str();
            }
        };

        template<class It, class L, class O>
        struct statement_serializer<replace_range_t<It, L, O>, void> {
            using statement_type = replace_range_t<It, L, O>;

            template<class Ctx>
            std::string operator()(const statement_type& rep, const Ctx& context) const {
                using expression_type = std::decay_t<decltype(rep)>;
                using object_type = typename expression_object_type<expression_type>::type;
                auto& table = pick_table<object_type>(context.db_objects);

                std::stringstream ss;
                ss << "REPLACE INTO " << streaming_identifier(table.name) << " ("
                   << streaming_non_generated_column_names(table) << ")";
                const auto valuesCount = std::distance(rep.range.first, rep.range.second);
                const auto columnsCount = table.non_generated_columns_count();
                ss << " VALUES " << streaming_values_placeholders(columnsCount, valuesCount);
                return ss.str();
            }
        };

        template<class It, class L, class O>
        struct statement_serializer<insert_range_t<It, L, O>, void> {
            using statement_type = insert_range_t<It, L, O>;

            template<class Ctx>
            std::string operator()(const statement_type& statement, const Ctx& context) const {
                using object_type = typename expression_object_type<statement_type>::type;
                auto& table = pick_table<object_type>(context.db_objects);
                using is_without_rowid = typename std::decay_t<decltype(table)>::is_without_rowid;

                std::vector<std::reference_wrapper<const std::string>> columnNames;
                table.template for_each_column_excluding<
                    mpl::conjunction<mpl::not_<mpl::always<is_without_rowid>>,
                                     mpl::disjunction_fn<is_primary_key, is_generated_always>>>(
                    [&table, &columnNames](auto& column) {
                        if(table.exists_in_composite_primary_key(column)) {
                            return;
                        }

                        columnNames.push_back(cref(column.name));
                    });
                const size_t valuesCount = std::distance(statement.range.first, statement.range.second);
                const size_t columnNamesCount = columnNames.size();

                std::stringstream ss;
                ss << "INSERT INTO " << streaming_identifier(table.name) << " ";
                if(columnNamesCount) {
                    ss << "(" << streaming_identifiers(columnNames) << ")";
                } else {
                    ss << "DEFAULT";
                }
                ss << " VALUES ";
                if(columnNamesCount) {
                    ss << streaming_values_placeholders(columnNamesCount, valuesCount);
                } else if(valuesCount != 1) {
                    throw std::system_error{orm_error_code::cannot_use_default_value};
                }
                return ss.str();
            }
        };

        template<class T, class Ctx>
        std::string serialize_get_all_impl(const T& get, const Ctx& context) {
            using primary_type = type_t<T>;

            table_name_collector collector;
            collector.table_names.emplace(lookup_table_name<primary_type>(context.db_objects), "");
            // note: not collecting table names from get.conditions;

            auto& table = pick_table<primary_type>(context.db_objects);
            std::stringstream ss;
            ss << "SELECT " << streaming_table_column_names(table, true);
            if(!collector.table_names.empty()) {
                ss << " FROM " << streaming_identifiers(collector.table_names);
            }
            ss << streaming_conditions_tuple(get.conditions, context);
            return ss.str();
        }

#ifdef SQLITE_ORM_OPTIONAL_SUPPORTED
        template<class T, class R, class... Args>
        struct statement_serializer<get_all_optional_t<T, R, Args...>, void> {
            using statement_type = get_all_optional_t<T, R, Args...>;

            template<class Ctx>
            std::string operator()(const statement_type& get, const Ctx& context) const {
                return serialize_get_all_impl(get, context);
            }
        };
#endif  //  SQLITE_ORM_OPTIONAL_SUPPORTED

        template<class T, class R, class... Args>
        struct statement_serializer<get_all_pointer_t<T, R, Args...>, void> {
            using statement_type = get_all_pointer_t<T, R, Args...>;

            template<class Ctx>
            std::string operator()(const statement_type& get, const Ctx& context) const {
                return serialize_get_all_impl(get, context);
            }
        };

        template<class T, class R, class... Args>
        struct statement_serializer<get_all_t<T, R, Args...>, void> {
            using statement_type = get_all_t<T, R, Args...>;

            template<class Ctx>
            std::string operator()(const statement_type& get, const Ctx& context) const {
                return serialize_get_all_impl(get, context);
            }
        };

        template<class T, class Ctx>
        std::string serialize_get_impl(const T&, const Ctx& context) {
            using primary_type = type_t<T>;
            auto& table = pick_table<primary_type>(context.db_objects);
            std::stringstream ss;
            ss << "SELECT " << streaming_table_column_names(table, false) << " FROM "
               << streaming_identifier(table.name) << " WHERE ";

            auto primaryKeyColumnNames = table.primary_key_column_names();
            if(primaryKeyColumnNames.empty()) {
                throw std::system_error{orm_error_code::table_has_no_primary_key_column};
            }

            for(size_t i = 0; i < primaryKeyColumnNames.size(); ++i) {
                if(i > 0) {
                    ss << " AND ";
                }
                ss << streaming_identifier(primaryKeyColumnNames[i]) << " = ?";
            }
            return ss.str();
        }

        template<class T, class... Ids>
        struct statement_serializer<get_t<T, Ids...>, void> {
            using statement_type = get_t<T, Ids...>;

            template<class Ctx>
            std::string operator()(const statement_type& get, const Ctx& context) const {
                return serialize_get_impl(get, context);
            }
        };

        template<class T, class... Ids>
        struct statement_serializer<get_pointer_t<T, Ids...>, void> {
            using statement_type = get_pointer_t<T, Ids...>;

            template<class Ctx>
            std::string operator()(const statement_type& statement, const Ctx& context) const {
                return serialize_get_impl(statement, context);
            }
        };

        template<>
        struct statement_serializer<conflict_action, void> {
            using statement_type = conflict_action;

            template<class Ctx>
            std::string operator()(const statement_type& statement, const Ctx&) const {
                switch(statement) {
                    case conflict_action::replace:
                        return "REPLACE";
                    case conflict_action::abort:
                        return "ABORT";
                    case conflict_action::fail:
                        return "FAIL";
                    case conflict_action::ignore:
                        return "IGNORE";
                    case conflict_action::rollback:
                        return "ROLLBACK";
                }
                return {};
            }
        };

        template<>
        struct statement_serializer<insert_constraint, void> {
            using statement_type = insert_constraint;

            template<class Ctx>
            std::string operator()(const statement_type& statement, const Ctx& context) const {
                return "OR " + serialize(statement.action, context);
            }
        };

#ifdef SQLITE_ORM_OPTIONAL_SUPPORTED
        template<class T, class... Ids>
        struct statement_serializer<get_optional_t<T, Ids...>, void> {
            using statement_type = get_optional_t<T, Ids...>;

            template<class Ctx>
            std::string operator()(const statement_type& get, const Ctx& context) const {
                return serialize_get_impl(get, context);
            }
        };
#endif  //  SQLITE_ORM_OPTIONAL_SUPPORTED
        template<class T, class... Args>
        struct statement_serializer<select_t<T, Args...>, void> {
            using statement_type = select_t<T, Args...>;

            template<class Ctx>
            std::string operator()(const statement_type& sel, const Ctx& context) const {
                std::stringstream ss;
                constexpr bool isCompoundOperator = is_base_of_template_v<T, compound_operator>;
                if(!isCompoundOperator) {
                    if(!sel.highest_level && context.use_parentheses) {
                        ss << "(";
                    }
                    ss << "SELECT ";
                }
                if(get_distinct(sel.col)) {
                    ss << static_cast<std::string>(distinct(0)) << " ";
                }
                ss << streaming_serialized(get_column_names(sel.col, context));
                table_name_collector collector([&context](const std::type_index& ti) {
                    return find_table_name(context.db_objects, ti);
                });
                constexpr bool explicitFromItemsCount = count_tuple<std::tuple<Args...>, is_from>::value;
                if(!explicitFromItemsCount) {
                    iterate_ast(sel.col, collector);
                    iterate_ast(sel.conditions, collector);
                    join_iterator<Args...>()([&collector, &context](const auto& c) {
<<<<<<< HEAD
                        using original_join_type = typename std::decay<decltype(c)>::type::join_type::type;
                        using cross_join_type = mapped_type_proxy_t<original_join_type>;
                        auto crossJoinedTableName = lookup_table_name<cross_join_type>(context.impl);
                        auto tableAliasString = alias_extractor<original_join_type>::as_alias();
=======
                        using original_join_type = typename std::decay_t<decltype(c)>::join_type::type;
                        using cross_join_type = mapped_type_proxy_t<original_join_type>;
                        auto crossJoinedTableName = lookup_table_name<cross_join_type>(context.db_objects);
                        auto tableAliasString = alias_extractor<original_join_type>::get();
>>>>>>> 31c3beb5
                        std::pair<std::string, std::string> tableNameWithAlias{std::move(crossJoinedTableName),
                                                                               std::move(tableAliasString)};
                        collector.table_names.erase(tableNameWithAlias);
                    });
                    if(!collector.table_names.empty() && !isCompoundOperator) {
                        ss << " FROM " << streaming_identifiers(collector.table_names);
                    }
                }
                ss << streaming_conditions_tuple(sel.conditions, context);
                if(!is_base_of_template_v<T, compound_operator>) {
                    if(!sel.highest_level && context.use_parentheses) {
                        ss << ")";
                    }
                }
                return ss.str();
            }
        };

        template<class T>
        struct statement_serializer<indexed_column_t<T>, void> {
            using statement_type = indexed_column_t<T>;

            template<class Ctx>
            std::string operator()(const statement_type& statement, const Ctx& context) const {
                std::stringstream ss;
                ss << serialize(statement.column_or_expression, context);
                if(!statement._collation_name.empty()) {
                    ss << " COLLATE " << statement._collation_name;
                }
                if(statement._order) {
                    switch(statement._order) {
                        case -1:
                            ss << " DESC";
                            break;
                        case 1:
                            ss << " ASC";
                            break;
                        default:
                            throw std::system_error{orm_error_code::incorrect_order};
                    }
                }
                return ss.str();
            }
        };

        template<class... Cols>
        struct statement_serializer<index_t<Cols...>, void> {
            using statement_type = index_t<Cols...>;

            template<class Ctx>
            std::string operator()(const statement_type& statement, const Ctx& context) const {
                std::stringstream ss;
                ss << "CREATE ";
                if(statement.unique) {
                    ss << "UNIQUE ";
                }
                using elements_type = typename std::decay_t<decltype(statement)>::elements_type;
                using head_t = typename std::tuple_element_t<0, elements_type>::column_type;
                using indexed_type = table_type_of_t<head_t>;
                ss << "INDEX IF NOT EXISTS " << streaming_identifier(statement.name) << " ON "
                   << streaming_identifier(lookup_table_name<indexed_type>(context.db_objects));
                std::vector<std::string> columnNames;
                std::string whereString;
                iterate_tuple(statement.elements, [&columnNames, &context, &whereString](auto& value) {
                    using value_type = std::decay_t<decltype(value)>;
                    if(!is_where_v<value_type>) {
                        auto newContext = context;
                        newContext.use_parentheses = false;
                        auto whereString = serialize(value, newContext);
                        columnNames.push_back(move(whereString));
                    } else {
                        auto columnName = serialize(value, context);
                        whereString = move(columnName);
                    }
                });
                ss << " (" << streaming_serialized(columnNames) << ")";
                if(!whereString.empty()) {
                    ss << ' ' << whereString;
                }
                return ss.str();
            }
        };

        template<class... Args>
        struct statement_serializer<from_t<Args...>, void> {
            using statement_type = from_t<Args...>;

            template<class Ctx>
            std::string operator()(const statement_type&, const Ctx& context) const {
                using tuple = std::tuple<Args...>;

                std::stringstream ss;
                ss << "FROM ";
                iterate_tuple<tuple>([&context, &ss, first = true](auto* item) mutable {
                    using from_type = std::remove_pointer_t<decltype(item)>;

<<<<<<< HEAD
                    if(index > 0) {
                        ss << ", ";
                    }
                    ss << streaming_identifier(lookup_table_name<mapped_type_proxy_t<from_type>>(context.impl),
                                               alias_extractor<from_type>::as_alias());
                    ++index;
=======
                    constexpr std::array<const char*, 2> sep = {", ", ""};
                    ss << sep[std::exchange(first, false)]
                       << streaming_identifier(lookup_table_name<mapped_type_proxy_t<from_type>>(context.db_objects),
                                               alias_extractor<from_type>::get());
>>>>>>> 31c3beb5
                });
                return ss.str();
            }
        };

        template<class T>
        struct statement_serializer<old_t<T>, void> {
            using statement_type = old_t<T>;

            template<class Ctx>
            std::string operator()(const statement_type& statement, const Ctx& context) const {
                std::stringstream ss;
                ss << "OLD.";
                auto newContext = context;
                newContext.skip_table_name = true;
                ss << serialize(statement.expression, newContext);
                return ss.str();
            }
        };

        template<class T>
        struct statement_serializer<new_t<T>, void> {
            using statement_type = new_t<T>;

            template<class Ctx>
            std::string operator()(const statement_type& statement, const Ctx& context) const {
                std::stringstream ss;
                ss << "NEW.";
                auto newContext = context;
                newContext.skip_table_name = true;
                ss << serialize(statement.expression, newContext);
                return ss.str();
            }
        };

        template<>
        struct statement_serializer<raise_t, void> {
            using statement_type = raise_t;

            template<class Ctx>
            std::string operator()(const statement_type& statement, const Ctx& context) const {
                switch(statement.type) {
                    case raise_t::type_t::ignore:
                        return "RAISE(IGNORE)";

                    case raise_t::type_t::rollback:
                        return "RAISE(ROLLBACK, " + serialize(statement.message, context) + ")";

                    case raise_t::type_t::abort:
                        return "RAISE(ABORT, " + serialize(statement.message, context) + ")";

                    case raise_t::type_t::fail:
                        return "RAISE(FAIL, " + serialize(statement.message, context) + ")";
                }
                return {};
            }
        };

        template<>
        struct statement_serializer<trigger_timing, void> {
            using statement_type = trigger_timing;

            template<class Ctx>
            std::string operator()(const statement_type& statement, const Ctx&) const {
                switch(statement) {
                    case trigger_timing::trigger_before:
                        return "BEFORE";
                    case trigger_timing::trigger_after:
                        return "AFTER";
                    case trigger_timing::trigger_instead_of:
                        return "INSTEAD OF";
                }
                return {};
            }
        };

        template<>
        struct statement_serializer<trigger_type, void> {
            using statement_type = trigger_type;

            template<class Ctx>
            std::string operator()(const statement_type& statement, const Ctx&) const {
                switch(statement) {
                    case trigger_type::trigger_delete:
                        return "DELETE";
                    case trigger_type::trigger_insert:
                        return "INSERT";
                    case trigger_type::trigger_update:
                        return "UPDATE";
                }
                return {};
            }
        };

        template<>
        struct statement_serializer<trigger_type_base_t, void> {
            using statement_type = trigger_type_base_t;

            template<class Ctx>
            std::string operator()(const statement_type& statement, const Ctx& context) const {
                std::stringstream ss;

                ss << serialize(statement.timing, context) << " " << serialize(statement.type, context);
                return ss.str();
            }
        };

        template<class... Cs>
        struct statement_serializer<trigger_update_type_t<Cs...>, void> {
            using statement_type = trigger_update_type_t<Cs...>;

            template<class Ctx>
            std::string operator()(const statement_type& statement, const Ctx& context) const {
                std::stringstream ss;

                ss << serialize(statement.timing, context) << " UPDATE OF "
                   << streaming_mapped_columns_expressions(statement.columns, context);
                return ss.str();
            }
        };

        template<class T, class W, class Trigger>
        struct statement_serializer<trigger_base_t<T, W, Trigger>, void> {
            using statement_type = trigger_base_t<T, W, Trigger>;

            template<class Ctx>
            std::string operator()(const statement_type& statement, const Ctx& context) const {
                std::stringstream ss;

                ss << serialize(statement.type_base, context);
                ss << " ON " << streaming_identifier(lookup_table_name<T>(context.db_objects));
                if(statement.do_for_each_row) {
                    ss << " FOR EACH ROW";
                }
                statement.container_when.apply([&ss, &context](auto& value) {
                    ss << " WHEN " << serialize(value, context);
                });
                return ss.str();
            }
        };

        template<class... S>
        struct statement_serializer<trigger_t<S...>, void> {
            using statement_type = trigger_t<S...>;

            template<class Ctx>
            std::string operator()(const statement_type& statement, const Ctx& context) const {
                std::stringstream ss;
                ss << "CREATE ";

                ss << "TRIGGER IF NOT EXISTS " << streaming_identifier(statement.name) << " "
                   << serialize(statement.base, context);
                ss << " BEGIN ";
                iterate_tuple(statement.elements, [&ss, &context](auto& element) {
                    using element_type = std::decay_t<decltype(element)>;
                    if(is_select_v<element_type>) {
                        auto newContext = context;
                        newContext.use_parentheses = false;
                        ss << serialize(element, newContext);
                    } else {
                        ss << serialize(element, context);
                    }
                    ss << ";";
                });
                ss << " END";

                return ss.str();
            }
        };

        template<class T>
        struct statement_serializer<where_t<T>, void> {
            using statement_type = where_t<T>;

            template<class Ctx>
            std::string operator()(const statement_type& statement, const Ctx& context) const {
                Ctx newContext = context;
                // be on the safe side
                newContext.skip_table_name = false;

                std::stringstream ss;
                ss << statement.serialize() << " ";
                auto whereString = serialize(statement.expression, newContext);
                ss << '(' << whereString << ')';
                return ss.str();
            }
        };

        template<class O>
        struct statement_serializer<order_by_t<O>, void> {
            using statement_type = order_by_t<O>;

            template<class Ctx>
            std::string operator()(const statement_type& orderBy, const Ctx& context) const {
                std::stringstream ss;
                ss << static_cast<std::string>(orderBy) << " ";
                ss << serialize_order_by(orderBy, context);
                return ss.str();
            }
        };

        template<class C>
        struct statement_serializer<dynamic_order_by_t<C>, void> {
            using statement_type = dynamic_order_by_t<C>;

            template<class Ctx>
            std::string operator()(const statement_type& orderBy, const Ctx& context) const {
                return serialize_order_by(orderBy, context);
            }
        };

        template<class... Args>
        struct statement_serializer<multi_order_by_t<Args...>, void> {
            using statement_type = multi_order_by_t<Args...>;

            template<class Ctx>
            std::string operator()(const statement_type& orderBy, const Ctx& context) const {
                std::stringstream ss;
                ss << static_cast<std::string>(orderBy) << " " << streaming_expressions_tuple(orderBy.args, context);
                return ss.str();
            }
        };

        template<class O>
        struct statement_serializer<cross_join_t<O>, void> {
            using statement_type = cross_join_t<O>;

            template<class Ctx>
            std::string operator()(const statement_type& c, const Ctx& context) const {
                std::stringstream ss;
                ss << static_cast<std::string>(c) << " "
                   << streaming_identifier(lookup_table_name<O>(context.db_objects));
                return ss.str();
            }
        };

        template<class T, class O>
        struct statement_serializer<inner_join_t<T, O>, void> {
            using statement_type = inner_join_t<T, O>;

            template<class Ctx>
            std::string operator()(const statement_type& l, const Ctx& context) const {
                std::stringstream ss;
                ss << static_cast<std::string>(l) << " "
<<<<<<< HEAD
                   << streaming_identifier(lookup_table_name<mapped_type_proxy_t<T>>(context.impl),
                                           alias_extractor<T>::as_alias())
=======
                   << streaming_identifier(lookup_table_name<mapped_type_proxy_t<T>>(context.db_objects),
                                           alias_extractor<T>::get())
>>>>>>> 31c3beb5
                   << serialize(l.constraint, context);
                return ss.str();
            }
        };

        template<class T>
        struct statement_serializer<on_t<T>, void> {
            using statement_type = on_t<T>;

            template<class Ctx>
            std::string operator()(const statement_type& t, const Ctx& context) const {
                std::stringstream ss;
                auto newContext = context;
                newContext.skip_table_name = false;
                ss << static_cast<std::string>(t) << " " << serialize(t.arg, newContext) << " ";
                return ss.str();
            }
        };

        template<class T, class O>
        struct statement_serializer<join_t<T, O>, void> {
            using statement_type = join_t<T, O>;

            template<class Ctx>
            std::string operator()(const statement_type& l, const Ctx& context) const {
                std::stringstream ss;
                ss << static_cast<std::string>(l) << " "
<<<<<<< HEAD
                   << streaming_identifier(lookup_table_name<mapped_type_proxy_t<T>>(context.impl),
                                           alias_extractor<T>::as_alias())
=======
                   << streaming_identifier(lookup_table_name<mapped_type_proxy_t<T>>(context.db_objects),
                                           alias_extractor<T>::get())
>>>>>>> 31c3beb5
                   << " " << serialize(l.constraint, context);
                return ss.str();
            }
        };

        template<class T, class O>
        struct statement_serializer<left_join_t<T, O>, void> {
            using statement_type = left_join_t<T, O>;

            template<class Ctx>
            std::string operator()(const statement_type& l, const Ctx& context) const {
                std::stringstream ss;
                ss << static_cast<std::string>(l) << " "
<<<<<<< HEAD
                   << streaming_identifier(lookup_table_name<mapped_type_proxy_t<T>>(context.impl),
                                           alias_extractor<T>::as_alias())
=======
                   << streaming_identifier(lookup_table_name<mapped_type_proxy_t<T>>(context.db_objects),
                                           alias_extractor<T>::get())
>>>>>>> 31c3beb5
                   << " " << serialize(l.constraint, context);
                return ss.str();
            }
        };

        template<class T, class O>
        struct statement_serializer<left_outer_join_t<T, O>, void> {
            using statement_type = left_outer_join_t<T, O>;

            template<class Ctx>
            std::string operator()(const statement_type& l, const Ctx& context) const {
                std::stringstream ss;
                ss << static_cast<std::string>(l) << " "
<<<<<<< HEAD
                   << streaming_identifier(lookup_table_name<mapped_type_proxy_t<T>>(context.impl),
                                           alias_extractor<T>::as_alias())
=======
                   << streaming_identifier(lookup_table_name<mapped_type_proxy_t<T>>(context.db_objects),
                                           alias_extractor<T>::get())
>>>>>>> 31c3beb5
                   << " " << serialize(l.constraint, context);
                return ss.str();
            }
        };

        template<class O>
        struct statement_serializer<natural_join_t<O>, void> {
            using statement_type = natural_join_t<O>;

            template<class Ctx>
            std::string operator()(const statement_type& c, const Ctx& context) const {
                std::stringstream ss;
                ss << static_cast<std::string>(c) << " "
                   << streaming_identifier(lookup_table_name<O>(context.db_objects));
                return ss.str();
            }
        };

        template<class T, class... Args>
        struct statement_serializer<group_by_with_having<T, Args...>, void> {
            using statement_type = group_by_with_having<T, Args...>;

            template<class Ctx>
            std::string operator()(const statement_type& statement, const Ctx& context) const {
                std::stringstream ss;
                auto newContext = context;
                newContext.skip_table_name = false;
                ss << "GROUP BY " << streaming_expressions_tuple(statement.args, newContext) << " HAVING "
                   << serialize(statement.expression, context);
                return ss.str();
            }
        };

        template<class... Args>
        struct statement_serializer<group_by_t<Args...>, void> {
            using statement_type = group_by_t<Args...>;

            template<class Ctx>
            std::string operator()(const statement_type& statement, const Ctx& context) const {
                std::stringstream ss;
                auto newContext = context;
                newContext.skip_table_name = false;
                ss << "GROUP BY " << streaming_expressions_tuple(statement.args, newContext);
                return ss.str();
            }
        };

        template<class T>
        struct statement_serializer<having_t<T>, void> {
            using statement_type = having_t<T>;

            template<class Ctx>
            std::string operator()(const statement_type& statement, const Ctx& context) const {
                std::stringstream ss;
                auto newContext = context;
                newContext.skip_table_name = false;
                ss << "HAVING " << serialize(statement.expression, newContext);
                return ss.str();
            }
        };

        /**
         *  HO - has offset
         *  OI - offset is implicit
         */
        template<class T, bool HO, bool OI, class O>
        struct statement_serializer<limit_t<T, HO, OI, O>, void> {
            using statement_type = limit_t<T, HO, OI, O>;

            template<class Ctx>
            std::string operator()(const statement_type& limt, const Ctx& context) const {
                auto newContext = context;
                newContext.skip_table_name = false;
                std::stringstream ss;
                ss << static_cast<std::string>(limt) << " ";
                if(HO) {
                    if(OI) {
                        limt.off.apply([&newContext, &ss](auto& value) {
                            ss << serialize(value, newContext);
                        });
                        ss << ", ";
                        ss << serialize(limt.lim, newContext);
                    } else {
                        ss << serialize(limt.lim, newContext) << " OFFSET ";
                        limt.off.apply([&newContext, &ss](auto& value) {
                            ss << serialize(value, newContext);
                        });
                    }
                } else {
                    ss << serialize(limt.lim, newContext);
                }
                return ss.str();
            }
        };

        template<>
        struct statement_serializer<default_values_t, void> {
            using statement_type = default_values_t;

            template<class Ctx>
            std::string operator()(const statement_type&, const Ctx&) const {
                return "DEFAULT VALUES";
            }
        };

        template<class T, class M>
        struct statement_serializer<using_t<T, M>, void> {
            using statement_type = using_t<T, M>;

            template<class Ctx>
            std::string operator()(const statement_type& statement, const Ctx& context) const {
                auto newContext = context;
                newContext.skip_table_name = true;
                return static_cast<std::string>(statement) + " (" + serialize(statement.column, newContext) + ")";
            }
        };

        template<class... Args>
        struct statement_serializer<std::tuple<Args...>, void> {
            using statement_type = std::tuple<Args...>;

            template<class Ctx>
            std::string operator()(const statement_type& statement, const Ctx& context) const {
                std::stringstream ss;
                if(context.use_parentheses) {
                    ss << '(';
                }
                ss << streaming_expressions_tuple(statement, context);
                if(context.use_parentheses) {
                    ss << ')';
                }
                return ss.str();
            }
        };

        template<class... Args>
        struct statement_serializer<values_t<Args...>, void> {
            using statement_type = values_t<Args...>;

            template<class Ctx>
            std::string operator()(const statement_type& statement, const Ctx& context) const {
                std::stringstream ss;
                if(context.use_parentheses) {
                    ss << '(';
                }
                ss << "VALUES ";
                {
                    Ctx tupleContext = context;
                    tupleContext.use_parentheses = true;
                    ss << streaming_expressions_tuple(statement.tuple, tupleContext);
                }
                if(context.use_parentheses) {
                    ss << ')';
                }
                return ss.str();
            }
        };

        template<class T>
        struct statement_serializer<dynamic_values_t<T>, void> {
            using statement_type = dynamic_values_t<T>;

            template<class Ctx>
            std::string operator()(const statement_type& statement, const Ctx& context) const {
                std::stringstream ss;
                if(context.use_parentheses) {
                    ss << '(';
                }
                ss << "VALUES " << streaming_dynamic_expressions(statement.vector, context);
                if(context.use_parentheses) {
                    ss << ')';
                }
                return ss.str();
            }
        };
    }
}<|MERGE_RESOLUTION|>--- conflicted
+++ resolved
@@ -12,21 +12,10 @@
 #include <array>
 #include "functional/cxx_string_view.h"
 
-<<<<<<< HEAD
-#include "start_macros.h"
-#include "cxx_polyfill.h"
-#include "cxx_functional_polyfill.h"
-#include "type_traits.h"
-#include "tuple_helper/tuple_filter.h"
-#include "member_traits/is_getter.h"
-#include "member_traits/is_setter.h"
-#include "mapped_type_proxy.h"
-=======
 #include "functional/cxx_universal.h"
 #include "functional/cxx_functional_polyfill.h"
 #include "functional/mpl.h"
 #include "tuple_helper/tuple_filter.h"
->>>>>>> 31c3beb5
 #include "ast/upsert_clause.h"
 #include "ast/excluded.h"
 #include "ast/group_by.h"
@@ -491,11 +480,7 @@
                 if(!context.skip_table_name) {
                     ss << streaming_identifier(lookup_table_name<T>(context.db_objects)) << ".";
                 }
-<<<<<<< HEAD
-                if(auto* columnName = find_column_name(context.impl, cp)) {
-=======
-                if(auto* columnName = find_column_name(context.db_objects, c)) {
->>>>>>> 31c3beb5
+                if(auto* columnName = find_column_name(context.db_objects, cp)) {
                     ss << streaming_identifier(*columnName);
                 } else {
                     throw std::system_error{orm_error_code::column_not_found};
@@ -905,13 +890,8 @@
                 {
                     using references_type_t = typename std::decay_t<decltype(fk)>::references_type;
                     using first_reference_t = std::tuple_element_t<0, references_type_t>;
-<<<<<<< HEAD
-                    using first_reference_mapped_type = typename table_type<first_reference_t>::type;
-                    auto refTableName = lookup_table_name<first_reference_mapped_type>(context.impl);
-=======
                     using first_reference_mapped_type = table_type_of_t<first_reference_t>;
                     auto refTableName = lookup_table_name<first_reference_mapped_type>(context.db_objects);
->>>>>>> 31c3beb5
                     ss << streaming_identifier(refTableName);
                 }
                 ss << "(" << streaming_mapped_columns_expressions(fk.references, context) << ")";
@@ -1504,17 +1484,10 @@
                     iterate_ast(sel.col, collector);
                     iterate_ast(sel.conditions, collector);
                     join_iterator<Args...>()([&collector, &context](const auto& c) {
-<<<<<<< HEAD
-                        using original_join_type = typename std::decay<decltype(c)>::type::join_type::type;
-                        using cross_join_type = mapped_type_proxy_t<original_join_type>;
-                        auto crossJoinedTableName = lookup_table_name<cross_join_type>(context.impl);
-                        auto tableAliasString = alias_extractor<original_join_type>::as_alias();
-=======
                         using original_join_type = typename std::decay_t<decltype(c)>::join_type::type;
                         using cross_join_type = mapped_type_proxy_t<original_join_type>;
                         auto crossJoinedTableName = lookup_table_name<cross_join_type>(context.db_objects);
-                        auto tableAliasString = alias_extractor<original_join_type>::get();
->>>>>>> 31c3beb5
+                        auto tableAliasString = alias_extractor<original_join_type>::as_alias();
                         std::pair<std::string, std::string> tableNameWithAlias{std::move(crossJoinedTableName),
                                                                                std::move(tableAliasString)};
                         collector.table_names.erase(tableNameWithAlias);
@@ -1611,19 +1584,10 @@
                 iterate_tuple<tuple>([&context, &ss, first = true](auto* item) mutable {
                     using from_type = std::remove_pointer_t<decltype(item)>;
 
-<<<<<<< HEAD
-                    if(index > 0) {
-                        ss << ", ";
-                    }
-                    ss << streaming_identifier(lookup_table_name<mapped_type_proxy_t<from_type>>(context.impl),
-                                               alias_extractor<from_type>::as_alias());
-                    ++index;
-=======
                     constexpr std::array<const char*, 2> sep = {", ", ""};
                     ss << sep[std::exchange(first, false)]
                        << streaming_identifier(lookup_table_name<mapped_type_proxy_t<from_type>>(context.db_objects),
-                                               alias_extractor<from_type>::get());
->>>>>>> 31c3beb5
+                                               alias_extractor<from_type>::as_alias());
                 });
                 return ss.str();
             }
@@ -1868,13 +1832,8 @@
             std::string operator()(const statement_type& l, const Ctx& context) const {
                 std::stringstream ss;
                 ss << static_cast<std::string>(l) << " "
-<<<<<<< HEAD
-                   << streaming_identifier(lookup_table_name<mapped_type_proxy_t<T>>(context.impl),
+                   << streaming_identifier(lookup_table_name<mapped_type_proxy_t<T>>(context.db_objects),
                                            alias_extractor<T>::as_alias())
-=======
-                   << streaming_identifier(lookup_table_name<mapped_type_proxy_t<T>>(context.db_objects),
-                                           alias_extractor<T>::get())
->>>>>>> 31c3beb5
                    << serialize(l.constraint, context);
                 return ss.str();
             }
@@ -1902,13 +1861,8 @@
             std::string operator()(const statement_type& l, const Ctx& context) const {
                 std::stringstream ss;
                 ss << static_cast<std::string>(l) << " "
-<<<<<<< HEAD
-                   << streaming_identifier(lookup_table_name<mapped_type_proxy_t<T>>(context.impl),
+                   << streaming_identifier(lookup_table_name<mapped_type_proxy_t<T>>(context.db_objects),
                                            alias_extractor<T>::as_alias())
-=======
-                   << streaming_identifier(lookup_table_name<mapped_type_proxy_t<T>>(context.db_objects),
-                                           alias_extractor<T>::get())
->>>>>>> 31c3beb5
                    << " " << serialize(l.constraint, context);
                 return ss.str();
             }
@@ -1922,13 +1876,8 @@
             std::string operator()(const statement_type& l, const Ctx& context) const {
                 std::stringstream ss;
                 ss << static_cast<std::string>(l) << " "
-<<<<<<< HEAD
-                   << streaming_identifier(lookup_table_name<mapped_type_proxy_t<T>>(context.impl),
+                   << streaming_identifier(lookup_table_name<mapped_type_proxy_t<T>>(context.db_objects),
                                            alias_extractor<T>::as_alias())
-=======
-                   << streaming_identifier(lookup_table_name<mapped_type_proxy_t<T>>(context.db_objects),
-                                           alias_extractor<T>::get())
->>>>>>> 31c3beb5
                    << " " << serialize(l.constraint, context);
                 return ss.str();
             }
@@ -1942,13 +1891,8 @@
             std::string operator()(const statement_type& l, const Ctx& context) const {
                 std::stringstream ss;
                 ss << static_cast<std::string>(l) << " "
-<<<<<<< HEAD
-                   << streaming_identifier(lookup_table_name<mapped_type_proxy_t<T>>(context.impl),
+                   << streaming_identifier(lookup_table_name<mapped_type_proxy_t<T>>(context.db_objects),
                                            alias_extractor<T>::as_alias())
-=======
-                   << streaming_identifier(lookup_table_name<mapped_type_proxy_t<T>>(context.db_objects),
-                                           alias_extractor<T>::get())
->>>>>>> 31c3beb5
                    << " " << serialize(l.constraint, context);
                 return ss.str();
             }
