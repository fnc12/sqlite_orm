#pragma once

#include <sstream>  //  std::stringstream
#include <string>  //  std::string
#include <type_traits>  //  std::enable_if, std::remove_pointer
#include <vector>  //  std::vector
#include <algorithm>  //  std::iter_swap
#ifndef SQLITE_ORM_OMITS_CODECVT
#include <codecvt>  //  std::codecvt_utf8_utf16
#endif  //  SQLITE_ORM_OMITS_CODECVT
#include <memory>
#include <array>
#include "functional/cxx_string_view.h"

#include "functional/cxx_universal.h"
#include "functional/cxx_functional_polyfill.h"
#include "functional/mpl.h"
#include "tuple_helper/tuple_filter.h"
#include "ast/upsert_clause.h"
#include "ast/excluded.h"
#include "ast/group_by.h"
#include "ast/into.h"
#include "core_functions.h"
#include "constraints.h"
#include "conditions.h"
#include "column.h"
#include "indexed_column.h"
#include "function.h"
#include "prepared_statement.h"
#include "rowid.h"
#include "pointer_value.h"
#include "type_printer.h"
#include "field_printer.h"
#include "literal.h"
#include "table_name_collector.h"
#include "column_names_getter.h"
#include "cte_column_names_collector.h"
#include "order_by_serializer.h"
#include "serializing_util.h"
#include "statement_binder.h"
#include "values.h"
#include "triggers.h"
#include "table_type_of.h"
#include "index.h"
#include "util.h"

namespace sqlite_orm {

    namespace internal {

        template<class T, class SFINAE = void>
        struct statement_serializer;

        template<class T, class I>
        std::string serialize(const T& t, const serializer_context<I>& context) {
            statement_serializer<T> serializer;
            return serializer(t, context);
        }

        /**
         *  Serializer for bindable types.
         */
        template<class T>
        struct statement_serializer<T, match_if<is_bindable, T>> {
            using statement_type = T;

            template<class Ctx>
            std::string operator()(const T& statement, const Ctx& context) const {
                if(context.replace_bindable_with_question) {
                    return "?";
                } else {
                    return this->do_serialize(statement);
                }
            }

          private:
            template<class X,
                     std::enable_if_t<is_printable_v<X> && !std::is_base_of<std::string, X>::value
#ifndef SQLITE_ORM_OMITS_CODECVT
                                          && !std::is_base_of<std::wstring, X>::value
#endif
                                      ,
                                      bool> = true>
            std::string do_serialize(const X& c) const {
                static_assert(std::is_same<X, T>::value, "");

                // implementation detail: utilizing field_printer
                return field_printer<X>{}(c);
            }

            std::string do_serialize(const std::string& c) const {
                // implementation detail: utilizing field_printer
                return quote_string_literal(field_printer<std::string>{}(c));
            }

            std::string do_serialize(const char* c) const {
                return quote_string_literal(c);
            }
#ifndef SQLITE_ORM_OMITS_CODECVT
            std::string do_serialize(const std::wstring& c) const {
                // implementation detail: utilizing field_printer
                return quote_string_literal(field_printer<std::wstring>{}(c));
            }

            std::string do_serialize(const wchar_t* c) const {
                std::wstring_convert<std::codecvt_utf8_utf16<wchar_t>> converter;
                return quote_string_literal(converter.to_bytes(c));
            }
#endif
#ifdef SQLITE_ORM_STRING_VIEW_SUPPORTED
            std::string do_serialize(const std::string_view& c) const {
                return quote_string_literal(std::string(c));
            }
#ifndef SQLITE_ORM_OMITS_CODECVT
            std::string do_serialize(const std::wstring_view& c) const {
                std::wstring_convert<std::codecvt_utf8_utf16<wchar_t>> converter;
                return quote_string_literal(converter.to_bytes(c.data(), c.data() + c.size()));
            }
#endif
#endif
            /**
             *  Specialization for binary data (std::vector<char>).
             */
            std::string do_serialize(const std::vector<char>& t) const {
                return quote_blob_literal(field_printer<std::vector<char>>{}(t));
            }

            template<class P, class PT, class D>
            std::string do_serialize(const pointer_binding<P, PT, D>&) const {
                // always serialize null (security reasons)
                return field_printer<nullptr_t>{}(nullptr);
            }
        };

        /**
         *  Serializer for literal values.
         */
        template<class T>
        struct statement_serializer<T, match_specialization_of<T, literal_holder>> {
            using statement_type = T;

            template<class Ctx>
            std::string operator()(const T& literal, const Ctx& context) const {
                static_assert(is_bindable_v<type_t<T>>, "A literal value must be also bindable");

                Ctx literalCtx = context;
                literalCtx.replace_bindable_with_question = false;
                statement_serializer<type_t<T>> serializer{};
                return serializer(literal.value, literalCtx);
            }
        };

        template<class F, class W>
        struct statement_serializer<filtered_aggregate_function<F, W>, void> {
            using statement_type = filtered_aggregate_function<F, W>;

            template<class Ctx>
            std::string operator()(const statement_type& statement, const Ctx& context) {
                std::stringstream ss;
                ss << serialize(statement.function, context);
                ss << " FILTER (WHERE " << serialize(statement.where, context) << ")";
                return ss.str();
            }
        };

        template<class T>
        struct statement_serializer<excluded_t<T>, void> {
            using statement_type = excluded_t<T>;

            template<class Ctx>
            std::string operator()(const statement_type& statement, const Ctx& context) const {
                std::stringstream ss;
                ss << "excluded.";
                if(auto* columnName = find_column_name(context.db_objects, statement.expression)) {
                    ss << streaming_identifier(*columnName);
                } else {
                    throw std::system_error{orm_error_code::column_not_found};
                }
                return ss.str();
            }
        };
#ifdef SQLITE_ORM_OPTIONAL_SUPPORTED
        template<class T>
        struct statement_serializer<as_optional_t<T>, void> {
            using statement_type = as_optional_t<T>;

            template<class Ctx>
            std::string operator()(const statement_type& statement, const Ctx& context) const {
                return serialize(statement.value, context);
            }
        };
#endif  //  SQLITE_ORM_OPTIONAL_SUPPORTED
        template<class T>
        struct statement_serializer<std::reference_wrapper<T>, void> {
            using statement_type = std::reference_wrapper<T>;

            template<class Ctx>
            std::string operator()(const statement_type& s, const Ctx& context) const {
                return serialize(s.get(), context);
            }
        };

        template<class T>
        struct statement_serializer<alias_holder<T>, void> {
            using statement_type = alias_holder<T>;

            template<class Ctx>
            std::string operator()(const statement_type&, const Ctx&) {
                std::stringstream ss;
                ss << streaming_identifier(T::get());
                return ss.str();
            }
        };

        template<char... C>
        struct statement_serializer<column_alias<C...>, void> {
            using statement_type = column_alias<C...>;

            template<class Ctx>
            std::string operator()(const statement_type&, const Ctx&) {
                std::stringstream ss;
                ss << streaming_identifier(statement_type::get());
                return ss.str();
            }
        };

        template<class... TargetArgs, class... ActionsArgs>
        struct statement_serializer<upsert_clause<std::tuple<TargetArgs...>, std::tuple<ActionsArgs...>>, void> {
            using statement_type = upsert_clause<std::tuple<TargetArgs...>, std::tuple<ActionsArgs...>>;

            template<class Ctx>
            std::string operator()(const statement_type& statement, const Ctx& context) const {
                std::stringstream ss;
                ss << "ON CONFLICT";
                iterate_tuple(statement.target_args, [&ss, &context](auto& value) {
                    using value_type = std::decay_t<decltype(value)>;
                    auto needParenthesis = std::is_member_pointer<value_type>::value;
                    ss << ' ';
                    if(needParenthesis) {
                        ss << '(';
                    }
                    ss << serialize(value, context);
                    if(needParenthesis) {
                        ss << ')';
                    }
                });
                ss << ' ' << "DO";
                if(std::tuple_size<typename statement_type::actions_tuple>::value == 0) {
                    ss << " NOTHING";
                } else {
                    auto updateContext = context;
                    updateContext.use_parentheses = false;
                    ss << " UPDATE " << streaming_actions_tuple(statement.actions, updateContext);
                }
                return ss.str();
            }
        };

        template<class R, class S, class... Args>
        struct statement_serializer<built_in_function_t<R, S, Args...>, void> {
            using statement_type = built_in_function_t<R, S, Args...>;

            template<class Ctx>
            std::string operator()(const statement_type& statement, const Ctx& context) const {
                std::stringstream ss;
                if(context.use_parentheses) {
                    ss << '(';
                }
                ss << statement.serialize() << "(" << streaming_expressions_tuple(statement.args, context) << ")";
                if(context.use_parentheses) {
                    ss << ')';
                }
                return ss.str();
            }
        };

        template<class R, class S, class... Args>
        struct statement_serializer<built_in_aggregate_function_t<R, S, Args...>, void>
            : statement_serializer<built_in_function_t<R, S, Args...>, void> {};

        template<class F, class... Args>
        struct statement_serializer<function_call<F, Args...>, void> {
            using statement_type = function_call<F, Args...>;

            template<class Ctx>
            std::string operator()(const statement_type& statement, const Ctx& context) const {
                std::stringstream ss;
                ss << F::name() << "(" << streaming_expressions_tuple(statement.args, context) << ")";
                return ss.str();
            }
        };

        template<class T, class E>
        struct statement_serializer<as_t<T, E>, void> {
            using statement_type = as_t<T, E>;

            template<class Ctx>
            std::string operator()(const statement_type& c, const Ctx& context) const {
                std::stringstream ss;
                ss << serialize(c.expression, context) + " AS " << streaming_identifier(alias_extractor<T>::extract());
                return ss.str();
            }
        };

        template<class T, class P>
        struct statement_serializer<alias_column_t<T, P>, void> {
            using statement_type = alias_column_t<T, P>;

            template<class Ctx>
            std::string operator()(const statement_type& c, const Ctx& context) const {
                std::stringstream ss;
                if(!context.skip_table_name) {
                    ss << streaming_identifier(alias_extractor<T>::extract()) << ".";
                }
                auto newContext = context;
                newContext.skip_table_name = true;
                ss << serialize(c.column, newContext);
                return ss.str();
            }
        };

        template<class O, class F>
        struct statement_serializer<F O::*, void> {
            using statement_type = F O::*;

            template<class Ctx>
            std::string operator()(const statement_type& m, const Ctx& context) const {
                std::stringstream ss;
                if(!context.skip_table_name) {
                    ss << streaming_identifier(lookup_table_name<O>(context.db_objects)) << ".";
                }
                if(auto* columnName = find_column_name(context.db_objects, m)) {
                    ss << streaming_identifier(*columnName);
                } else {
                    throw std::system_error{orm_error_code::column_not_found};
                }
                return ss.str();
            }
        };

        template<>
        struct statement_serializer<rowid_t, void> {
            using statement_type = rowid_t;

            template<class Ctx>
            std::string operator()(const statement_type& s, const Ctx&) const {
                return static_cast<std::string>(s);
            }
        };

        template<>
        struct statement_serializer<oid_t, void> {
            using statement_type = oid_t;

            template<class Ctx>
            std::string operator()(const statement_type& s, const Ctx&) const {
                return static_cast<std::string>(s);
            }
        };

        template<>
        struct statement_serializer<_rowid_t, void> {
            using statement_type = _rowid_t;

            template<class Ctx>
            std::string operator()(const statement_type& s, const Ctx&) const {
                return static_cast<std::string>(s);
            }
        };

        template<class O>
        struct statement_serializer<table_rowid_t<O>, void> {
            using statement_type = table_rowid_t<O>;

            template<class Ctx>
            std::string operator()(const statement_type& s, const Ctx& context) const {
                std::stringstream ss;
                if(!context.skip_table_name) {
                    ss << streaming_identifier(lookup_table_name<O>(context.db_objects)) << ".";
                }
                ss << static_cast<std::string>(s);
                return ss.str();
            }
        };

        template<class O>
        struct statement_serializer<table_oid_t<O>, void> {
            using statement_type = table_oid_t<O>;

            template<class Ctx>
            std::string operator()(const statement_type& s, const Ctx& context) const {
                std::stringstream ss;
                if(!context.skip_table_name) {
                    ss << streaming_identifier(lookup_table_name<O>(context.db_objects)) << ".";
                }
                ss << static_cast<std::string>(s);
                return ss.str();
            }
        };

        template<class O>
        struct statement_serializer<table__rowid_t<O>, void> {
            using statement_type = table__rowid_t<O>;

            template<class Ctx>
            std::string operator()(const statement_type& s, const Ctx& context) const {
                std::stringstream ss;
                if(!context.skip_table_name) {
                    ss << streaming_identifier(lookup_table_name<O>(context.db_objects)) << ".";
                }
                ss << static_cast<std::string>(s);
                return ss.str();
            }
        };

        template<class L, class R, class... Ds>
        struct statement_serializer<binary_operator<L, R, Ds...>, void> {
            using statement_type = binary_operator<L, R, Ds...>;

            template<class Ctx>
            std::string operator()(const statement_type& statement, const Ctx& context) const {
                auto lhs = serialize(statement.lhs, context);
                auto rhs = serialize(statement.rhs, context);
                std::stringstream ss;
                if(context.use_parentheses) {
                    ss << '(';
                }
                ss << lhs << " " << statement.serialize() << " " << rhs;
                if(context.use_parentheses) {
                    ss << ')';
                }
                return ss.str();
            }
        };

        template<class T>
        struct statement_serializer<count_asterisk_t<T>, void> {
            using statement_type = count_asterisk_t<T>;

            template<class Ctx>
            std::string operator()(const statement_type&, const Ctx& context) const {
                return serialize(count_asterisk_without_type{}, context);
            }
        };

        template<>
        struct statement_serializer<count_asterisk_without_type, void> {
            using statement_type = count_asterisk_without_type;

            template<class Ctx>
            std::string operator()(const statement_type& c, const Ctx&) const {
                std::stringstream ss;
                auto functionName = c.serialize();
                ss << functionName << "(*)";
                return ss.str();
            }
        };

        template<class T>
        struct statement_serializer<distinct_t<T>, void> {
            using statement_type = distinct_t<T>;

            template<class Ctx>
            std::string operator()(const statement_type& c, const Ctx& context) const {
                std::stringstream ss;
                auto expr = serialize(c.value, context);
                ss << static_cast<std::string>(c) << "(" << expr << ")";
                return ss.str();
            }
        };

        template<class T>
        struct statement_serializer<all_t<T>, void> {
            using statement_type = all_t<T>;

            template<class Ctx>
            std::string operator()(const statement_type& c, const Ctx& context) const {
                std::stringstream ss;
                auto expr = serialize(c.value, context);
                ss << static_cast<std::string>(c) << "(" << expr << ")";
                return ss.str();
            }
        };

        template<class T, class F>
        struct statement_serializer<column_pointer<T, F>, void> {
            using statement_type = column_pointer<T, F>;

            template<class Ctx>
            std::string operator()(const statement_type& cp, const Ctx& context) const {
                std::stringstream ss;
                if(!context.skip_table_name) {
                    ss << streaming_identifier(lookup_table_name<T>(context.db_objects)) << ".";
                }
                if(auto* columnName = find_column_name(context.db_objects, cp)) {
                    ss << streaming_identifier(*columnName);
                } else {
                    throw std::system_error{orm_error_code::column_not_found};
                }
                return ss.str();
            }
        };

        template<class T, class E>
        struct statement_serializer<cast_t<T, E>, void> {
            using statement_type = cast_t<T, E>;

            template<class Ctx>
            std::string operator()(const statement_type& c, const Ctx& context) const {
                std::stringstream ss;
                ss << static_cast<std::string>(c) << " (";
                ss << serialize(c.expression, context) << " AS " << type_printer<T>().print() << ")";
                return ss.str();
            }
        };

#ifdef SQLITE_ORM_WITH_CTE
        template<class CTE>
        struct statement_serializer<CTE, match_specialization_of<CTE, common_table_expression>> {
            using statement_type = CTE;

            template<class Ctx>
            std::string operator()(const statement_type& cte, const Ctx& context) const {
                // A CTE always starts a new 'highest level' context
                Ctx cteContext = context;
                cteContext.use_parentheses = false;

                std::stringstream ss;
                ss << streaming_identifier(alias_extractor<cte_label_type_t<CTE>>::extract());
                {
                    std::vector<std::string> columnNames =
                        collect_cte_column_names(get_cte_driving_subselect(cte.subselect),
                                                 cte.explicitColumns,
                                                 context);
                    ss << '(' << streaming_identifiers(columnNames) << ')';
                }
                ss << " AS " << '(' << serialize(cte.subselect, cteContext) << ')';
                return ss.str();
            }
        };

        template<class With>
        struct statement_serializer<With, match_specialization_of<With, with_t>> {
            using statement_type = With;

            template<class Ctx>
            std::string operator()(const statement_type& c, const Ctx& context) const {
                Ctx tupleContext = context;
                tupleContext.use_parentheses = false;

                std::stringstream ss;
                ss << static_cast<std::string>(c) << " ";
                ss << serialize(c.cte, tupleContext) << " ";
                ss << serialize(c.expression, context);
                return ss.str();
            }
        };
#endif

        template<class T>
        struct statement_serializer<T, std::enable_if_t<is_base_of_template_v<T, compound_operator>>> {
            using statement_type = T;

            template<class Ctx>
            std::string operator()(const statement_type& c, const Ctx& context) const {
                std::stringstream ss;
                ss << serialize(c.left, context) << " ";
                ss << static_cast<std::string>(c) << " ";
                ss << serialize(c.right, context);
                return ss.str();
            }
        };

        template<class R, class T, class E, class... Args>
        struct statement_serializer<simple_case_t<R, T, E, Args...>, void> {
            using statement_type = simple_case_t<R, T, E, Args...>;

            template<class Ctx>
            std::string operator()(const statement_type& c, const Ctx& context) const {
                std::stringstream ss;
                ss << "CASE ";
                c.case_expression.apply([&ss, context](auto& c_) {
                    ss << serialize(c_, context) << " ";
                });
                iterate_tuple(c.args, [&ss, context](auto& pair) {
                    ss << "WHEN " << serialize(pair.first, context) << " ";
                    ss << "THEN " << serialize(pair.second, context) << " ";
                });
                c.else_expression.apply([&ss, context](auto& el) {
                    ss << "ELSE " << serialize(el, context) << " ";
                });
                ss << "END";
                return ss.str();
            }
        };

        template<class T>
        struct statement_serializer<is_null_t<T>, void> {
            using statement_type = is_null_t<T>;

            template<class Ctx>
            std::string operator()(const statement_type& c, const Ctx& context) const {
                std::stringstream ss;
                ss << serialize(c.t, context) << " " << static_cast<std::string>(c);
                return ss.str();
            }
        };

        template<class T>
        struct statement_serializer<is_not_null_t<T>, void> {
            using statement_type = is_not_null_t<T>;

            template<class Ctx>
            std::string operator()(const statement_type& c, const Ctx& context) const {
                std::stringstream ss;
                ss << serialize(c.t, context) << " " << static_cast<std::string>(c);
                return ss.str();
            }
        };

        template<class T>
        struct statement_serializer<bitwise_not_t<T>, void> {
            using statement_type = bitwise_not_t<T>;

            template<class Ctx>
            std::string operator()(const statement_type& statement, const Ctx& context) const {
                std::stringstream ss;
                ss << statement.serialize() << " ";
                auto cString = serialize(statement.argument, context);
                ss << " (" << cString << " )";
                return ss.str();
            }
        };

        template<class T>
        struct statement_serializer<negated_condition_t<T>, void> {
            using statement_type = negated_condition_t<T>;

            template<class Ctx>
            std::string operator()(const statement_type& c, const Ctx& context) const {
                std::stringstream ss;
                ss << static_cast<std::string>(c) << " ";
                auto cString = serialize(c.c, context);
                ss << " (" << cString << " )";
                return ss.str();
            }
        };

        template<class T>
        struct statement_serializer<T, std::enable_if_t<is_base_of_template_v<T, binary_condition>>> {
            using statement_type = T;

            template<class Ctx>
            std::string operator()(const statement_type& c, const Ctx& context) const {
                auto leftString = serialize(c.l, context);
                auto rightString = serialize(c.r, context);
                std::stringstream ss;
                if(context.use_parentheses) {
                    ss << "(";
                }
                ss << leftString << " " << static_cast<std::string>(c) << " " << rightString;
                if(context.use_parentheses) {
                    ss << ")";
                }
                return ss.str();
            }
        };

        template<class T>
        struct statement_serializer<named_collate<T>, void> {
            using statement_type = named_collate<T>;

            template<class Ctx>
            std::string operator()(const statement_type& c, const Ctx& context) const {
                auto newContext = context;
                newContext.use_parentheses = false;
                auto res = serialize(c.expr, newContext);
                return res + " " + static_cast<std::string>(c);
            }
        };

        template<class T>
        struct statement_serializer<collate_t<T>, void> {
            using statement_type = collate_t<T>;

            template<class Ctx>
            std::string operator()(const statement_type& c, const Ctx& context) const {
                auto newContext = context;
                newContext.use_parentheses = false;
                auto res = serialize(c.expr, newContext);
                return res + " " + static_cast<std::string>(c);
            }
        };

        template<class L, class A>
        struct statement_serializer<dynamic_in_t<L, A>, void> {
            using statement_type = dynamic_in_t<L, A>;

            template<class Ctx>
            std::string operator()(const statement_type& statement, const Ctx& context) const {
                std::stringstream ss;
                auto leftString = serialize(statement.left, context);
                ss << leftString << " ";
                if(!statement.negative) {
                    ss << "IN";
                } else {
                    ss << "NOT IN";
                }
                ss << " ";
                constexpr bool isCompoundOperator = is_base_of_template_v<A, compound_operator>;
                if(isCompoundOperator) {
                    ss << '(';
                }
                auto newContext = context;
                newContext.use_parentheses = true;
                ss << serialize(statement.argument, newContext);
                if(isCompoundOperator) {
                    ss << ')';
                }
                return ss.str();
            }
        };

        template<class L, class E>
        struct statement_serializer<dynamic_in_t<L, std::vector<E>>, void> {
            using statement_type = dynamic_in_t<L, std::vector<E>>;

            template<class Ctx>
            std::string operator()(const statement_type& statement, const Ctx& context) const {
                std::stringstream ss;
                auto leftString = serialize(statement.left, context);
                ss << leftString << " ";
                if(!statement.negative) {
                    ss << "IN";
                } else {
                    ss << "NOT IN";
                }
                ss << " (" << streaming_dynamic_expressions(statement.argument, context) << ")";
                return ss.str();
            }
        };

        template<class L, class... Args>
        struct statement_serializer<in_t<L, Args...>, void> {
            using statement_type = in_t<L, Args...>;

            template<class Ctx>
            std::string operator()(const statement_type& statement, const Ctx& context) const {
                std::stringstream ss;
                auto leftString = serialize(statement.left, context);
                ss << leftString << " ";
                if(!statement.negative) {
                    ss << "IN";
                } else {
                    ss << "NOT IN";
                }
                ss << " ";
                using args_type = std::tuple<Args...>;
                constexpr bool theOnlySelect =
                    std::tuple_size<args_type>::value == 1 && is_select_v<std::tuple_element_t<0, args_type>>;
                if(!theOnlySelect) {
                    ss << "(";
                }
                ss << streaming_expressions_tuple(statement.argument, context);
                if(!theOnlySelect) {
                    ss << ")";
                }
                return ss.str();
            }
        };

        template<class A, class T, class E>
        struct statement_serializer<like_t<A, T, E>, void> {
            using statement_type = like_t<A, T, E>;

            template<class Ctx>
            std::string operator()(const statement_type& c, const Ctx& context) const {
                std::stringstream ss;
                ss << serialize(c.arg, context) << " ";
                ss << static_cast<std::string>(c) << " ";
                ss << serialize(c.pattern, context);
                c.arg3.apply([&ss, &context](auto& value) {
                    ss << " ESCAPE " << serialize(value, context);
                });
                return ss.str();
            }
        };

        template<class A, class T>
        struct statement_serializer<glob_t<A, T>, void> {
            using statement_type = glob_t<A, T>;

            template<class Ctx>
            std::string operator()(const statement_type& c, const Ctx& context) const {
                std::stringstream ss;
                ss << serialize(c.arg, context) << " ";
                ss << static_cast<std::string>(c) << " ";
                ss << serialize(c.pattern, context);
                return ss.str();
            }
        };

        template<class A, class T>
        struct statement_serializer<between_t<A, T>, void> {
            using statement_type = between_t<A, T>;

            template<class Ctx>
            std::string operator()(const statement_type& c, const Ctx& context) const {
                std::stringstream ss;
                auto expr = serialize(c.expr, context);
                ss << expr << " " << static_cast<std::string>(c) << " ";
                ss << serialize(c.b1, context);
                ss << " AND ";
                ss << serialize(c.b2, context);
                return ss.str();
            }
        };

        template<class T>
        struct statement_serializer<exists_t<T>, void> {
            using statement_type = exists_t<T>;

            template<class Ctx>
            std::string operator()(const statement_type& statement, const Ctx& context) const {
                std::stringstream ss;
<<<<<<< HEAD
                ss << "EXISTS ";
                auto newContext = context;
                newContext.use_parentheses = true;
                ss << serialize(statement.expression, newContext);
=======
                auto newContext = context;
                newContext.use_parentheses = true;
                ss << "EXISTS " << serialize(statement.expression, newContext);
>>>>>>> 54e5dc7e
                return ss.str();
            }
        };

        template<>
        struct statement_serializer<autoincrement_t, void> {
            using statement_type = autoincrement_t;

            template<class Ctx>
            std::string operator()(const statement_type&, const Ctx&) const {
                return "AUTOINCREMENT";
            }
        };

        template<>
        struct statement_serializer<conflict_clause_t, void> {
            using statement_type = conflict_clause_t;

            template<class Ctx>
            std::string operator()(const statement_type& statement, const Ctx&) const {
                switch(statement) {
                    case conflict_clause_t::rollback:
                        return "ROLLBACK";
                    case conflict_clause_t::abort:
                        return "ABORT";
                    case conflict_clause_t::fail:
                        return "FAIL";
                    case conflict_clause_t::ignore:
                        return "IGNORE";
                    case conflict_clause_t::replace:
                        return "REPLACE";
                }
                return {};
            }
        };

        template<class T>
        struct statement_serializer<primary_key_with_autoincrement<T>, void> {
            using statement_type = primary_key_with_autoincrement<T>;

            template<class Ctx>
            std::string operator()(const statement_type& statement, const Ctx& context) const {
                return serialize(statement.primary_key, context) + " AUTOINCREMENT";
            }
        };

        template<class... Cs>
        struct statement_serializer<primary_key_t<Cs...>, void> {
            using statement_type = primary_key_t<Cs...>;

            template<class Ctx>
            std::string operator()(const statement_type& statement, const Ctx& context) const {
                std::stringstream ss;
                ss << "PRIMARY KEY";
                switch(statement.options.asc_option) {
                    case statement_type::order_by::ascending:
                        ss << " ASC";
                        break;
                    case statement_type::order_by::descending:
                        ss << " DESC";
                        break;
                    default:
                        break;
                }
                if(statement.options.conflict_clause_is_on) {
                    ss << " ON CONFLICT " << serialize(statement.options.conflict_clause, context);
                }
                using columns_tuple = typename statement_type::columns_tuple;
                const size_t columnsCount = std::tuple_size<columns_tuple>::value;
                if(columnsCount) {
                    ss << "(" << streaming_mapped_columns_expressions(statement.columns, context) << ")";
                }
                return ss.str();
            }
        };

        template<class... Args>
        struct statement_serializer<unique_t<Args...>, void> {
            using statement_type = unique_t<Args...>;

            template<class Ctx>
            std::string operator()(const statement_type& c, const Ctx& context) const {
                std::stringstream ss;
                ss << static_cast<std::string>(c);
                using columns_tuple = typename statement_type::columns_tuple;
                const size_t columnsCount = std::tuple_size<columns_tuple>::value;
                if(columnsCount) {
                    ss << "(" << streaming_mapped_columns_expressions(c.columns, context) << ")";
                }
                return ss.str();
            }
        };

        template<>
        struct statement_serializer<collate_constraint_t, void> {
            using statement_type = collate_constraint_t;

            template<class Ctx>
            std::string operator()(const statement_type& c, const Ctx&) const {
                return static_cast<std::string>(c);
            }
        };

        template<class T>
        struct statement_serializer<default_t<T>, void> {
            using statement_type = default_t<T>;

            template<class Ctx>
            std::string operator()(const statement_type& c, const Ctx& context) const {
                return static_cast<std::string>(c) + " (" + serialize(c.value, context) + ")";
            }
        };

        template<class... Cs, class... Rs>
        struct statement_serializer<foreign_key_t<std::tuple<Cs...>, std::tuple<Rs...>>, void> {
            using statement_type = foreign_key_t<std::tuple<Cs...>, std::tuple<Rs...>>;

            template<class Ctx>
            std::string operator()(const statement_type& fk, const Ctx& context) const {
                std::stringstream ss;
                ss << "FOREIGN KEY(" << streaming_mapped_columns_expressions(fk.columns, context) << ") REFERENCES ";
                {
                    using references_type_t = typename std::decay_t<decltype(fk)>::references_type;
                    using first_reference_t = std::tuple_element_t<0, references_type_t>;
                    using first_reference_mapped_type = table_type_of_t<first_reference_t>;
                    auto refTableName = lookup_table_name<first_reference_mapped_type>(context.db_objects);
                    ss << streaming_identifier(refTableName);
                }
                ss << "(" << streaming_mapped_columns_expressions(fk.references, context) << ")";
                if(fk.on_update) {
                    ss << ' ' << static_cast<std::string>(fk.on_update) << " " << fk.on_update._action;
                }
                if(fk.on_delete) {
                    ss << ' ' << static_cast<std::string>(fk.on_delete) << " " << fk.on_delete._action;
                }
                return ss.str();
            }
        };

        template<class T>
        struct statement_serializer<check_t<T>, void> {
            using statement_type = check_t<T>;

            template<class Ctx>
            std::string operator()(const statement_type& statement, const Ctx& context) const {
                std::stringstream ss;
                ss << "CHECK (" << serialize(statement.expression, context) << ")";
                return ss.str();
            }
        };
#if SQLITE_VERSION_NUMBER >= 3031000
        template<class T>
        struct statement_serializer<generated_always_t<T>, void> {
            using statement_type = generated_always_t<T>;

            template<class Ctx>
            std::string operator()(const statement_type& statement, const Ctx& context) const {
                std::stringstream ss;
                if(statement.full) {
                    ss << "GENERATED ALWAYS ";
                }
                ss << "AS (";
                ss << serialize(statement.expression, context) << ")";
                switch(statement.storage) {
                    case basic_generated_always::storage_type::not_specified:
                        //..
                        break;
                    case basic_generated_always::storage_type::virtual_:
                        ss << " VIRTUAL";
                        break;
                    case basic_generated_always::storage_type::stored:
                        ss << " STORED";
                        break;
                }
                return ss.str();
            }
        };
#endif
        template<class G, class S, class... Op>
        struct statement_serializer<column_t<G, S, Op...>, void> {
            using statement_type = column_t<G, S, Op...>;

            template<class Ctx>
            std::string operator()(const statement_type& column, const Ctx& context) const {
                using column_type = statement_type;

                std::stringstream ss;
                ss << streaming_identifier(column.name) << " " << type_printer<field_type_t<column_type>>().print()
                   << " "
                   << streaming_column_constraints(
                          call_as_template_base<column_constraints>(polyfill::identity{})(column),
                          column.is_not_null(),
                          context);
                return ss.str();
            }
        };

        template<class T, class... Args>
        struct statement_serializer<remove_all_t<T, Args...>, void> {
            using statement_type = remove_all_t<T, Args...>;

            template<class Ctx>
            std::string operator()(const statement_type& rem, const Ctx& context) const {
                auto& table = pick_table<T>(context.db_objects);

                std::stringstream ss;
                ss << "DELETE FROM " << streaming_identifier(table.name)
                   << streaming_conditions_tuple(rem.conditions, context);
                return ss.str();
            }
        };

        template<class T>
        struct statement_serializer<replace_t<T>, void> {
            using statement_type = replace_t<T>;

            template<class Ctx>
            std::string operator()(const statement_type& statement, const Ctx& context) const {
                using expression_type = std::decay_t<decltype(statement)>;
                using object_type = typename expression_object_type<expression_type>::type;
                auto& table = pick_table<object_type>(context.db_objects);
                std::stringstream ss;
                ss << "REPLACE INTO " << streaming_identifier(table.name) << " ("
                   << streaming_non_generated_column_names(table) << ")"
                   << " VALUES ("
                   << streaming_field_values_excluding(check_if<is_generated_always>{},
                                                       empty_callable<std::false_type>(),  //  don't exclude
                                                       context,
                                                       get_ref(statement.object))
                   << ")";
                return ss.str();
            }
        };

        template<class T, class... Cols>
        struct statement_serializer<insert_explicit<T, Cols...>, void> {
            using statement_type = insert_explicit<T, Cols...>;

            template<class Ctx>
            std::string operator()(const statement_type& ins, const Ctx& context) const {
                constexpr size_t colsCount = std::tuple_size<std::tuple<Cols...>>::value;
                static_assert(colsCount > 0, "Use insert or replace with 1 argument instead");
                using expression_type = std::decay_t<decltype(ins)>;
                using object_type = typename expression_object_type<expression_type>::type;
                auto& table = pick_table<object_type>(context.db_objects);
                std::stringstream ss;
                ss << "INSERT INTO " << streaming_identifier(table.name) << " ";
                ss << "(" << streaming_mapped_columns_expressions(ins.columns.columns, context) << ") "
                   << "VALUES (";
                iterate_tuple(ins.columns.columns,
                              [&ss, &context, &object = get_ref(ins.obj), first = true](auto& memberPointer) mutable {
                                  using member_pointer_type = std::decay_t<decltype(memberPointer)>;
                                  static_assert(!is_setter_v<member_pointer_type>,
                                                "Unable to use setter within insert explicit");

                                  constexpr std::array<const char*, 2> sep = {", ", ""};
                                  ss << sep[std::exchange(first, false)]
                                     << serialize(polyfill::invoke(memberPointer, object), context);
                              });
                ss << ")";
                return ss.str();
            }
        };

        template<class T>
        struct statement_serializer<update_t<T>, void> {
            using statement_type = update_t<T>;

            template<class Ctx>
            std::string operator()(const statement_type& statement, const Ctx& context) const {
                using expression_type = std::decay_t<decltype(statement)>;
                using object_type = typename expression_object_type<expression_type>::type;
                auto& table = pick_table<object_type>(context.db_objects);

                std::stringstream ss;
                ss << "UPDATE " << streaming_identifier(table.name) << " SET ";
                table.template for_each_column_excluding<mpl::disjunction_fn<is_primary_key, is_generated_always>>(
                    [&table, &ss, &context, &object = get_ref(statement.object), first = true](auto& column) mutable {
                        if(table.exists_in_composite_primary_key(column)) {
                            return;
                        }

                        constexpr std::array<const char*, 2> sep = {", ", ""};
                        ss << sep[std::exchange(first, false)] << streaming_identifier(column.name) << " = "
                           << serialize(polyfill::invoke(column.member_pointer, object), context);
                    });
                ss << " WHERE ";
                table.for_each_column(
                    [&table, &context, &ss, &object = get_ref(statement.object), first = true](auto& column) mutable {
                        if(!column.template is<is_primary_key>() && !table.exists_in_composite_primary_key(column)) {
                            return;
                        }

                        constexpr std::array<const char*, 2> sep = {" AND ", ""};
                        ss << sep[std::exchange(first, false)] << streaming_identifier(column.name) << " = "
                           << serialize(polyfill::invoke(column.member_pointer, object), context);
                    });
                return ss.str();
            }
        };

        template<class C>
        struct statement_serializer<dynamic_set_t<C>, void> {
            using statement_type = dynamic_set_t<C>;

            template<class Ctx>
            std::string operator()(const statement_type& statement, const Ctx& context) const {
                std::stringstream ss;
                ss << "SET ";
                int index = 0;
                for(const dynamic_set_entry& entry: statement) {
                    if(index > 0) {
                        ss << ", ";
                    }
                    ss << entry.serialized_value;
                    ++index;
                }
                return ss.str();
            }
        };

        template<class... Args>
        struct statement_serializer<set_t<Args...>, void> {
            using statement_type = set_t<Args...>;

            template<class Ctx>
            std::string operator()(const statement_type& statement, const Ctx& context) const {
                std::stringstream ss;
                ss << "SET ";
                auto leftContext = context;
                leftContext.skip_table_name = true;
                iterate_tuple(statement.assigns, [&ss, &context, &leftContext, first = true](auto& value) mutable {
                    constexpr std::array<const char*, 2> sep = {", ", ""};
                    ss << sep[std::exchange(first, false)] << serialize(value.lhs, leftContext) << ' '
                       << value.serialize() << ' ' << serialize(value.rhs, context);
                });
                return ss.str();
            }
        };

        template<class S>
        struct table_name_collector_holder;

        template<class... Args>
        struct table_name_collector_holder<set_t<Args...>> {

            table_name_collector_holder(table_name_collector::find_table_name_t find_table_name) :
                collector(move(find_table_name)) {}

            table_name_collector collector;
        };

        template<class C>
        struct table_name_collector_holder<dynamic_set_t<C>> {

            table_name_collector_holder(const table_name_collector& collector) : collector(collector) {}

            const table_name_collector& collector;
        };

        template<class Ctx, class... Args>
        table_name_collector_holder<set_t<Args...>> make_table_name_collector_holder(const set_t<Args...>& set,
                                                                                     const Ctx& context) {
            table_name_collector_holder<set_t<Args...>> holder([&context](const std::type_index& ti) {
                return find_table_name(context.db_objects, ti);
            });
            iterate_ast(set, holder.collector);
            return holder;
        }

        template<class C, class Ctx>
        table_name_collector_holder<dynamic_set_t<C>> make_table_name_collector_holder(const dynamic_set_t<C>& set,
                                                                                       const Ctx&) {
            return {set.collector};
        }

        template<class S, class... Wargs>
        struct statement_serializer<update_all_t<S, Wargs...>, void> {
            using statement_type = update_all_t<S, Wargs...>;

            template<class Ctx>
            std::string operator()(const statement_type& statement, const Ctx& context) const {
                std::string tableName;

                auto collectorHolder = make_table_name_collector_holder(statement.set, context);
                const table_name_collector& collector = collectorHolder.collector;
                if(collector.table_names.empty()) {
                    throw std::system_error{orm_error_code::no_tables_specified};
                }
                tableName = collector.table_names.begin()->first;

                std::stringstream ss;
                ss << "UPDATE " << streaming_identifier(tableName);
                ss << ' ' << serialize(statement.set, context);
                ss << streaming_conditions_tuple(statement.conditions, context);
                return ss.str();
            }
        };

        template<class T>
        struct statement_serializer<insert_t<T>, void> {
            using statement_type = insert_t<T>;

            template<class Ctx>
            std::string operator()(const statement_type& statement, const Ctx& context) const {
                using object_type = typename expression_object_type<statement_type>::type;
                auto& table = pick_table<object_type>(context.db_objects);
                using is_without_rowid = typename std::decay_t<decltype(table)>::is_without_rowid;

                std::vector<std::reference_wrapper<const std::string>> columnNames;
                table.template for_each_column_excluding<
                    mpl::conjunction<mpl::not_<mpl::always<is_without_rowid>>,
                                     mpl::disjunction_fn<is_primary_key, is_generated_always>>>(
                    [&table, &columnNames](auto& column) {
                        if(table.exists_in_composite_primary_key(column)) {
                            return;
                        }

                        columnNames.push_back(cref(column.name));
                    });
                const size_t columnNamesCount = columnNames.size();

                std::stringstream ss;
                ss << "INSERT INTO " << streaming_identifier(table.name) << " ";
                if(columnNamesCount) {
                    ss << "(" << streaming_identifiers(columnNames) << ")";
                } else {
                    ss << "DEFAULT";
                }
                ss << " VALUES";
                if(columnNamesCount) {
                    ss << " ("
                       << streaming_field_values_excluding(
                              mpl::conjunction<mpl::not_<mpl::always<is_without_rowid>>,
                                               mpl::disjunction_fn<is_primary_key, is_generated_always>>{},
                              [&table](auto& column) {
                                  return table.exists_in_composite_primary_key(column);
                              },
                              context,
                              get_ref(statement.object))
                       << ")";
                }

                return ss.str();
            }
        };

        template<class T>
        struct statement_serializer<into_t<T>, void> {
            using statement_type = into_t<T>;

            template<class Ctx>
            std::string operator()(const statement_type&, const Ctx& context) const {
                auto& table = pick_table<T>(context.db_objects);

                std::stringstream ss;
                ss << "INTO " << streaming_identifier(table.name);
                return ss.str();
            }
        };

        template<class... Args>
        struct statement_serializer<columns_t<Args...>, void> {
            using statement_type = columns_t<Args...>;

            template<class Ctx>
            std::string operator()(const statement_type& statement, const Ctx& context) const {
                std::stringstream ss;
                if(context.use_parentheses) {
                    ss << '(';
                }
                ss << streaming_expressions_tuple(statement.columns, context);
                if(context.use_parentheses) {
                    ss << ')';
                }
                return ss.str();
            }
        };

        template<class T>
        struct statement_serializer<T, std::enable_if_t<polyfill::disjunction_v<is_insert_raw<T>, is_replace_raw<T>>>> {
            using statement_type = T;

            template<class Ctx>
            std::string operator()(const statement_type& statement, const Ctx& context) const {
                std::stringstream ss;
                if(is_insert_raw_v<T>) {
                    ss << "INSERT";
                } else {
                    ss << "REPLACE";
                }
                iterate_tuple(statement.args, [&context, &ss](auto& value) {
                    using value_type = std::decay_t<decltype(value)>;
                    ss << ' ';
                    if(is_columns_v<value_type>) {
                        auto newContext = context;
                        newContext.skip_table_name = true;
                        newContext.use_parentheses = true;
                        ss << serialize(value, newContext);
                    } else if(is_values_v<value_type> || is_select_v<value_type>) {
                        auto newContext = context;
                        newContext.use_parentheses = false;
                        ss << serialize(value, newContext);
                    } else {
                        ss << serialize(value, context);
                    }
                });
                return ss.str();
            }
        };

        template<class T, class... Ids>
        struct statement_serializer<remove_t<T, Ids...>, void> {
            using statement_type = remove_t<T, Ids...>;

            template<class Ctx>
            std::string operator()(const statement_type& statement, const Ctx& context) const {
                auto& table = pick_table<T>(context.db_objects);
                std::stringstream ss;
                ss << "DELETE FROM " << streaming_identifier(table.name) << " "
                   << "WHERE ";
                std::vector<std::string> idsStrings;
                idsStrings.reserve(std::tuple_size<typename statement_type::ids_type>::value);
                iterate_tuple(statement.ids, [&idsStrings, &context](auto& idValue) {
                    idsStrings.push_back(serialize(idValue, context));
                });
                table.for_each_primary_key_column([&table, &ss, &idsStrings, index = 0](auto& memberPointer) mutable {
                    auto* columnName = table.find_column_name(memberPointer);
                    if(!columnName) {
                        throw std::system_error{orm_error_code::column_not_found};
                    }

                    constexpr std::array<const char*, 2> sep = {" AND ", ""};
                    ss << sep[index == 0] << streaming_identifier(*columnName) << " = " << idsStrings[index];
                    ++index;
                });
                return ss.str();
            }
        };

        template<class It, class L, class O>
        struct statement_serializer<replace_range_t<It, L, O>, void> {
            using statement_type = replace_range_t<It, L, O>;

            template<class Ctx>
            std::string operator()(const statement_type& rep, const Ctx& context) const {
                using expression_type = std::decay_t<decltype(rep)>;
                using object_type = typename expression_object_type<expression_type>::type;
                auto& table = pick_table<object_type>(context.db_objects);

                std::stringstream ss;
                ss << "REPLACE INTO " << streaming_identifier(table.name) << " ("
                   << streaming_non_generated_column_names(table) << ")";
                const auto valuesCount = std::distance(rep.range.first, rep.range.second);
                const auto columnsCount = table.non_generated_columns_count();
                ss << " VALUES " << streaming_values_placeholders(columnsCount, valuesCount);
                return ss.str();
            }
        };

        template<class It, class L, class O>
        struct statement_serializer<insert_range_t<It, L, O>, void> {
            using statement_type = insert_range_t<It, L, O>;

            template<class Ctx>
            std::string operator()(const statement_type& statement, const Ctx& context) const {
                using object_type = typename expression_object_type<statement_type>::type;
                auto& table = pick_table<object_type>(context.db_objects);
                using is_without_rowid = typename std::decay_t<decltype(table)>::is_without_rowid;

                std::vector<std::reference_wrapper<const std::string>> columnNames;
                table.template for_each_column_excluding<
                    mpl::conjunction<mpl::not_<mpl::always<is_without_rowid>>,
                                     mpl::disjunction_fn<is_primary_key, is_generated_always>>>(
                    [&table, &columnNames](auto& column) {
                        if(table.exists_in_composite_primary_key(column)) {
                            return;
                        }

                        columnNames.push_back(cref(column.name));
                    });
                const size_t valuesCount = std::distance(statement.range.first, statement.range.second);
                const size_t columnNamesCount = columnNames.size();

                std::stringstream ss;
                ss << "INSERT INTO " << streaming_identifier(table.name) << " ";
                if(columnNamesCount) {
                    ss << "(" << streaming_identifiers(columnNames) << ")";
                } else {
                    ss << "DEFAULT";
                }
                ss << " VALUES ";
                if(columnNamesCount) {
                    ss << streaming_values_placeholders(columnNamesCount, valuesCount);
                } else if(valuesCount != 1) {
                    throw std::system_error{orm_error_code::cannot_use_default_value};
                }
                return ss.str();
            }
        };

        template<class T, class Ctx>
        std::string serialize_get_all_impl(const T& get, const Ctx& context) {
            using primary_type = type_t<T>;

            table_name_collector collector;
            collector.table_names.emplace(lookup_table_name<primary_type>(context.db_objects), "");
            // note: not collecting table names from get.conditions;

            auto& table = pick_table<primary_type>(context.db_objects);
            std::stringstream ss;
            ss << "SELECT " << streaming_table_column_names(table, true);
            if(!collector.table_names.empty()) {
                ss << " FROM " << streaming_identifiers(collector.table_names);
            }
            ss << streaming_conditions_tuple(get.conditions, context);
            return ss.str();
        }

#ifdef SQLITE_ORM_OPTIONAL_SUPPORTED
        template<class T, class R, class... Args>
        struct statement_serializer<get_all_optional_t<T, R, Args...>, void> {
            using statement_type = get_all_optional_t<T, R, Args...>;

            template<class Ctx>
            std::string operator()(const statement_type& get, const Ctx& context) const {
                return serialize_get_all_impl(get, context);
            }
        };
#endif  //  SQLITE_ORM_OPTIONAL_SUPPORTED

        template<class T, class R, class... Args>
        struct statement_serializer<get_all_pointer_t<T, R, Args...>, void> {
            using statement_type = get_all_pointer_t<T, R, Args...>;

            template<class Ctx>
            std::string operator()(const statement_type& get, const Ctx& context) const {
                return serialize_get_all_impl(get, context);
            }
        };

        template<class T, class R, class... Args>
        struct statement_serializer<get_all_t<T, R, Args...>, void> {
            using statement_type = get_all_t<T, R, Args...>;

            template<class Ctx>
            std::string operator()(const statement_type& get, const Ctx& context) const {
                return serialize_get_all_impl(get, context);
            }
        };

        template<class T, class Ctx>
        std::string serialize_get_impl(const T&, const Ctx& context) {
            using primary_type = type_t<T>;
            auto& table = pick_table<primary_type>(context.db_objects);
            std::stringstream ss;
            ss << "SELECT " << streaming_table_column_names(table, false) << " FROM "
               << streaming_identifier(table.name) << " WHERE ";

            auto primaryKeyColumnNames = table.primary_key_column_names();
            if(primaryKeyColumnNames.empty()) {
                throw std::system_error{orm_error_code::table_has_no_primary_key_column};
            }

            for(size_t i = 0; i < primaryKeyColumnNames.size(); ++i) {
                if(i > 0) {
                    ss << " AND ";
                }
                ss << streaming_identifier(primaryKeyColumnNames[i]) << " = ?";
            }
            return ss.str();
        }

        template<class T, class... Ids>
        struct statement_serializer<get_t<T, Ids...>, void> {
            using statement_type = get_t<T, Ids...>;

            template<class Ctx>
            std::string operator()(const statement_type& get, const Ctx& context) const {
                return serialize_get_impl(get, context);
            }
        };

        template<class T, class... Ids>
        struct statement_serializer<get_pointer_t<T, Ids...>, void> {
            using statement_type = get_pointer_t<T, Ids...>;

            template<class Ctx>
            std::string operator()(const statement_type& statement, const Ctx& context) const {
                return serialize_get_impl(statement, context);
            }
        };

        template<>
        struct statement_serializer<conflict_action, void> {
            using statement_type = conflict_action;

            template<class Ctx>
            std::string operator()(const statement_type& statement, const Ctx&) const {
                switch(statement) {
                    case conflict_action::replace:
                        return "REPLACE";
                    case conflict_action::abort:
                        return "ABORT";
                    case conflict_action::fail:
                        return "FAIL";
                    case conflict_action::ignore:
                        return "IGNORE";
                    case conflict_action::rollback:
                        return "ROLLBACK";
                }
                return {};
            }
        };

        template<>
        struct statement_serializer<insert_constraint, void> {
            using statement_type = insert_constraint;

            template<class Ctx>
            std::string operator()(const statement_type& statement, const Ctx& context) const {
                return "OR " + serialize(statement.action, context);
            }
        };

#ifdef SQLITE_ORM_OPTIONAL_SUPPORTED
        template<class T, class... Ids>
        struct statement_serializer<get_optional_t<T, Ids...>, void> {
            using statement_type = get_optional_t<T, Ids...>;

            template<class Ctx>
            std::string operator()(const statement_type& get, const Ctx& context) const {
                return serialize_get_impl(get, context);
            }
        };
#endif  //  SQLITE_ORM_OPTIONAL_SUPPORTED
        template<class T, class... Args>
        struct statement_serializer<select_t<T, Args...>, void> {
            using statement_type = select_t<T, Args...>;

            template<class Ctx>
            std::string operator()(const statement_type& sel, const Ctx& context) const {
                std::stringstream ss;
                constexpr bool isCompoundOperator = is_base_of_template_v<T, compound_operator>;
                if(!isCompoundOperator) {
                    if(!sel.highest_level && context.use_parentheses) {
                        ss << "(";
                    }
                    ss << "SELECT ";
                }
                if(get_distinct(sel.col)) {
                    ss << static_cast<std::string>(distinct(0)) << " ";
                }
                ss << streaming_serialized(get_column_names(sel.col, context));
                table_name_collector collector([&context](const std::type_index& ti) {
                    return find_table_name(context.db_objects, ti);
                });
                constexpr bool explicitFromItemsCount = count_tuple<std::tuple<Args...>, is_from>::value;
                if(!explicitFromItemsCount) {
                    iterate_ast(sel.col, collector);
                    iterate_ast(sel.conditions, collector);
                    join_iterator<Args...>()([&collector, &context](const auto& c) {
                        using original_join_type = typename std::decay_t<decltype(c)>::join_type::type;
                        using cross_join_type = mapped_type_proxy_t<original_join_type>;
                        auto crossJoinedTableName = lookup_table_name<cross_join_type>(context.db_objects);
                        auto tableAliasString = alias_extractor<original_join_type>::as_alias();
                        std::pair<std::string, std::string> tableNameWithAlias{std::move(crossJoinedTableName),
                                                                               std::move(tableAliasString)};
                        collector.table_names.erase(tableNameWithAlias);
                    });
                    if(!collector.table_names.empty() && !isCompoundOperator) {
                        ss << " FROM " << streaming_identifiers(collector.table_names);
                    }
                }
                ss << streaming_conditions_tuple(sel.conditions, context);
                if(!is_base_of_template_v<T, compound_operator>) {
                    if(!sel.highest_level && context.use_parentheses) {
                        ss << ")";
                    }
                }
                return ss.str();
            }
        };

        template<class T>
        struct statement_serializer<indexed_column_t<T>, void> {
            using statement_type = indexed_column_t<T>;

            template<class Ctx>
            std::string operator()(const statement_type& statement, const Ctx& context) const {
                std::stringstream ss;
                ss << serialize(statement.column_or_expression, context);
                if(!statement._collation_name.empty()) {
                    ss << " COLLATE " << statement._collation_name;
                }
                if(statement._order) {
                    switch(statement._order) {
                        case -1:
                            ss << " DESC";
                            break;
                        case 1:
                            ss << " ASC";
                            break;
                        default:
                            throw std::system_error{orm_error_code::incorrect_order};
                    }
                }
                return ss.str();
            }
        };

        template<class T, class... Cols>
        struct statement_serializer<index_t<T, Cols...>, void> {
            using statement_type = index_t<T, Cols...>;

            template<class Ctx>
            std::string operator()(const statement_type& statement, const Ctx& context) const {
                std::stringstream ss;
                ss << "CREATE ";
                if(statement.unique) {
                    ss << "UNIQUE ";
                }
                using indexed_type = typename std::decay_t<decltype(statement)>::table_mapped_type;
                ss << "INDEX IF NOT EXISTS " << streaming_identifier(statement.name) << " ON "
                   << streaming_identifier(lookup_table_name<indexed_type>(context.db_objects));
                std::vector<std::string> columnNames;
                std::string whereString;
                iterate_tuple(statement.elements, [&columnNames, &context, &whereString](auto& value) {
                    using value_type = std::decay_t<decltype(value)>;
                    if(!is_where_v<value_type>) {
                        auto newContext = context;
                        newContext.use_parentheses = false;
                        auto whereString = serialize(value, newContext);
                        columnNames.push_back(move(whereString));
                    } else {
                        auto columnName = serialize(value, context);
                        whereString = move(columnName);
                    }
                });
                ss << " (" << streaming_serialized(columnNames) << ")";
                if(!whereString.empty()) {
                    ss << ' ' << whereString;
                }
                return ss.str();
            }
        };

        template<class... Args>
        struct statement_serializer<from_t<Args...>, void> {
            using statement_type = from_t<Args...>;

            template<class Ctx>
            std::string operator()(const statement_type&, const Ctx& context) const {
                using tuple = std::tuple<Args...>;

                std::stringstream ss;
                ss << "FROM ";
                iterate_tuple<tuple>([&context, &ss, first = true](auto* item) mutable {
                    using from_type = std::remove_pointer_t<decltype(item)>;

                    constexpr std::array<const char*, 2> sep = {", ", ""};
                    ss << sep[std::exchange(first, false)]
                       << streaming_identifier(lookup_table_name<mapped_type_proxy_t<from_type>>(context.db_objects),
                                               alias_extractor<from_type>::as_alias());
                });
                return ss.str();
            }
        };

        template<class T>
        struct statement_serializer<old_t<T>, void> {
            using statement_type = old_t<T>;

            template<class Ctx>
            std::string operator()(const statement_type& statement, const Ctx& context) const {
                std::stringstream ss;
                ss << "OLD.";
                auto newContext = context;
                newContext.skip_table_name = true;
                ss << serialize(statement.expression, newContext);
                return ss.str();
            }
        };

        template<class T>
        struct statement_serializer<new_t<T>, void> {
            using statement_type = new_t<T>;

            template<class Ctx>
            std::string operator()(const statement_type& statement, const Ctx& context) const {
                std::stringstream ss;
                ss << "NEW.";
                auto newContext = context;
                newContext.skip_table_name = true;
                ss << serialize(statement.expression, newContext);
                return ss.str();
            }
        };

        template<>
        struct statement_serializer<raise_t, void> {
            using statement_type = raise_t;

            template<class Ctx>
            std::string operator()(const statement_type& statement, const Ctx& context) const {
                switch(statement.type) {
                    case raise_t::type_t::ignore:
                        return "RAISE(IGNORE)";

                    case raise_t::type_t::rollback:
                        return "RAISE(ROLLBACK, " + serialize(statement.message, context) + ")";

                    case raise_t::type_t::abort:
                        return "RAISE(ABORT, " + serialize(statement.message, context) + ")";

                    case raise_t::type_t::fail:
                        return "RAISE(FAIL, " + serialize(statement.message, context) + ")";
                }
                return {};
            }
        };

        template<>
        struct statement_serializer<trigger_timing, void> {
            using statement_type = trigger_timing;

            template<class Ctx>
            std::string operator()(const statement_type& statement, const Ctx&) const {
                switch(statement) {
                    case trigger_timing::trigger_before:
                        return "BEFORE";
                    case trigger_timing::trigger_after:
                        return "AFTER";
                    case trigger_timing::trigger_instead_of:
                        return "INSTEAD OF";
                }
                return {};
            }
        };

        template<>
        struct statement_serializer<trigger_type, void> {
            using statement_type = trigger_type;

            template<class Ctx>
            std::string operator()(const statement_type& statement, const Ctx&) const {
                switch(statement) {
                    case trigger_type::trigger_delete:
                        return "DELETE";
                    case trigger_type::trigger_insert:
                        return "INSERT";
                    case trigger_type::trigger_update:
                        return "UPDATE";
                }
                return {};
            }
        };

        template<>
        struct statement_serializer<trigger_type_base_t, void> {
            using statement_type = trigger_type_base_t;

            template<class Ctx>
            std::string operator()(const statement_type& statement, const Ctx& context) const {
                std::stringstream ss;

                ss << serialize(statement.timing, context) << " " << serialize(statement.type, context);
                return ss.str();
            }
        };

        template<class... Cs>
        struct statement_serializer<trigger_update_type_t<Cs...>, void> {
            using statement_type = trigger_update_type_t<Cs...>;

            template<class Ctx>
            std::string operator()(const statement_type& statement, const Ctx& context) const {
                std::stringstream ss;

                ss << serialize(statement.timing, context) << " UPDATE OF "
                   << streaming_mapped_columns_expressions(statement.columns, context);
                return ss.str();
            }
        };

        template<class T, class W, class Trigger>
        struct statement_serializer<trigger_base_t<T, W, Trigger>, void> {
            using statement_type = trigger_base_t<T, W, Trigger>;

            template<class Ctx>
            std::string operator()(const statement_type& statement, const Ctx& context) const {
                std::stringstream ss;

                ss << serialize(statement.type_base, context);
                ss << " ON " << streaming_identifier(lookup_table_name<T>(context.db_objects));
                if(statement.do_for_each_row) {
                    ss << " FOR EACH ROW";
                }
                statement.container_when.apply([&ss, &context](auto& value) {
                    ss << " WHEN " << serialize(value, context);
                });
                return ss.str();
            }
        };

        template<class... S>
        struct statement_serializer<trigger_t<S...>, void> {
            using statement_type = trigger_t<S...>;

            template<class Ctx>
            std::string operator()(const statement_type& statement, const Ctx& context) const {
                std::stringstream ss;
                ss << "CREATE ";

                ss << "TRIGGER IF NOT EXISTS " << streaming_identifier(statement.name) << " "
                   << serialize(statement.base, context);
                ss << " BEGIN ";
                iterate_tuple(statement.elements, [&ss, &context](auto& element) {
                    using element_type = std::decay_t<decltype(element)>;
                    if(is_select_v<element_type>) {
                        auto newContext = context;
                        newContext.use_parentheses = false;
                        ss << serialize(element, newContext);
                    } else {
                        ss << serialize(element, context);
                    }
                    ss << ";";
                });
                ss << " END";

                return ss.str();
            }
        };

        template<class T>
        struct statement_serializer<where_t<T>, void> {
            using statement_type = where_t<T>;

            template<class Ctx>
            std::string operator()(const statement_type& statement, const Ctx& context) const {
                Ctx newContext = context;
                // be on the safe side
                newContext.skip_table_name = false;

                std::stringstream ss;
                ss << statement.serialize() << " ";
                auto whereString = serialize(statement.expression, newContext);
                ss << '(' << whereString << ')';
                return ss.str();
            }
        };

        template<class O>
        struct statement_serializer<order_by_t<O>, void> {
            using statement_type = order_by_t<O>;

            template<class Ctx>
            std::string operator()(const statement_type& orderBy, const Ctx& context) const {
                std::stringstream ss;
                ss << static_cast<std::string>(orderBy) << " ";
                ss << serialize_order_by(orderBy, context);
                return ss.str();
            }
        };

        template<class C>
        struct statement_serializer<dynamic_order_by_t<C>, void> {
            using statement_type = dynamic_order_by_t<C>;

            template<class Ctx>
            std::string operator()(const statement_type& orderBy, const Ctx& context) const {
                return serialize_order_by(orderBy, context);
            }
        };

        template<class... Args>
        struct statement_serializer<multi_order_by_t<Args...>, void> {
            using statement_type = multi_order_by_t<Args...>;

            template<class Ctx>
            std::string operator()(const statement_type& orderBy, const Ctx& context) const {
                std::stringstream ss;
                ss << static_cast<std::string>(orderBy) << " " << streaming_expressions_tuple(orderBy.args, context);
                return ss.str();
            }
        };

        template<class O>
        struct statement_serializer<cross_join_t<O>, void> {
            using statement_type = cross_join_t<O>;

            template<class Ctx>
            std::string operator()(const statement_type& c, const Ctx& context) const {
                std::stringstream ss;
                ss << static_cast<std::string>(c) << " "
                   << streaming_identifier(lookup_table_name<O>(context.db_objects));
                return ss.str();
            }
        };

        template<class T, class O>
        struct statement_serializer<inner_join_t<T, O>, void> {
            using statement_type = inner_join_t<T, O>;

            template<class Ctx>
            std::string operator()(const statement_type& l, const Ctx& context) const {
                std::stringstream ss;
                ss << static_cast<std::string>(l) << " "
                   << streaming_identifier(lookup_table_name<mapped_type_proxy_t<T>>(context.db_objects),
                                           alias_extractor<T>::as_alias())
                   << serialize(l.constraint, context);
                return ss.str();
            }
        };

        template<class T>
        struct statement_serializer<on_t<T>, void> {
            using statement_type = on_t<T>;

            template<class Ctx>
            std::string operator()(const statement_type& t, const Ctx& context) const {
                std::stringstream ss;
                auto newContext = context;
                newContext.skip_table_name = false;
                ss << static_cast<std::string>(t) << " " << serialize(t.arg, newContext) << " ";
                return ss.str();
            }
        };

        template<class T, class O>
        struct statement_serializer<join_t<T, O>, void> {
            using statement_type = join_t<T, O>;

            template<class Ctx>
            std::string operator()(const statement_type& l, const Ctx& context) const {
                std::stringstream ss;
                ss << static_cast<std::string>(l) << " "
                   << streaming_identifier(lookup_table_name<mapped_type_proxy_t<T>>(context.db_objects),
                                           alias_extractor<T>::as_alias())
                   << " " << serialize(l.constraint, context);
                return ss.str();
            }
        };

        template<class T, class O>
        struct statement_serializer<left_join_t<T, O>, void> {
            using statement_type = left_join_t<T, O>;

            template<class Ctx>
            std::string operator()(const statement_type& l, const Ctx& context) const {
                std::stringstream ss;
                ss << static_cast<std::string>(l) << " "
                   << streaming_identifier(lookup_table_name<mapped_type_proxy_t<T>>(context.db_objects),
                                           alias_extractor<T>::as_alias())
                   << " " << serialize(l.constraint, context);
                return ss.str();
            }
        };

        template<class T, class O>
        struct statement_serializer<left_outer_join_t<T, O>, void> {
            using statement_type = left_outer_join_t<T, O>;

            template<class Ctx>
            std::string operator()(const statement_type& l, const Ctx& context) const {
                std::stringstream ss;
                ss << static_cast<std::string>(l) << " "
                   << streaming_identifier(lookup_table_name<mapped_type_proxy_t<T>>(context.db_objects),
                                           alias_extractor<T>::as_alias())
                   << " " << serialize(l.constraint, context);
                return ss.str();
            }
        };

        template<class O>
        struct statement_serializer<natural_join_t<O>, void> {
            using statement_type = natural_join_t<O>;

            template<class Ctx>
            std::string operator()(const statement_type& c, const Ctx& context) const {
                std::stringstream ss;
                ss << static_cast<std::string>(c) << " "
                   << streaming_identifier(lookup_table_name<O>(context.db_objects));
                return ss.str();
            }
        };

        template<class T, class... Args>
        struct statement_serializer<group_by_with_having<T, Args...>, void> {
            using statement_type = group_by_with_having<T, Args...>;

            template<class Ctx>
            std::string operator()(const statement_type& statement, const Ctx& context) const {
                std::stringstream ss;
                auto newContext = context;
                newContext.skip_table_name = false;
                ss << "GROUP BY " << streaming_expressions_tuple(statement.args, newContext) << " HAVING "
                   << serialize(statement.expression, context);
                return ss.str();
            }
        };

        template<class... Args>
        struct statement_serializer<group_by_t<Args...>, void> {
            using statement_type = group_by_t<Args...>;

            template<class Ctx>
            std::string operator()(const statement_type& statement, const Ctx& context) const {
                std::stringstream ss;
                auto newContext = context;
                newContext.skip_table_name = false;
                ss << "GROUP BY " << streaming_expressions_tuple(statement.args, newContext);
                return ss.str();
            }
        };

        template<class T>
        struct statement_serializer<having_t<T>, void> {
            using statement_type = having_t<T>;

            template<class Ctx>
            std::string operator()(const statement_type& statement, const Ctx& context) const {
                std::stringstream ss;
                auto newContext = context;
                newContext.skip_table_name = false;
                ss << "HAVING " << serialize(statement.expression, newContext);
                return ss.str();
            }
        };

        /**
         *  HO - has offset
         *  OI - offset is implicit
         */
        template<class T, bool HO, bool OI, class O>
        struct statement_serializer<limit_t<T, HO, OI, O>, void> {
            using statement_type = limit_t<T, HO, OI, O>;

            template<class Ctx>
            std::string operator()(const statement_type& limt, const Ctx& context) const {
                auto newContext = context;
                newContext.skip_table_name = false;
                std::stringstream ss;
                ss << static_cast<std::string>(limt) << " ";
                if(HO) {
                    if(OI) {
                        limt.off.apply([&newContext, &ss](auto& value) {
                            ss << serialize(value, newContext);
                        });
                        ss << ", ";
                        ss << serialize(limt.lim, newContext);
                    } else {
                        ss << serialize(limt.lim, newContext) << " OFFSET ";
                        limt.off.apply([&newContext, &ss](auto& value) {
                            ss << serialize(value, newContext);
                        });
                    }
                } else {
                    ss << serialize(limt.lim, newContext);
                }
                return ss.str();
            }
        };

        template<>
        struct statement_serializer<default_values_t, void> {
            using statement_type = default_values_t;

            template<class Ctx>
            std::string operator()(const statement_type&, const Ctx&) const {
                return "DEFAULT VALUES";
            }
        };

        template<class T, class M>
        struct statement_serializer<using_t<T, M>, void> {
            using statement_type = using_t<T, M>;

            template<class Ctx>
            std::string operator()(const statement_type& statement, const Ctx& context) const {
                auto newContext = context;
                newContext.skip_table_name = true;
                return static_cast<std::string>(statement) + " (" + serialize(statement.column, newContext) + ")";
            }
        };

        template<class... Args>
        struct statement_serializer<std::tuple<Args...>, void> {
            using statement_type = std::tuple<Args...>;

            template<class Ctx>
            std::string operator()(const statement_type& statement, const Ctx& context) const {
                std::stringstream ss;
                if(context.use_parentheses) {
                    ss << '(';
                }
                ss << streaming_expressions_tuple(statement, context);
                if(context.use_parentheses) {
                    ss << ')';
                }
                return ss.str();
            }
        };

        template<class... Args>
        struct statement_serializer<values_t<Args...>, void> {
            using statement_type = values_t<Args...>;

            template<class Ctx>
            std::string operator()(const statement_type& statement, const Ctx& context) const {
                std::stringstream ss;
                if(context.use_parentheses) {
                    ss << '(';
                }
                ss << "VALUES ";
                {
                    Ctx tupleContext = context;
                    tupleContext.use_parentheses = true;
                    ss << streaming_expressions_tuple(statement.tuple, tupleContext);
                }
                if(context.use_parentheses) {
                    ss << ')';
                }
                return ss.str();
            }
        };

        template<class T>
        struct statement_serializer<dynamic_values_t<T>, void> {
            using statement_type = dynamic_values_t<T>;

            template<class Ctx>
            std::string operator()(const statement_type& statement, const Ctx& context) const {
                std::stringstream ss;
                if(context.use_parentheses) {
                    ss << '(';
                }
                ss << "VALUES " << streaming_dynamic_expressions(statement.vector, context);
                if(context.use_parentheses) {
                    ss << ')';
                }
                return ss.str();
            }
        };
    }
}<|MERGE_RESOLUTION|>--- conflicted
+++ resolved
@@ -823,16 +823,9 @@
             template<class Ctx>
             std::string operator()(const statement_type& statement, const Ctx& context) const {
                 std::stringstream ss;
-<<<<<<< HEAD
-                ss << "EXISTS ";
-                auto newContext = context;
-                newContext.use_parentheses = true;
-                ss << serialize(statement.expression, newContext);
-=======
                 auto newContext = context;
                 newContext.use_parentheses = true;
                 ss << "EXISTS " << serialize(statement.expression, newContext);
->>>>>>> 54e5dc7e
                 return ss.str();
             }
         };
@@ -1139,7 +1132,7 @@
             using statement_type = dynamic_set_t<C>;
 
             template<class Ctx>
-            std::string operator()(const statement_type& statement, const Ctx& context) const {
+            std::string operator()(const statement_type& statement, const Ctx& /*context*/) const {
                 std::stringstream ss;
                 ss << "SET ";
                 int index = 0;
