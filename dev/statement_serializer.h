#pragma once

#include <sstream>  //  std::stringstream
#include <string>  //  std::string
#include <type_traits>  //  std::enable_if, std::remove_pointer
#include <vector>  //  std::vector
#include <algorithm>  //  std::iter_swap
#ifndef SQLITE_ORM_OMITS_CODECVT
#include <codecvt>  //  std::codecvt_utf8_utf16
#endif  //  SQLITE_ORM_OMITS_CODECVT
#include <memory>
#include <array>
#include "functional/cxx_string_view.h"
#include "functional/cxx_optional.h"

#include "functional/cxx_universal.h"
#include "functional/cxx_functional_polyfill.h"
#include "functional/mpl.h"
#include "tuple_helper/tuple_filter.h"
#include "ast/upsert_clause.h"
#include "ast/excluded.h"
#include "ast/group_by.h"
#include "ast/into.h"
#include "core_functions.h"
#include "constraints.h"
#include "conditions.h"
#include "column.h"
#include "indexed_column.h"
#include "function.h"
#include "prepared_statement.h"
#include "rowid.h"
#include "pointer_value.h"
#include "type_printer.h"
#include "field_printer.h"
#include "literal.h"
#include "table_name_collector.h"
#include "column_names_getter.h"
#include "cte_column_names_collector.h"
#include "order_by_serializer.h"
#include "serializing_util.h"
#include "statement_binder.h"
#include "values.h"
#include "triggers.h"
#include "table_type_of.h"
#include "index.h"
#include "util.h"

namespace sqlite_orm {

    namespace internal {

        template<class T, class SFINAE = void>
        struct statement_serializer;

        template<class T, class I>
        std::string serialize(const T& t, const serializer_context<I>& context) {
            statement_serializer<T> serializer;
            return serializer(t, context);
        }

        /**
         *  Serializer for bindable types.
         */
        template<class T>
        struct statement_serializer<T, match_if<is_bindable, T>> {
            using statement_type = T;

            template<class Ctx>
            std::string operator()(const T& statement, const Ctx& context) const {
                if(context.replace_bindable_with_question) {
                    return "?";
                } else {
                    return this->do_serialize(statement);
                }
            }

          private:
            template<class X,
                     std::enable_if_t<is_printable_v<X> && !std::is_base_of<std::string, X>::value
#ifndef SQLITE_ORM_OMITS_CODECVT
                                          && !std::is_base_of<std::wstring, X>::value
#endif
                                      ,
                                      bool> = true>
            std::string do_serialize(const X& c) const {
                static_assert(std::is_same<X, T>::value, "");

                // implementation detail: utilizing field_printer
                return field_printer<X>{}(c);
            }

            std::string do_serialize(const std::string& c) const {
                // implementation detail: utilizing field_printer
                return quote_string_literal(field_printer<std::string>{}(c));
            }

            std::string do_serialize(const char* c) const {
                return quote_string_literal(c);
            }
#ifndef SQLITE_ORM_OMITS_CODECVT
            std::string do_serialize(const std::wstring& c) const {
                // implementation detail: utilizing field_printer
                return quote_string_literal(field_printer<std::wstring>{}(c));
            }

            std::string do_serialize(const wchar_t* c) const {
                std::wstring_convert<std::codecvt_utf8_utf16<wchar_t>> converter;
                return quote_string_literal(converter.to_bytes(c));
            }
#endif
#ifdef SQLITE_ORM_STRING_VIEW_SUPPORTED
            std::string do_serialize(const std::string_view& c) const {
                return quote_string_literal(std::string(c));
            }
#ifndef SQLITE_ORM_OMITS_CODECVT
            std::string do_serialize(const std::wstring_view& c) const {
                std::wstring_convert<std::codecvt_utf8_utf16<wchar_t>> converter;
                return quote_string_literal(converter.to_bytes(c.data(), c.data() + c.size()));
            }
#endif
#endif
            /**
             *  Specialization for binary data (std::vector<char>).
             */
            std::string do_serialize(const std::vector<char>& t) const {
                return quote_blob_literal(field_printer<std::vector<char>>{}(t));
            }

            template<class P, class PT, class D>
            std::string do_serialize(const pointer_binding<P, PT, D>&) const {
                // always serialize null (security reasons)
                return field_printer<nullptr_t>{}(nullptr);
            }
        };

        /**
         *  Serializer for literal values.
         */
        template<class T>
        struct statement_serializer<T, match_specialization_of<T, literal_holder>> {
            using statement_type = T;

            template<class Ctx>
            std::string operator()(const T& literal, const Ctx& context) const {
                static_assert(is_bindable_v<type_t<T>>, "A literal value must be also bindable");

                Ctx literalCtx = context;
                literalCtx.replace_bindable_with_question = false;
                statement_serializer<type_t<T>> serializer{};
                return serializer(literal.value, literalCtx);
            }
        };

        template<class F, class W>
        struct statement_serializer<filtered_aggregate_function<F, W>, void> {
            using statement_type = filtered_aggregate_function<F, W>;

            template<class Ctx>
            std::string operator()(const statement_type& statement, const Ctx& context) {
                std::stringstream ss;
                ss << serialize(statement.function, context);
                ss << " FILTER (WHERE " << serialize(statement.where, context) << ")";
                return ss.str();
            }
        };

        template<class T>
        struct statement_serializer<excluded_t<T>, void> {
            using statement_type = excluded_t<T>;

            template<class Ctx>
            std::string operator()(const statement_type& statement, const Ctx& context) const {
                std::stringstream ss;
                ss << "excluded.";
                if(auto* columnName = find_column_name(context.db_objects, statement.expression)) {
                    ss << streaming_identifier(*columnName);
                } else {
                    throw std::system_error{orm_error_code::column_not_found};
                }
                return ss.str();
            }
        };
#ifdef SQLITE_ORM_OPTIONAL_SUPPORTED
        template<class T>
        struct statement_serializer<as_optional_t<T>, void> {
            using statement_type = as_optional_t<T>;

            template<class Ctx>
            std::string operator()(const statement_type& statement, const Ctx& context) const {
                return serialize(statement.value, context);
            }
        };
#endif  //  SQLITE_ORM_OPTIONAL_SUPPORTED
        template<class T>
        struct statement_serializer<std::reference_wrapper<T>, void> {
            using statement_type = std::reference_wrapper<T>;

            template<class Ctx>
            std::string operator()(const statement_type& s, const Ctx& context) const {
                return serialize(s.get(), context);
            }
        };

        template<class T>
        struct statement_serializer<alias_holder<T>, void> {
            using statement_type = alias_holder<T>;

            template<class Ctx>
            std::string operator()(const statement_type&, const Ctx&) {
                std::stringstream ss;
                ss << streaming_identifier(T::get());
                return ss.str();
            }
        };

        template<char... C>
        struct statement_serializer<column_alias<C...>, void> {
            using statement_type = column_alias<C...>;

            template<class Ctx>
            std::string operator()(const statement_type&, const Ctx&) {
                std::stringstream ss;
                ss << streaming_identifier(statement_type::get());
                return ss.str();
            }
        };

        template<class... TargetArgs, class... ActionsArgs>
        struct statement_serializer<upsert_clause<std::tuple<TargetArgs...>, std::tuple<ActionsArgs...>>, void> {
            using statement_type = upsert_clause<std::tuple<TargetArgs...>, std::tuple<ActionsArgs...>>;

            template<class Ctx>
            std::string operator()(const statement_type& statement, const Ctx& context) const {
                std::stringstream ss;
                ss << "ON CONFLICT";
                iterate_tuple(statement.target_args, [&ss, &context](auto& value) {
                    using value_type = std::decay_t<decltype(value)>;
                    auto needParenthesis = std::is_member_pointer<value_type>::value;
                    ss << ' ';
                    if(needParenthesis) {
                        ss << '(';
                    }
                    ss << serialize(value, context);
                    if(needParenthesis) {
                        ss << ')';
                    }
                });
                ss << ' ' << "DO";
                if(std::tuple_size<typename statement_type::actions_tuple>::value == 0) {
                    ss << " NOTHING";
                } else {
                    auto updateContext = context;
                    updateContext.use_parentheses = false;
                    ss << " UPDATE " << streaming_actions_tuple(statement.actions, updateContext);
                }
                return ss.str();
            }
        };

        template<class R, class S, class... Args>
        struct statement_serializer<built_in_function_t<R, S, Args...>, void> {
            using statement_type = built_in_function_t<R, S, Args...>;

            template<class Ctx>
            std::string operator()(const statement_type& statement, const Ctx& context) const {
                std::stringstream ss;
                if(context.use_parentheses) {
                    ss << '(';
                }
                ss << statement.serialize() << "(" << streaming_expressions_tuple(statement.args, context) << ")";
                if(context.use_parentheses) {
                    ss << ')';
                }
                return ss.str();
            }
        };

        template<class R, class S, class... Args>
        struct statement_serializer<built_in_aggregate_function_t<R, S, Args...>, void>
            : statement_serializer<built_in_function_t<R, S, Args...>, void> {};

        template<class F, class... Args>
        struct statement_serializer<function_call<F, Args...>, void> {
            using statement_type = function_call<F, Args...>;

            template<class Ctx>
            std::string operator()(const statement_type& statement, const Ctx& context) const {
                std::stringstream ss;
                ss << F::name() << "(" << streaming_expressions_tuple(statement.args, context) << ")";
                return ss.str();
            }
        };

        template<class T, class E>
        struct statement_serializer<as_t<T, E>, void> {
            using statement_type = as_t<T, E>;

            template<class Ctx>
            std::string operator()(const statement_type& c, const Ctx& context) const {
                std::stringstream ss;
                ss << serialize(c.expression, context) + " AS " << streaming_identifier(alias_extractor<T>::extract());
                return ss.str();
            }
        };

        template<class T, class P>
        struct statement_serializer<alias_column_t<T, P>, void> {
            using statement_type = alias_column_t<T, P>;

            template<class Ctx>
            std::string operator()(const statement_type& c, const Ctx& context) const {
                std::stringstream ss;
                if(!context.skip_table_name) {
                    ss << streaming_identifier(alias_extractor<T>::extract()) << ".";
                }
                auto newContext = context;
                newContext.skip_table_name = true;
                ss << serialize(c.column, newContext);
                return ss.str();
            }
        };

        template<class E>
        struct statement_serializer<
            E,
            std::enable_if_t<polyfill::disjunction_v<std::is_member_pointer<E>, is_column_pointer<E>>>> {
            using statement_type = E;

            template<class Ctx>
            std::string operator()(const statement_type& e, const Ctx& context) const {
                std::stringstream ss;
                if(auto* columnName = find_column_name(context.db_objects, e)) {
                    ss << streaming_identifier(
                        !context.skip_table_name ? lookup_table_name<table_type_of_t<E>>(context.db_objects) : "",
                        *columnName,
                        "");
                } else {
                    throw std::system_error{orm_error_code::column_not_found};
                }
                return ss.str();
            }
        };

        template<>
        struct statement_serializer<rowid_t, void> {
            using statement_type = rowid_t;

            template<class Ctx>
            std::string operator()(const statement_type& s, const Ctx&) const {
                return static_cast<std::string>(s);
            }
        };

        template<>
        struct statement_serializer<oid_t, void> {
            using statement_type = oid_t;

            template<class Ctx>
            std::string operator()(const statement_type& s, const Ctx&) const {
                return static_cast<std::string>(s);
            }
        };

        template<>
        struct statement_serializer<_rowid_t, void> {
            using statement_type = _rowid_t;

            template<class Ctx>
            std::string operator()(const statement_type& s, const Ctx&) const {
                return static_cast<std::string>(s);
            }
        };

        template<class O>
        struct statement_serializer<table_rowid_t<O>, void> {
            using statement_type = table_rowid_t<O>;

            template<class Ctx>
            std::string operator()(const statement_type& s, const Ctx& context) const {
                std::stringstream ss;
                if(!context.skip_table_name) {
                    ss << streaming_identifier(lookup_table_name<O>(context.db_objects)) << ".";
                }
                ss << static_cast<std::string>(s);
                return ss.str();
            }
        };

        template<class O>
        struct statement_serializer<table_oid_t<O>, void> {
            using statement_type = table_oid_t<O>;

            template<class Ctx>
            std::string operator()(const statement_type& s, const Ctx& context) const {
                std::stringstream ss;
                if(!context.skip_table_name) {
                    ss << streaming_identifier(lookup_table_name<O>(context.db_objects)) << ".";
                }
                ss << static_cast<std::string>(s);
                return ss.str();
            }
        };

        template<class O>
        struct statement_serializer<table__rowid_t<O>, void> {
            using statement_type = table__rowid_t<O>;

            template<class Ctx>
            std::string operator()(const statement_type& s, const Ctx& context) const {
                std::stringstream ss;
                if(!context.skip_table_name) {
                    ss << streaming_identifier(lookup_table_name<O>(context.db_objects)) << ".";
                }
                ss << static_cast<std::string>(s);
                return ss.str();
            }
        };

        template<class L, class R, class... Ds>
        struct statement_serializer<binary_operator<L, R, Ds...>, void> {
            using statement_type = binary_operator<L, R, Ds...>;

            template<class Ctx>
            std::string operator()(const statement_type& statement, const Ctx& context) const {
                auto lhs = serialize(statement.lhs, context);
                auto rhs = serialize(statement.rhs, context);
                std::stringstream ss;
                if(context.use_parentheses) {
                    ss << '(';
                }
                ss << lhs << " " << statement.serialize() << " " << rhs;
                if(context.use_parentheses) {
                    ss << ')';
                }
                return ss.str();
            }
        };

        template<class T>
        struct statement_serializer<count_asterisk_t<T>, void> {
            using statement_type = count_asterisk_t<T>;

            template<class Ctx>
            std::string operator()(const statement_type&, const Ctx& context) const {
                return serialize(count_asterisk_without_type{}, context);
            }
        };

        template<>
        struct statement_serializer<count_asterisk_without_type, void> {
            using statement_type = count_asterisk_without_type;

            template<class Ctx>
            std::string operator()(const statement_type& c, const Ctx&) const {
                std::stringstream ss;
                auto functionName = c.serialize();
                ss << functionName << "(*)";
                return ss.str();
            }
        };

        template<class T>
        struct statement_serializer<distinct_t<T>, void> {
            using statement_type = distinct_t<T>;

            template<class Ctx>
            std::string operator()(const statement_type& c, const Ctx& context) const {
                std::stringstream ss;
                auto expr = serialize(c.value, context);
                ss << static_cast<std::string>(c) << "(" << expr << ")";
                return ss.str();
            }
        };

        template<class T>
        struct statement_serializer<all_t<T>, void> {
            using statement_type = all_t<T>;

            template<class Ctx>
            std::string operator()(const statement_type& c, const Ctx& context) const {
                std::stringstream ss;
                auto expr = serialize(c.value, context);
                ss << static_cast<std::string>(c) << "(" << expr << ")";
                return ss.str();
            }
        };

<<<<<<< HEAD
        template<class T, class F>
        struct statement_serializer<column_pointer<T, F>, void> {
            using statement_type = column_pointer<T, F>;

            template<class Ctx>
            std::string operator()(const statement_type& cp, const Ctx& context) const {
                std::stringstream ss;
                if(!context.skip_table_name) {
                    ss << streaming_identifier(lookup_table_name<T>(context.db_objects)) << ".";
                }
                if(auto* columnName = find_column_name(context.db_objects, cp)) {
                    ss << streaming_identifier(*columnName);
                } else {
                    throw std::system_error{orm_error_code::column_not_found};
                }
                return ss.str();
            }
        };

=======
>>>>>>> d4298142
        template<class T, class E>
        struct statement_serializer<cast_t<T, E>, void> {
            using statement_type = cast_t<T, E>;

            template<class Ctx>
            std::string operator()(const statement_type& c, const Ctx& context) const {
                std::stringstream ss;
                ss << static_cast<std::string>(c) << " (";
                ss << serialize(c.expression, context) << " AS " << type_printer<T>().print() << ")";
                return ss.str();
            }
        };

#ifdef SQLITE_ORM_WITH_CTE
        template<class CTE>
        struct statement_serializer<CTE, match_specialization_of<CTE, common_table_expression>> {
            using statement_type = CTE;

            template<class Ctx>
            std::string operator()(const statement_type& cte, const Ctx& context) const {
                // A CTE always starts a new 'highest level' context
                Ctx cteContext = context;
                cteContext.use_parentheses = false;

                std::stringstream ss;
                ss << streaming_identifier(alias_extractor<cte_label_type_t<CTE>>::extract());
                {
                    std::vector<std::string> columnNames =
                        collect_cte_column_names(get_cte_driving_subselect(cte.subselect),
                                                 cte.explicitColumns,
                                                 context);
                    ss << '(' << streaming_identifiers(columnNames) << ')';
                }
                ss << " AS " << '(' << serialize(cte.subselect, cteContext) << ')';
                return ss.str();
            }
        };

        template<class With>
        struct statement_serializer<With, match_specialization_of<With, with_t>> {
            using statement_type = With;

            template<class Ctx>
            std::string operator()(const statement_type& c, const Ctx& context) const {
                Ctx tupleContext = context;
                tupleContext.use_parentheses = false;

                std::stringstream ss;
                ss << static_cast<std::string>(c) << " ";
                ss << serialize(c.cte, tupleContext) << " ";
                ss << serialize(c.expression, context);
                return ss.str();
            }
        };
#endif

        template<class T>
        struct statement_serializer<T, std::enable_if_t<is_base_of_template_v<T, compound_operator>>> {
            using statement_type = T;

            template<class Ctx>
            std::string operator()(const statement_type& c, const Ctx& context) const {
                std::stringstream ss;
                ss << serialize(c.left, context) << " ";
                ss << static_cast<std::string>(c) << " ";
                ss << serialize(c.right, context);
                return ss.str();
            }
        };

        template<class R, class T, class E, class... Args>
        struct statement_serializer<simple_case_t<R, T, E, Args...>, void> {
            using statement_type = simple_case_t<R, T, E, Args...>;

            template<class Ctx>
            std::string operator()(const statement_type& c, const Ctx& context) const {
                std::stringstream ss;
                ss << "CASE ";
                c.case_expression.apply([&ss, context](auto& c_) {
                    ss << serialize(c_, context) << " ";
                });
                iterate_tuple(c.args, [&ss, context](auto& pair) {
                    ss << "WHEN " << serialize(pair.first, context) << " ";
                    ss << "THEN " << serialize(pair.second, context) << " ";
                });
                c.else_expression.apply([&ss, context](auto& el) {
                    ss << "ELSE " << serialize(el, context) << " ";
                });
                ss << "END";
                return ss.str();
            }
        };

        template<class T>
        struct statement_serializer<is_null_t<T>, void> {
            using statement_type = is_null_t<T>;

            template<class Ctx>
            std::string operator()(const statement_type& c, const Ctx& context) const {
                std::stringstream ss;
                ss << serialize(c.t, context) << " " << static_cast<std::string>(c);
                return ss.str();
            }
        };

        template<class T>
        struct statement_serializer<is_not_null_t<T>, void> {
            using statement_type = is_not_null_t<T>;

            template<class Ctx>
            std::string operator()(const statement_type& c, const Ctx& context) const {
                std::stringstream ss;
                ss << serialize(c.t, context) << " " << static_cast<std::string>(c);
                return ss.str();
            }
        };

        template<class T>
        struct statement_serializer<bitwise_not_t<T>, void> {
            using statement_type = bitwise_not_t<T>;

            template<class Ctx>
            std::string operator()(const statement_type& statement, const Ctx& context) const {
                std::stringstream ss;
                ss << statement.serialize() << " ";
                auto cString = serialize(statement.argument, context);
                ss << " (" << cString << " )";
                return ss.str();
            }
        };

        template<class T>
        struct statement_serializer<negated_condition_t<T>, void> {
            using statement_type = negated_condition_t<T>;

            template<class Ctx>
            std::string operator()(const statement_type& c, const Ctx& context) const {
                std::stringstream ss;
                ss << static_cast<std::string>(c) << " ";
                auto cString = serialize(c.c, context);
                ss << " (" << cString << " )";
                return ss.str();
            }
        };

        template<class T>
        struct statement_serializer<T, std::enable_if_t<is_base_of_template_v<T, binary_condition>>> {
            using statement_type = T;

            template<class Ctx>
            std::string operator()(const statement_type& c, const Ctx& context) const {
                auto leftString = serialize(c.l, context);
                auto rightString = serialize(c.r, context);
                std::stringstream ss;
                if(context.use_parentheses) {
                    ss << "(";
                }
                ss << leftString << " " << static_cast<std::string>(c) << " " << rightString;
                if(context.use_parentheses) {
                    ss << ")";
                }
                return ss.str();
            }
        };

        template<class T>
        struct statement_serializer<named_collate<T>, void> {
            using statement_type = named_collate<T>;

            template<class Ctx>
            std::string operator()(const statement_type& c, const Ctx& context) const {
                auto newContext = context;
                newContext.use_parentheses = false;
                auto res = serialize(c.expr, newContext);
                return res + " " + static_cast<std::string>(c);
            }
        };

        template<class T>
        struct statement_serializer<collate_t<T>, void> {
            using statement_type = collate_t<T>;

            template<class Ctx>
            std::string operator()(const statement_type& c, const Ctx& context) const {
                auto newContext = context;
                newContext.use_parentheses = false;
                auto res = serialize(c.expr, newContext);
                return res + " " + static_cast<std::string>(c);
            }
        };

        template<class L, class A>
        struct statement_serializer<dynamic_in_t<L, A>, void> {
            using statement_type = dynamic_in_t<L, A>;

            template<class Ctx>
            std::string operator()(const statement_type& statement, const Ctx& context) const {
                std::stringstream ss;
                auto leftString = serialize(statement.left, context);
                ss << leftString << " ";
                if(!statement.negative) {
                    ss << "IN";
                } else {
                    ss << "NOT IN";
                }
                ss << " ";
                constexpr bool isCompoundOperator = is_base_of_template_v<A, compound_operator>;
                if(isCompoundOperator) {
                    ss << '(';
                }
                auto newContext = context;
                newContext.use_parentheses = true;
                ss << serialize(statement.argument, newContext);
                if(isCompoundOperator) {
                    ss << ')';
                }
                return ss.str();
            }
        };

        template<class L, class E>
        struct statement_serializer<dynamic_in_t<L, std::vector<E>>, void> {
            using statement_type = dynamic_in_t<L, std::vector<E>>;

            template<class Ctx>
            std::string operator()(const statement_type& statement, const Ctx& context) const {
                std::stringstream ss;
                auto leftString = serialize(statement.left, context);
                ss << leftString << " ";
                if(!statement.negative) {
                    ss << "IN";
                } else {
                    ss << "NOT IN";
                }
                ss << " (" << streaming_dynamic_expressions(statement.argument, context) << ")";
                return ss.str();
            }
        };

        template<class L, class... Args>
        struct statement_serializer<in_t<L, Args...>, void> {
            using statement_type = in_t<L, Args...>;

            template<class Ctx>
            std::string operator()(const statement_type& statement, const Ctx& context) const {
                std::stringstream ss;
                auto leftString = serialize(statement.left, context);
                ss << leftString << " ";
                if(!statement.negative) {
                    ss << "IN";
                } else {
                    ss << "NOT IN";
                }
                ss << " ";
                using args_type = std::tuple<Args...>;
                constexpr bool theOnlySelect =
                    std::tuple_size<args_type>::value == 1 && is_select_v<std::tuple_element_t<0, args_type>>;
                if(!theOnlySelect) {
                    ss << "(";
                }
                ss << streaming_expressions_tuple(statement.argument, context);
                if(!theOnlySelect) {
                    ss << ")";
                }
                return ss.str();
            }
        };

        template<class A, class T, class E>
        struct statement_serializer<like_t<A, T, E>, void> {
            using statement_type = like_t<A, T, E>;

            template<class Ctx>
            std::string operator()(const statement_type& c, const Ctx& context) const {
                std::stringstream ss;
                ss << serialize(c.arg, context) << " ";
                ss << static_cast<std::string>(c) << " ";
                ss << serialize(c.pattern, context);
                c.arg3.apply([&ss, &context](auto& value) {
                    ss << " ESCAPE " << serialize(value, context);
                });
                return ss.str();
            }
        };

        template<class A, class T>
        struct statement_serializer<glob_t<A, T>, void> {
            using statement_type = glob_t<A, T>;

            template<class Ctx>
            std::string operator()(const statement_type& c, const Ctx& context) const {
                std::stringstream ss;
                ss << serialize(c.arg, context) << " ";
                ss << static_cast<std::string>(c) << " ";
                ss << serialize(c.pattern, context);
                return ss.str();
            }
        };

        template<class A, class T>
        struct statement_serializer<between_t<A, T>, void> {
            using statement_type = between_t<A, T>;

            template<class Ctx>
            std::string operator()(const statement_type& c, const Ctx& context) const {
                std::stringstream ss;
                auto expr = serialize(c.expr, context);
                ss << expr << " " << static_cast<std::string>(c) << " ";
                ss << serialize(c.b1, context);
                ss << " AND ";
                ss << serialize(c.b2, context);
                return ss.str();
            }
        };

        template<class T>
        struct statement_serializer<exists_t<T>, void> {
            using statement_type = exists_t<T>;

            template<class Ctx>
            std::string operator()(const statement_type& statement, const Ctx& context) const {
                std::stringstream ss;
                auto newContext = context;
                newContext.use_parentheses = true;
                ss << "EXISTS " << serialize(statement.expression, newContext);
                return ss.str();
            }
        };

        template<>
        struct statement_serializer<autoincrement_t, void> {
            using statement_type = autoincrement_t;

            template<class Ctx>
            std::string operator()(const statement_type&, const Ctx&) const {
                return "AUTOINCREMENT";
            }
        };

        template<>
        struct statement_serializer<conflict_clause_t, void> {
            using statement_type = conflict_clause_t;

            template<class Ctx>
            std::string operator()(const statement_type& statement, const Ctx&) const {
                switch(statement) {
                    case conflict_clause_t::rollback:
                        return "ROLLBACK";
                    case conflict_clause_t::abort:
                        return "ABORT";
                    case conflict_clause_t::fail:
                        return "FAIL";
                    case conflict_clause_t::ignore:
                        return "IGNORE";
                    case conflict_clause_t::replace:
                        return "REPLACE";
                }
                return {};
            }
        };

        template<class T>
        struct statement_serializer<primary_key_with_autoincrement<T>, void> {
            using statement_type = primary_key_with_autoincrement<T>;

            template<class Ctx>
            std::string operator()(const statement_type& statement, const Ctx& context) const {
                return serialize(statement.primary_key, context) + " AUTOINCREMENT";
            }
        };

        template<class... Cs>
        struct statement_serializer<primary_key_t<Cs...>, void> {
            using statement_type = primary_key_t<Cs...>;

            template<class Ctx>
            std::string operator()(const statement_type& statement, const Ctx& context) const {
                std::stringstream ss;
                ss << "PRIMARY KEY";
                switch(statement.options.asc_option) {
                    case statement_type::order_by::ascending:
                        ss << " ASC";
                        break;
                    case statement_type::order_by::descending:
                        ss << " DESC";
                        break;
                    default:
                        break;
                }
                if(statement.options.conflict_clause_is_on) {
                    ss << " ON CONFLICT " << serialize(statement.options.conflict_clause, context);
                }
                using columns_tuple = typename statement_type::columns_tuple;
                const size_t columnsCount = std::tuple_size<columns_tuple>::value;
                if(columnsCount) {
                    ss << "(" << streaming_mapped_columns_expressions(statement.columns, context) << ")";
                }
                return ss.str();
            }
        };

        template<class... Args>
        struct statement_serializer<unique_t<Args...>, void> {
            using statement_type = unique_t<Args...>;

            template<class Ctx>
            std::string operator()(const statement_type& c, const Ctx& context) const {
                std::stringstream ss;
                ss << static_cast<std::string>(c);
                using columns_tuple = typename statement_type::columns_tuple;
                const size_t columnsCount = std::tuple_size<columns_tuple>::value;
                if(columnsCount) {
                    ss << "(" << streaming_mapped_columns_expressions(c.columns, context) << ")";
                }
                return ss.str();
            }
        };

        template<>
        struct statement_serializer<collate_constraint_t, void> {
            using statement_type = collate_constraint_t;

            template<class Ctx>
            std::string operator()(const statement_type& c, const Ctx&) const {
                return static_cast<std::string>(c);
            }
        };

        template<class T>
        struct statement_serializer<default_t<T>, void> {
            using statement_type = default_t<T>;

            template<class Ctx>
            std::string operator()(const statement_type& c, const Ctx& context) const {
                return static_cast<std::string>(c) + " (" + serialize(c.value, context) + ")";
            }
        };

        template<class... Cs, class... Rs>
        struct statement_serializer<foreign_key_t<std::tuple<Cs...>, std::tuple<Rs...>>, void> {
            using statement_type = foreign_key_t<std::tuple<Cs...>, std::tuple<Rs...>>;

            template<class Ctx>
            std::string operator()(const statement_type& fk, const Ctx& context) const {
                std::stringstream ss;
                ss << "FOREIGN KEY(" << streaming_mapped_columns_expressions(fk.columns, context) << ") REFERENCES ";
                {
                    using references_type_t = typename std::decay_t<decltype(fk)>::references_type;
                    using first_reference_t = std::tuple_element_t<0, references_type_t>;
                    using first_reference_mapped_type = table_type_of_t<first_reference_t>;
                    auto refTableName = lookup_table_name<first_reference_mapped_type>(context.db_objects);
                    ss << streaming_identifier(refTableName);
                }
                ss << "(" << streaming_mapped_columns_expressions(fk.references, context) << ")";
                if(fk.on_update) {
                    ss << ' ' << static_cast<std::string>(fk.on_update) << " " << fk.on_update._action;
                }
                if(fk.on_delete) {
                    ss << ' ' << static_cast<std::string>(fk.on_delete) << " " << fk.on_delete._action;
                }
                return ss.str();
            }
        };

        template<class T>
        struct statement_serializer<check_t<T>, void> {
            using statement_type = check_t<T>;

            template<class Ctx>
            std::string operator()(const statement_type& statement, const Ctx& context) const {
                std::stringstream ss;
                ss << "CHECK (" << serialize(statement.expression, context) << ")";
                return ss.str();
            }
        };
#if SQLITE_VERSION_NUMBER >= 3031000
        template<class T>
        struct statement_serializer<generated_always_t<T>, void> {
            using statement_type = generated_always_t<T>;

            template<class Ctx>
            std::string operator()(const statement_type& statement, const Ctx& context) const {
                std::stringstream ss;
                if(statement.full) {
                    ss << "GENERATED ALWAYS ";
                }
                ss << "AS (";
                ss << serialize(statement.expression, context) << ")";
                switch(statement.storage) {
                    case basic_generated_always::storage_type::not_specified:
                        //..
                        break;
                    case basic_generated_always::storage_type::virtual_:
                        ss << " VIRTUAL";
                        break;
                    case basic_generated_always::storage_type::stored:
                        ss << " STORED";
                        break;
                }
                return ss.str();
            }
        };
#endif
        template<class G, class S, class... Op>
        struct statement_serializer<column_t<G, S, Op...>, void> {
            using statement_type = column_t<G, S, Op...>;

            template<class Ctx>
            std::string operator()(const statement_type& column, const Ctx& context) const {
                using column_type = statement_type;

                std::stringstream ss;
                ss << streaming_identifier(column.name) << " " << type_printer<field_type_t<column_type>>().print()
                   << " "
                   << streaming_column_constraints(
                          call_as_template_base<column_constraints>(polyfill::identity{})(column),
                          column.is_not_null(),
                          context);
                return ss.str();
            }
        };

        template<class T, class... Args>
        struct statement_serializer<remove_all_t<T, Args...>, void> {
            using statement_type = remove_all_t<T, Args...>;

            template<class Ctx>
            std::string operator()(const statement_type& rem, const Ctx& context) const {
                auto& table = pick_table<T>(context.db_objects);

                std::stringstream ss;
                ss << "DELETE FROM " << streaming_identifier(table.name)
                   << streaming_conditions_tuple(rem.conditions, context);
                return ss.str();
            }
        };

        template<class T>
        struct statement_serializer<replace_t<T>, void> {
            using statement_type = replace_t<T>;

            template<class Ctx>
            std::string operator()(const statement_type& statement, const Ctx& context) const {
                using expression_type = std::decay_t<decltype(statement)>;
                using object_type = typename expression_object_type<expression_type>::type;
                auto& table = pick_table<object_type>(context.db_objects);
                std::stringstream ss;
                ss << "REPLACE INTO " << streaming_identifier(table.name) << " ("
                   << streaming_non_generated_column_names(table) << ")"
                   << " VALUES ("
                   << streaming_field_values_excluding(check_if<is_generated_always>{},
                                                       empty_callable<std::false_type>(),  //  don't exclude
                                                       context,
                                                       get_ref(statement.object))
                   << ")";
                return ss.str();
            }
        };

        template<class T, class... Cols>
        struct statement_serializer<insert_explicit<T, Cols...>, void> {
            using statement_type = insert_explicit<T, Cols...>;

            template<class Ctx>
            std::string operator()(const statement_type& ins, const Ctx& context) const {
                constexpr size_t colsCount = std::tuple_size<std::tuple<Cols...>>::value;
                static_assert(colsCount > 0, "Use insert or replace with 1 argument instead");
                using expression_type = std::decay_t<decltype(ins)>;
                using object_type = typename expression_object_type<expression_type>::type;
                auto& table = pick_table<object_type>(context.db_objects);
                std::stringstream ss;
                ss << "INSERT INTO " << streaming_identifier(table.name) << " ";
                ss << "(" << streaming_mapped_columns_expressions(ins.columns.columns, context) << ") "
                   << "VALUES (";
                iterate_tuple(ins.columns.columns,
                              [&ss, &context, &object = get_ref(ins.obj), first = true](auto& memberPointer) mutable {
                                  using member_pointer_type = std::decay_t<decltype(memberPointer)>;
                                  static_assert(!is_setter_v<member_pointer_type>,
                                                "Unable to use setter within insert explicit");

                                  constexpr std::array<const char*, 2> sep = {", ", ""};
                                  ss << sep[std::exchange(first, false)]
                                     << serialize(polyfill::invoke(memberPointer, object), context);
                              });
                ss << ")";
                return ss.str();
            }
        };

        template<class T>
        struct statement_serializer<update_t<T>, void> {
            using statement_type = update_t<T>;

            template<class Ctx>
            std::string operator()(const statement_type& statement, const Ctx& context) const {
                using expression_type = std::decay_t<decltype(statement)>;
                using object_type = typename expression_object_type<expression_type>::type;
                auto& table = pick_table<object_type>(context.db_objects);

                std::stringstream ss;
                ss << "UPDATE " << streaming_identifier(table.name) << " SET ";
                table.template for_each_column_excluding<mpl::disjunction_fn<is_primary_key, is_generated_always>>(
                    [&table, &ss, &context, &object = get_ref(statement.object), first = true](auto& column) mutable {
                        if(table.exists_in_composite_primary_key(column)) {
                            return;
                        }

                        constexpr std::array<const char*, 2> sep = {", ", ""};
                        ss << sep[std::exchange(first, false)] << streaming_identifier(column.name) << " = "
                           << serialize(polyfill::invoke(column.member_pointer, object), context);
                    });
                ss << " WHERE ";
                table.for_each_column(
                    [&table, &context, &ss, &object = get_ref(statement.object), first = true](auto& column) mutable {
                        if(!column.template is<is_primary_key>() && !table.exists_in_composite_primary_key(column)) {
                            return;
                        }

                        constexpr std::array<const char*, 2> sep = {" AND ", ""};
                        ss << sep[std::exchange(first, false)] << streaming_identifier(column.name) << " = "
                           << serialize(polyfill::invoke(column.member_pointer, object), context);
                    });
                return ss.str();
            }
        };

        template<class C>
        struct statement_serializer<dynamic_set_t<C>, void> {
            using statement_type = dynamic_set_t<C>;

            template<class Ctx>
            std::string operator()(const statement_type& statement, const Ctx&) const {
                std::stringstream ss;
                ss << "SET ";
                int index = 0;
                for(const dynamic_set_entry& entry: statement) {
                    if(index > 0) {
                        ss << ", ";
                    }
                    ss << entry.serialized_value;
                    ++index;
                }
                return ss.str();
            }
        };

        template<class... Args>
        struct statement_serializer<set_t<Args...>, void> {
            using statement_type = set_t<Args...>;

            template<class Ctx>
            std::string operator()(const statement_type& statement, const Ctx& context) const {
                std::stringstream ss;
                ss << "SET ";
                auto leftContext = context;
                leftContext.skip_table_name = true;
                iterate_tuple(statement.assigns, [&ss, &context, &leftContext, first = true](auto& value) mutable {
                    constexpr std::array<const char*, 2> sep = {", ", ""};
                    ss << sep[std::exchange(first, false)] << serialize(value.lhs, leftContext) << ' '
                       << value.serialize() << ' ' << serialize(value.rhs, context);
                });
                return ss.str();
            }
        };

        template<class Ctx, class... Args>
        std::set<std::pair<std::string, std::string>> collect_table_names(const set_t<Args...>& set, const Ctx& ctx) {
            auto collector = make_table_name_collector(ctx.db_objects);
            iterate_ast(set, collector);
            return std::move(collector.table_names);
        }

        template<class Ctx, class C>
        const std::set<std::pair<std::string, std::string>>& collect_table_names(const dynamic_set_t<C>& set,
                                                                                 const Ctx&) {
            return set.collector.table_names;
        }

        template<class Ctx, class T, satisfies<is_select, T> = true>
        std::set<std::pair<std::string, std::string>> collect_table_names(const T& sel, const Ctx& ctx) {
            auto collector = make_table_name_collector(ctx.db_objects);
            iterate_ast(sel.col, collector);
            iterate_ast(sel.conditions, collector);
            return std::move(collector.table_names);
        }

        template<class Ctx, class T, satisfies<is_table, T> = true>
        std::set<std::pair<std::string, std::string>> collect_table_names(const T& table, const Ctx&) {
            return {{table.name, ""}};
        }

        template<class S, class... Wargs>
        struct statement_serializer<update_all_t<S, Wargs...>, void> {
            using statement_type = update_all_t<S, Wargs...>;

            template<class Ctx>
            std::string operator()(const statement_type& statement, const Ctx& context) const {
                const auto& tableNames = collect_table_names(statement.set, context);
                if(tableNames.empty()) {
                    throw std::system_error{orm_error_code::no_tables_specified};
                }
                const std::string& tableName = tableNames.begin()->first;

                std::stringstream ss;
                ss << "UPDATE " << streaming_identifier(tableName) << ' ' << serialize(statement.set, context)
                   << streaming_conditions_tuple(statement.conditions, context);
                return ss.str();
            }
        };

        template<class T>
        struct statement_serializer<insert_t<T>, void> {
            using statement_type = insert_t<T>;

            template<class Ctx>
            std::string operator()(const statement_type& statement, const Ctx& context) const {
                using object_type = typename expression_object_type<statement_type>::type;
                auto& table = pick_table<object_type>(context.db_objects);
                using is_without_rowid = typename std::decay_t<decltype(table)>::is_without_rowid;

                std::vector<std::reference_wrapper<const std::string>> columnNames;
                table.template for_each_column_excluding<
                    mpl::conjunction<mpl::not_<mpl::always<is_without_rowid>>,
                                     mpl::disjunction_fn<is_primary_key, is_generated_always>>>(
                    [&table, &columnNames](auto& column) {
                        if(table.exists_in_composite_primary_key(column)) {
                            return;
                        }

                        columnNames.push_back(cref(column.name));
                    });
                const size_t columnNamesCount = columnNames.size();

                std::stringstream ss;
                ss << "INSERT INTO " << streaming_identifier(table.name) << " ";
                if(columnNamesCount) {
                    ss << "(" << streaming_identifiers(columnNames) << ")";
                } else {
                    ss << "DEFAULT";
                }
                ss << " VALUES";
                if(columnNamesCount) {
                    ss << " ("
                       << streaming_field_values_excluding(
                              mpl::conjunction<mpl::not_<mpl::always<is_without_rowid>>,
                                               mpl::disjunction_fn<is_primary_key, is_generated_always>>{},
                              [&table](auto& column) {
                                  return table.exists_in_composite_primary_key(column);
                              },
                              context,
                              get_ref(statement.object))
                       << ")";
                }

                return ss.str();
            }
        };

        template<class T>
        struct statement_serializer<into_t<T>, void> {
            using statement_type = into_t<T>;

            template<class Ctx>
            std::string operator()(const statement_type&, const Ctx& context) const {
                auto& table = pick_table<T>(context.db_objects);

                std::stringstream ss;
                ss << "INTO " << streaming_identifier(table.name);
                return ss.str();
            }
        };

        template<class... Args>
        struct statement_serializer<columns_t<Args...>, void> {
            using statement_type = columns_t<Args...>;

            template<class Ctx>
            std::string operator()(const statement_type& statement, const Ctx& context) const {
                std::stringstream ss;
                if(context.use_parentheses) {
                    ss << '(';
                }
                // note: pass `statement` itself
                ss << streaming_serialized(get_column_names(statement, context));
                if(context.use_parentheses) {
                    ss << ')';
                }
                return ss.str();
            }
        };

        template<class T>
        struct statement_serializer<T, std::enable_if_t<polyfill::disjunction_v<is_insert_raw<T>, is_replace_raw<T>>>> {
            using statement_type = T;

            template<class Ctx>
            std::string operator()(const statement_type& statement, const Ctx& context) const {
                std::stringstream ss;
                if(is_insert_raw_v<T>) {
                    ss << "INSERT";
                } else {
                    ss << "REPLACE";
                }
                iterate_tuple(statement.args, [&context, &ss](auto& value) {
                    using value_type = std::decay_t<decltype(value)>;
                    ss << ' ';
                    if(is_columns_v<value_type>) {
                        auto newContext = context;
                        newContext.skip_table_name = true;
                        newContext.use_parentheses = true;
                        ss << serialize(value, newContext);
                    } else if(is_values_v<value_type> || is_select_v<value_type>) {
                        auto newContext = context;
                        newContext.use_parentheses = false;
                        ss << serialize(value, newContext);
                    } else {
                        ss << serialize(value, context);
                    }
                });
                return ss.str();
            }
        };

        template<class T, class... Ids>
        struct statement_serializer<remove_t<T, Ids...>, void> {
            using statement_type = remove_t<T, Ids...>;

            template<class Ctx>
            std::string operator()(const statement_type& statement, const Ctx& context) const {
                auto& table = pick_table<T>(context.db_objects);
                std::stringstream ss;
                ss << "DELETE FROM " << streaming_identifier(table.name) << " "
                   << "WHERE ";
                std::vector<std::string> idsStrings;
                idsStrings.reserve(std::tuple_size<typename statement_type::ids_type>::value);
                iterate_tuple(statement.ids, [&idsStrings, &context](auto& idValue) {
                    idsStrings.push_back(serialize(idValue, context));
                });
                table.for_each_primary_key_column([&table, &ss, &idsStrings, index = 0](auto& memberPointer) mutable {
                    auto* columnName = table.find_column_name(memberPointer);
                    if(!columnName) {
                        throw std::system_error{orm_error_code::column_not_found};
                    }

                    constexpr std::array<const char*, 2> sep = {" AND ", ""};
                    ss << sep[index == 0] << streaming_identifier(*columnName) << " = " << idsStrings[index];
                    ++index;
                });
                return ss.str();
            }
        };

        template<class It, class L, class O>
        struct statement_serializer<replace_range_t<It, L, O>, void> {
            using statement_type = replace_range_t<It, L, O>;

            template<class Ctx>
            std::string operator()(const statement_type& rep, const Ctx& context) const {
                using expression_type = std::decay_t<decltype(rep)>;
                using object_type = typename expression_object_type<expression_type>::type;
                auto& table = pick_table<object_type>(context.db_objects);

                std::stringstream ss;
                ss << "REPLACE INTO " << streaming_identifier(table.name) << " ("
                   << streaming_non_generated_column_names(table) << ")";
                const auto valuesCount = std::distance(rep.range.first, rep.range.second);
                const auto columnsCount = table.non_generated_columns_count();
                ss << " VALUES " << streaming_values_placeholders(columnsCount, valuesCount);
                return ss.str();
            }
        };

        template<class It, class L, class O>
        struct statement_serializer<insert_range_t<It, L, O>, void> {
            using statement_type = insert_range_t<It, L, O>;

            template<class Ctx>
            std::string operator()(const statement_type& statement, const Ctx& context) const {
                using object_type = typename expression_object_type<statement_type>::type;
                auto& table = pick_table<object_type>(context.db_objects);
                using is_without_rowid = typename std::decay_t<decltype(table)>::is_without_rowid;

                std::vector<std::reference_wrapper<const std::string>> columnNames;
                table.template for_each_column_excluding<
                    mpl::conjunction<mpl::not_<mpl::always<is_without_rowid>>,
                                     mpl::disjunction_fn<is_primary_key, is_generated_always>>>(
                    [&table, &columnNames](auto& column) {
                        if(table.exists_in_composite_primary_key(column)) {
                            return;
                        }

                        columnNames.push_back(cref(column.name));
                    });
                const size_t valuesCount = std::distance(statement.range.first, statement.range.second);
                const size_t columnNamesCount = columnNames.size();

                std::stringstream ss;
                ss << "INSERT INTO " << streaming_identifier(table.name) << " ";
                if(columnNamesCount) {
                    ss << "(" << streaming_identifiers(columnNames) << ")";
                } else {
                    ss << "DEFAULT";
                }
                ss << " VALUES ";
                if(columnNamesCount) {
                    ss << streaming_values_placeholders(columnNamesCount, valuesCount);
                } else if(valuesCount != 1) {
                    throw std::system_error{orm_error_code::cannot_use_default_value};
                }
                return ss.str();
            }
        };

        template<class T, class Ctx>
        std::string serialize_get_all_impl(const T& get, const Ctx& context) {
            using primary_type = type_t<T>;

            auto& table = pick_table<primary_type>(context.db_objects);
            auto tableNames = collect_table_names(table, context);

            std::stringstream ss;
            ss << "SELECT " << streaming_table_column_names(table, true) << " FROM "
               << streaming_identifiers(tableNames) << streaming_conditions_tuple(get.conditions, context);
            return ss.str();
        }

#ifdef SQLITE_ORM_OPTIONAL_SUPPORTED
        template<class T, class R, class... Args>
        struct statement_serializer<get_all_optional_t<T, R, Args...>, void> {
            using statement_type = get_all_optional_t<T, R, Args...>;

            template<class Ctx>
            std::string operator()(const statement_type& get, const Ctx& context) const {
                return serialize_get_all_impl(get, context);
            }
        };
#endif  //  SQLITE_ORM_OPTIONAL_SUPPORTED

        template<class T, class R, class... Args>
        struct statement_serializer<get_all_pointer_t<T, R, Args...>, void> {
            using statement_type = get_all_pointer_t<T, R, Args...>;

            template<class Ctx>
            std::string operator()(const statement_type& get, const Ctx& context) const {
                return serialize_get_all_impl(get, context);
            }
        };

        template<class T, class R, class... Args>
        struct statement_serializer<get_all_t<T, R, Args...>, void> {
            using statement_type = get_all_t<T, R, Args...>;

            template<class Ctx>
            std::string operator()(const statement_type& get, const Ctx& context) const {
                return serialize_get_all_impl(get, context);
            }
        };

        template<class T, class Ctx>
        std::string serialize_get_impl(const T&, const Ctx& context) {
            using primary_type = type_t<T>;
            auto& table = pick_table<primary_type>(context.db_objects);
            std::stringstream ss;
            ss << "SELECT " << streaming_table_column_names(table, false) << " FROM "
               << streaming_identifier(table.name) << " WHERE ";

            auto primaryKeyColumnNames = table.primary_key_column_names();
            if(primaryKeyColumnNames.empty()) {
                throw std::system_error{orm_error_code::table_has_no_primary_key_column};
            }

            for(size_t i = 0; i < primaryKeyColumnNames.size(); ++i) {
                if(i > 0) {
                    ss << " AND ";
                }
                ss << streaming_identifier(primaryKeyColumnNames[i]) << " = ?";
            }
            return ss.str();
        }

        template<class T, class... Ids>
        struct statement_serializer<get_t<T, Ids...>, void> {
            using statement_type = get_t<T, Ids...>;

            template<class Ctx>
            std::string operator()(const statement_type& get, const Ctx& context) const {
                return serialize_get_impl(get, context);
            }
        };

        template<class T, class... Ids>
        struct statement_serializer<get_pointer_t<T, Ids...>, void> {
            using statement_type = get_pointer_t<T, Ids...>;

            template<class Ctx>
            std::string operator()(const statement_type& statement, const Ctx& context) const {
                return serialize_get_impl(statement, context);
            }
        };

        template<>
        struct statement_serializer<conflict_action, void> {
            using statement_type = conflict_action;

            template<class Ctx>
            std::string operator()(const statement_type& statement, const Ctx&) const {
                switch(statement) {
                    case conflict_action::replace:
                        return "REPLACE";
                    case conflict_action::abort:
                        return "ABORT";
                    case conflict_action::fail:
                        return "FAIL";
                    case conflict_action::ignore:
                        return "IGNORE";
                    case conflict_action::rollback:
                        return "ROLLBACK";
                }
                return {};
            }
        };

        template<>
        struct statement_serializer<insert_constraint, void> {
            using statement_type = insert_constraint;

            template<class Ctx>
            std::string operator()(const statement_type& statement, const Ctx& context) const {
                return "OR " + serialize(statement.action, context);
            }
        };

#ifdef SQLITE_ORM_OPTIONAL_SUPPORTED
        template<class T, class... Ids>
        struct statement_serializer<get_optional_t<T, Ids...>, void> {
            using statement_type = get_optional_t<T, Ids...>;

            template<class Ctx>
            std::string operator()(const statement_type& get, const Ctx& context) const {
                return serialize_get_impl(get, context);
            }
        };
#endif  //  SQLITE_ORM_OPTIONAL_SUPPORTED
        template<class T, class... Args>
        struct statement_serializer<select_t<T, Args...>, void> {
            using statement_type = select_t<T, Args...>;

            template<class Ctx>
            std::string operator()(const statement_type& sel, Ctx context) const {
                context.skip_table_name = false;

                std::stringstream ss;
                constexpr bool isCompoundOperator = is_base_of_template_v<T, compound_operator>;
                if(!isCompoundOperator) {
                    if(!sel.highest_level && context.use_parentheses) {
                        ss << "(";
                    }
                    ss << "SELECT ";
                }
                if(get_distinct(sel.col)) {
                    ss << static_cast<std::string>(distinct(0)) << " ";
                }
                ss << streaming_serialized(get_column_names(sel.col, context));
                using conditions_tuple = typename statement_type::conditions_type;
                constexpr bool hasExplicitFrom = tuple_has<is_from, conditions_tuple>::value;
                if(!hasExplicitFrom) {
                    auto tableNames = collect_table_names(sel, context);
                    using joins_index_sequence = filter_tuple_sequence_t<conditions_tuple, is_any_join>;
                    iterate_tuple(sel.conditions, joins_index_sequence{}, [&tableNames, &context](auto& join) {
                        using original_join_type = typename std::decay_t<decltype(join)>::type;
                        using cross_join_type = mapped_type_proxy_t<original_join_type>;
<<<<<<< HEAD
                        auto crossJoinedTableName = lookup_table_name<cross_join_type>(context.db_objects);
                        auto tableAliasString = alias_extractor<original_join_type>::as_alias();
                        std::pair<std::string, std::string> tableNameWithAlias{std::move(crossJoinedTableName),
                                                                               std::move(tableAliasString)};
=======
                        std::pair<const std::string&, std::string> tableNameWithAlias{
                            lookup_table_name<cross_join_type>(context.db_objects),
                            alias_extractor<original_join_type>::get()};
>>>>>>> d4298142
                        tableNames.erase(tableNameWithAlias);
                    });
                    if(!tableNames.empty() && !isCompoundOperator) {
                        ss << " FROM " << streaming_identifiers(tableNames);
                    }
                }
                ss << streaming_conditions_tuple(sel.conditions, context);
                if(!is_base_of_template_v<T, compound_operator>) {
                    if(!sel.highest_level && context.use_parentheses) {
                        ss << ")";
                    }
                }
                return ss.str();
            }
        };

        template<class T>
        struct statement_serializer<indexed_column_t<T>, void> {
            using statement_type = indexed_column_t<T>;

            template<class Ctx>
            std::string operator()(const statement_type& statement, const Ctx& context) const {
                std::stringstream ss;
                ss << serialize(statement.column_or_expression, context);
                if(!statement._collation_name.empty()) {
                    ss << " COLLATE " << statement._collation_name;
                }
                if(statement._order) {
                    switch(statement._order) {
                        case -1:
                            ss << " DESC";
                            break;
                        case 1:
                            ss << " ASC";
                            break;
                        default:
                            throw std::system_error{orm_error_code::incorrect_order};
                    }
                }
                return ss.str();
            }
        };

        template<class T, class... Cols>
        struct statement_serializer<index_t<T, Cols...>, void> {
            using statement_type = index_t<T, Cols...>;

            template<class Ctx>
            std::string operator()(const statement_type& statement, const Ctx& context) const {
                std::stringstream ss;
                ss << "CREATE ";
                if(statement.unique) {
                    ss << "UNIQUE ";
                }
                using indexed_type = typename std::decay_t<decltype(statement)>::table_mapped_type;
                ss << "INDEX IF NOT EXISTS " << streaming_identifier(statement.name) << " ON "
                   << streaming_identifier(lookup_table_name<indexed_type>(context.db_objects));
                std::vector<std::string> columnNames;
                std::string whereString;
                iterate_tuple(statement.elements, [&columnNames, &context, &whereString](auto& value) {
                    using value_type = std::decay_t<decltype(value)>;
                    if(!is_where_v<value_type>) {
                        auto newContext = context;
                        newContext.use_parentheses = false;
                        auto whereString = serialize(value, newContext);
                        columnNames.push_back(std::move(whereString));
                    } else {
                        auto columnName = serialize(value, context);
                        whereString = std::move(columnName);
                    }
                });
                ss << " (" << streaming_serialized(columnNames) << ")";
                if(!whereString.empty()) {
                    ss << ' ' << whereString;
                }
                return ss.str();
            }
        };

        template<class... Args>
        struct statement_serializer<from_t<Args...>, void> {
            using statement_type = from_t<Args...>;

            template<class Ctx>
            std::string operator()(const statement_type&, const Ctx& context) const {
                using tuple = std::tuple<Args...>;

                std::stringstream ss;
                ss << "FROM ";
                iterate_tuple<tuple>([&context, &ss, first = true](auto* item) mutable {
                    using from_type = std::remove_pointer_t<decltype(item)>;

                    constexpr std::array<const char*, 2> sep = {", ", ""};
                    ss << sep[std::exchange(first, false)]
                       << streaming_identifier(lookup_table_name<mapped_type_proxy_t<from_type>>(context.db_objects),
                                               alias_extractor<from_type>::as_alias());
                });
                return ss.str();
            }
        };

        template<class T>
        struct statement_serializer<old_t<T>, void> {
            using statement_type = old_t<T>;

            template<class Ctx>
            std::string operator()(const statement_type& statement, const Ctx& context) const {
                std::stringstream ss;
                ss << "OLD.";
                auto newContext = context;
                newContext.skip_table_name = true;
                ss << serialize(statement.expression, newContext);
                return ss.str();
            }
        };

        template<class T>
        struct statement_serializer<new_t<T>, void> {
            using statement_type = new_t<T>;

            template<class Ctx>
            std::string operator()(const statement_type& statement, const Ctx& context) const {
                std::stringstream ss;
                ss << "NEW.";
                auto newContext = context;
                newContext.skip_table_name = true;
                ss << serialize(statement.expression, newContext);
                return ss.str();
            }
        };

        template<>
        struct statement_serializer<raise_t, void> {
            using statement_type = raise_t;

            template<class Ctx>
            std::string operator()(const statement_type& statement, const Ctx& context) const {
                switch(statement.type) {
                    case raise_t::type_t::ignore:
                        return "RAISE(IGNORE)";

                    case raise_t::type_t::rollback:
                        return "RAISE(ROLLBACK, " + serialize(statement.message, context) + ")";

                    case raise_t::type_t::abort:
                        return "RAISE(ABORT, " + serialize(statement.message, context) + ")";

                    case raise_t::type_t::fail:
                        return "RAISE(FAIL, " + serialize(statement.message, context) + ")";
                }
                return {};
            }
        };

        template<>
        struct statement_serializer<trigger_timing, void> {
            using statement_type = trigger_timing;

            template<class Ctx>
            std::string operator()(const statement_type& statement, const Ctx&) const {
                switch(statement) {
                    case trigger_timing::trigger_before:
                        return "BEFORE";
                    case trigger_timing::trigger_after:
                        return "AFTER";
                    case trigger_timing::trigger_instead_of:
                        return "INSTEAD OF";
                }
                return {};
            }
        };

        template<>
        struct statement_serializer<trigger_type, void> {
            using statement_type = trigger_type;

            template<class Ctx>
            std::string operator()(const statement_type& statement, const Ctx&) const {
                switch(statement) {
                    case trigger_type::trigger_delete:
                        return "DELETE";
                    case trigger_type::trigger_insert:
                        return "INSERT";
                    case trigger_type::trigger_update:
                        return "UPDATE";
                }
                return {};
            }
        };

        template<>
        struct statement_serializer<trigger_type_base_t, void> {
            using statement_type = trigger_type_base_t;

            template<class Ctx>
            std::string operator()(const statement_type& statement, const Ctx& context) const {
                std::stringstream ss;

                ss << serialize(statement.timing, context) << " " << serialize(statement.type, context);
                return ss.str();
            }
        };

        template<class... Cs>
        struct statement_serializer<trigger_update_type_t<Cs...>, void> {
            using statement_type = trigger_update_type_t<Cs...>;

            template<class Ctx>
            std::string operator()(const statement_type& statement, const Ctx& context) const {
                std::stringstream ss;

                ss << serialize(statement.timing, context) << " UPDATE OF "
                   << streaming_mapped_columns_expressions(statement.columns, context);
                return ss.str();
            }
        };

        template<class T, class W, class Trigger>
        struct statement_serializer<trigger_base_t<T, W, Trigger>, void> {
            using statement_type = trigger_base_t<T, W, Trigger>;

            template<class Ctx>
            std::string operator()(const statement_type& statement, const Ctx& context) const {
                std::stringstream ss;

                ss << serialize(statement.type_base, context);
                ss << " ON " << streaming_identifier(lookup_table_name<T>(context.db_objects));
                if(statement.do_for_each_row) {
                    ss << " FOR EACH ROW";
                }
                statement.container_when.apply([&ss, &context](auto& value) {
                    ss << " WHEN " << serialize(value, context);
                });
                return ss.str();
            }
        };

        template<class... S>
        struct statement_serializer<trigger_t<S...>, void> {
            using statement_type = trigger_t<S...>;

            template<class Ctx>
            std::string operator()(const statement_type& statement, const Ctx& context) const {
                std::stringstream ss;
                ss << "CREATE ";

                ss << "TRIGGER IF NOT EXISTS " << streaming_identifier(statement.name) << " "
                   << serialize(statement.base, context);
                ss << " BEGIN ";
                iterate_tuple(statement.elements, [&ss, &context](auto& element) {
                    using element_type = std::decay_t<decltype(element)>;
                    if(is_select_v<element_type>) {
                        auto newContext = context;
                        newContext.use_parentheses = false;
                        ss << serialize(element, newContext);
                    } else {
                        ss << serialize(element, context);
                    }
                    ss << ";";
                });
                ss << " END";

                return ss.str();
            }
        };

        template<class T>
        struct statement_serializer<where_t<T>, void> {
            using statement_type = where_t<T>;

            template<class Ctx>
            std::string operator()(const statement_type& statement, const Ctx& context) const {
                Ctx newContext = context;
                // be on the safe side
                newContext.skip_table_name = false;

                std::stringstream ss;
                ss << statement.serialize() << " ";
                auto whereString = serialize(statement.expression, newContext);
                ss << '(' << whereString << ')';
                return ss.str();
            }
        };

        template<class O>
        struct statement_serializer<order_by_t<O>, void> {
            using statement_type = order_by_t<O>;

            template<class Ctx>
            std::string operator()(const statement_type& orderBy, const Ctx& context) const {
                std::stringstream ss;
                ss << static_cast<std::string>(orderBy) << " ";
                ss << serialize_order_by(orderBy, context);
                return ss.str();
            }
        };

        template<class C>
        struct statement_serializer<dynamic_order_by_t<C>, void> {
            using statement_type = dynamic_order_by_t<C>;

            template<class Ctx>
            std::string operator()(const statement_type& orderBy, const Ctx& context) const {
                return serialize_order_by(orderBy, context);
            }
        };

        template<class... Args>
        struct statement_serializer<multi_order_by_t<Args...>, void> {
            using statement_type = multi_order_by_t<Args...>;

            template<class Ctx>
            std::string operator()(const statement_type& orderBy, const Ctx& context) const {
                std::stringstream ss;
                ss << static_cast<std::string>(orderBy) << " " << streaming_expressions_tuple(orderBy.args, context);
                return ss.str();
            }
        };

        template<class O>
        struct statement_serializer<cross_join_t<O>, void> {
            using statement_type = cross_join_t<O>;

            template<class Ctx>
            std::string operator()(const statement_type& c, const Ctx& context) const {
                std::stringstream ss;
                ss << static_cast<std::string>(c) << " "
                   << streaming_identifier(lookup_table_name<O>(context.db_objects));
                return ss.str();
            }
        };

        template<class T, class O>
        struct statement_serializer<inner_join_t<T, O>, void> {
            using statement_type = inner_join_t<T, O>;

            template<class Ctx>
            std::string operator()(const statement_type& l, const Ctx& context) const {
                std::stringstream ss;
                ss << static_cast<std::string>(l) << " "
                   << streaming_identifier(lookup_table_name<mapped_type_proxy_t<T>>(context.db_objects),
                                           alias_extractor<T>::as_alias())
                   << serialize(l.constraint, context);
                return ss.str();
            }
        };

        template<class T>
        struct statement_serializer<on_t<T>, void> {
            using statement_type = on_t<T>;

            template<class Ctx>
            std::string operator()(const statement_type& t, const Ctx& context) const {
                std::stringstream ss;
                auto newContext = context;
                newContext.skip_table_name = false;
                ss << static_cast<std::string>(t) << " " << serialize(t.arg, newContext) << " ";
                return ss.str();
            }
        };

        template<class T, class O>
        struct statement_serializer<join_t<T, O>, void> {
            using statement_type = join_t<T, O>;

            template<class Ctx>
            std::string operator()(const statement_type& l, const Ctx& context) const {
                std::stringstream ss;
                ss << static_cast<std::string>(l) << " "
                   << streaming_identifier(lookup_table_name<mapped_type_proxy_t<T>>(context.db_objects),
                                           alias_extractor<T>::as_alias())
                   << " " << serialize(l.constraint, context);
                return ss.str();
            }
        };

        template<class T, class O>
        struct statement_serializer<left_join_t<T, O>, void> {
            using statement_type = left_join_t<T, O>;

            template<class Ctx>
            std::string operator()(const statement_type& l, const Ctx& context) const {
                std::stringstream ss;
                ss << static_cast<std::string>(l) << " "
                   << streaming_identifier(lookup_table_name<mapped_type_proxy_t<T>>(context.db_objects),
                                           alias_extractor<T>::as_alias())
                   << " " << serialize(l.constraint, context);
                return ss.str();
            }
        };

        template<class T, class O>
        struct statement_serializer<left_outer_join_t<T, O>, void> {
            using statement_type = left_outer_join_t<T, O>;

            template<class Ctx>
            std::string operator()(const statement_type& l, const Ctx& context) const {
                std::stringstream ss;
                ss << static_cast<std::string>(l) << " "
                   << streaming_identifier(lookup_table_name<mapped_type_proxy_t<T>>(context.db_objects),
                                           alias_extractor<T>::as_alias())
                   << " " << serialize(l.constraint, context);
                return ss.str();
            }
        };

        template<class O>
        struct statement_serializer<natural_join_t<O>, void> {
            using statement_type = natural_join_t<O>;

            template<class Ctx>
            std::string operator()(const statement_type& c, const Ctx& context) const {
                std::stringstream ss;
                ss << static_cast<std::string>(c) << " "
                   << streaming_identifier(lookup_table_name<O>(context.db_objects));
                return ss.str();
            }
        };

        template<class T, class... Args>
        struct statement_serializer<group_by_with_having<T, Args...>, void> {
            using statement_type = group_by_with_having<T, Args...>;

            template<class Ctx>
            std::string operator()(const statement_type& statement, const Ctx& context) const {
                std::stringstream ss;
                auto newContext = context;
                newContext.skip_table_name = false;
                ss << "GROUP BY " << streaming_expressions_tuple(statement.args, newContext) << " HAVING "
                   << serialize(statement.expression, context);
                return ss.str();
            }
        };

        template<class... Args>
        struct statement_serializer<group_by_t<Args...>, void> {
            using statement_type = group_by_t<Args...>;

            template<class Ctx>
            std::string operator()(const statement_type& statement, const Ctx& context) const {
                std::stringstream ss;
                auto newContext = context;
                newContext.skip_table_name = false;
                ss << "GROUP BY " << streaming_expressions_tuple(statement.args, newContext);
                return ss.str();
            }
        };

        template<class T>
        struct statement_serializer<having_t<T>, void> {
            using statement_type = having_t<T>;

            template<class Ctx>
            std::string operator()(const statement_type& statement, const Ctx& context) const {
                std::stringstream ss;
                auto newContext = context;
                newContext.skip_table_name = false;
                ss << "HAVING " << serialize(statement.expression, newContext);
                return ss.str();
            }
        };

        /**
         *  HO - has offset
         *  OI - offset is implicit
         */
        template<class T, bool HO, bool OI, class O>
        struct statement_serializer<limit_t<T, HO, OI, O>, void> {
            using statement_type = limit_t<T, HO, OI, O>;

            template<class Ctx>
            std::string operator()(const statement_type& limt, const Ctx& context) const {
                auto newContext = context;
                newContext.skip_table_name = false;
                std::stringstream ss;
                ss << static_cast<std::string>(limt) << " ";
                if(HO) {
                    if(OI) {
                        limt.off.apply([&newContext, &ss](auto& value) {
                            ss << serialize(value, newContext);
                        });
                        ss << ", ";
                        ss << serialize(limt.lim, newContext);
                    } else {
                        ss << serialize(limt.lim, newContext) << " OFFSET ";
                        limt.off.apply([&newContext, &ss](auto& value) {
                            ss << serialize(value, newContext);
                        });
                    }
                } else {
                    ss << serialize(limt.lim, newContext);
                }
                return ss.str();
            }
        };

        template<>
        struct statement_serializer<default_values_t, void> {
            using statement_type = default_values_t;

            template<class Ctx>
            std::string operator()(const statement_type&, const Ctx&) const {
                return "DEFAULT VALUES";
            }
        };

        template<class T, class M>
        struct statement_serializer<using_t<T, M>, void> {
            using statement_type = using_t<T, M>;

            template<class Ctx>
            std::string operator()(const statement_type& statement, const Ctx& context) const {
                auto newContext = context;
                newContext.skip_table_name = true;
                return static_cast<std::string>(statement) + " (" + serialize(statement.column, newContext) + ")";
            }
        };

        template<class... Args>
        struct statement_serializer<std::tuple<Args...>, void> {
            using statement_type = std::tuple<Args...>;

            template<class Ctx>
            std::string operator()(const statement_type& statement, const Ctx& context) const {
                std::stringstream ss;
                if(context.use_parentheses) {
                    ss << '(';
                }
                ss << streaming_expressions_tuple(statement, context);
                if(context.use_parentheses) {
                    ss << ')';
                }
                return ss.str();
            }
        };

        template<class... Args>
        struct statement_serializer<values_t<Args...>, void> {
            using statement_type = values_t<Args...>;

            template<class Ctx>
            std::string operator()(const statement_type& statement, const Ctx& context) const {
                std::stringstream ss;
                if(context.use_parentheses) {
                    ss << '(';
                }
                ss << "VALUES ";
                {
                    Ctx tupleContext = context;
                    tupleContext.use_parentheses = true;
                    ss << streaming_expressions_tuple(statement.tuple, tupleContext);
                }
                if(context.use_parentheses) {
                    ss << ')';
                }
                return ss.str();
            }
        };

        template<class T>
        struct statement_serializer<dynamic_values_t<T>, void> {
            using statement_type = dynamic_values_t<T>;

            template<class Ctx>
            std::string operator()(const statement_type& statement, const Ctx& context) const {
                std::stringstream ss;
                if(context.use_parentheses) {
                    ss << '(';
                }
                ss << "VALUES " << streaming_dynamic_expressions(statement.vector, context);
                if(context.use_parentheses) {
                    ss << ')';
                }
                return ss.str();
            }
        };
    }
}<|MERGE_RESOLUTION|>--- conflicted
+++ resolved
@@ -485,28 +485,6 @@
             }
         };
 
-<<<<<<< HEAD
-        template<class T, class F>
-        struct statement_serializer<column_pointer<T, F>, void> {
-            using statement_type = column_pointer<T, F>;
-
-            template<class Ctx>
-            std::string operator()(const statement_type& cp, const Ctx& context) const {
-                std::stringstream ss;
-                if(!context.skip_table_name) {
-                    ss << streaming_identifier(lookup_table_name<T>(context.db_objects)) << ".";
-                }
-                if(auto* columnName = find_column_name(context.db_objects, cp)) {
-                    ss << streaming_identifier(*columnName);
-                } else {
-                    throw std::system_error{orm_error_code::column_not_found};
-                }
-                return ss.str();
-            }
-        };
-
-=======
->>>>>>> d4298142
         template<class T, class E>
         struct statement_serializer<cast_t<T, E>, void> {
             using statement_type = cast_t<T, E>;
@@ -1578,16 +1556,9 @@
                     iterate_tuple(sel.conditions, joins_index_sequence{}, [&tableNames, &context](auto& join) {
                         using original_join_type = typename std::decay_t<decltype(join)>::type;
                         using cross_join_type = mapped_type_proxy_t<original_join_type>;
-<<<<<<< HEAD
-                        auto crossJoinedTableName = lookup_table_name<cross_join_type>(context.db_objects);
-                        auto tableAliasString = alias_extractor<original_join_type>::as_alias();
-                        std::pair<std::string, std::string> tableNameWithAlias{std::move(crossJoinedTableName),
-                                                                               std::move(tableAliasString)};
-=======
                         std::pair<const std::string&, std::string> tableNameWithAlias{
                             lookup_table_name<cross_join_type>(context.db_objects),
-                            alias_extractor<original_join_type>::get()};
->>>>>>> d4298142
+                            alias_extractor<original_join_type>::as_alias()};
                         tableNames.erase(tableNameWithAlias);
                     });
                     if(!tableNames.empty() && !isCompoundOperator) {
