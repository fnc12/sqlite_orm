--- conflicted
+++ resolved
@@ -1133,11 +1133,7 @@
             using statement_type = dynamic_set_t<C>;
 
             template<class Ctx>
-<<<<<<< HEAD
-            std::string operator()(const statement_type& statement, const Ctx& /*context*/) const {
-=======
             std::string operator()(const statement_type& statement, const Ctx&) const {
->>>>>>> 9f6d05f3
                 std::stringstream ss;
                 ss << "SET ";
                 int index = 0;
