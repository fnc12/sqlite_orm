#pragma once

#include <sstream>  //  std::stringstream
#include <string>  //  std::string
#include <type_traits>  //  std::enable_if, std::remove_pointer
#include <vector>  //  std::vector
#include <algorithm>  //  std::iter_swap
#ifndef SQLITE_ORM_OMITS_CODECVT
#include <codecvt>  //  std::codecvt_utf8_utf16
#endif  //  SQLITE_ORM_OMITS_CODECVT
#include <memory>
#include <array>
#include "functional/cxx_string_view.h"
#include "functional/cxx_optional.h"

#include "functional/cxx_universal.h"
#include "functional/cxx_functional_polyfill.h"
#include "functional/mpl.h"
#include "tuple_helper/tuple_filter.h"
#include "ast/upsert_clause.h"
#include "ast/excluded.h"
#include "ast/group_by.h"
#include "ast/into.h"
#include "ast/match.h"
#include "ast/rank.h"
#include "core_functions.h"
#include "constraints.h"
#include "conditions.h"
#include "schema/column.h"
#include "indexed_column.h"
#include "function.h"
#include "prepared_statement.h"
#include "rowid.h"
#include "pointer_value.h"
#include "type_printer.h"
#include "field_printer.h"
#include "literal.h"
#include "table_name_collector.h"
#include "column_names_getter.h"
#include "order_by_serializer.h"
#include "serializing_util.h"
#include "statement_binder.h"
#include "values.h"
#include "schema/triggers.h"
#include "table_type_of.h"
#include "schema/index.h"
#include "schema/table.h"
#include "util.h"

namespace sqlite_orm {

    namespace internal {

        template<class T, class SFINAE = void>
        struct statement_serializer;

        template<class T, class C>
        std::string serialize(const T& t, const C& context) {
            statement_serializer<T> serializer;
            return serializer(t, context);
        }

        /**
         *  Serializer for bindable types.
         */
        template<class T>
        struct statement_serializer<T, match_if<is_bindable, T>> {
            using statement_type = T;

            template<class Ctx>
            std::string operator()(const T& statement, const Ctx& context) const {
                if(context.replace_bindable_with_question) {
                    return "?";
                } else {
                    return this->do_serialize(statement);
                }
            }

          private:
            template<class X,
                     std::enable_if_t<is_printable_v<X> && !std::is_base_of<std::string, X>::value
#ifndef SQLITE_ORM_OMITS_CODECVT
                                          && !std::is_base_of<std::wstring, X>::value
#endif
                                      ,
                                      bool> = true>
            std::string do_serialize(const X& c) const {
                static_assert(std::is_same<X, T>::value, "");

                // implementation detail: utilizing field_printer
                return field_printer<X>{}(c);
            }

            std::string do_serialize(const std::string& c) const {
                // implementation detail: utilizing field_printer
                return quote_string_literal(field_printer<std::string>{}(c));
            }

            std::string do_serialize(const char* c) const {
                return quote_string_literal(c);
            }
#ifndef SQLITE_ORM_OMITS_CODECVT
            std::string do_serialize(const std::wstring& c) const {
                // implementation detail: utilizing field_printer
                return quote_string_literal(field_printer<std::wstring>{}(c));
            }

            std::string do_serialize(const wchar_t* c) const {
                std::wstring_convert<std::codecvt_utf8_utf16<wchar_t>> converter;
                return quote_string_literal(converter.to_bytes(c));
            }
#endif
#ifdef SQLITE_ORM_STRING_VIEW_SUPPORTED
            std::string do_serialize(const std::string_view& c) const {
                return quote_string_literal(std::string(c));
            }
#ifndef SQLITE_ORM_OMITS_CODECVT
            std::string do_serialize(const std::wstring_view& c) const {
                std::wstring_convert<std::codecvt_utf8_utf16<wchar_t>> converter;
                return quote_string_literal(converter.to_bytes(c.data(), c.data() + c.size()));
            }
#endif
#endif
            /**
             *  Specialization for binary data (std::vector<char>).
             */
            std::string do_serialize(const std::vector<char>& t) const {
                return quote_blob_literal(field_printer<std::vector<char>>{}(t));
            }

            template<class P, class PT, class D>
            std::string do_serialize(const pointer_binding<P, PT, D>&) const {
                // always serialize null (security reasons)
                return field_printer<nullptr_t>{}(nullptr);
            }
        };

        template<class O, bool WithoutRowId, class... Cs>
        struct statement_serializer<table_t<O, WithoutRowId, Cs...>, void> {
            using statement_type = table_t<O, WithoutRowId, Cs...>;

            template<class Ctx>
            std::string operator()(const statement_type& statement, const Ctx& context) {
                return this->serialize(statement, context, statement.name);
            }

            template<class Ctx>
            std::string serialize(const statement_type& statement, const Ctx& context, const std::string& tableName) {
                std::stringstream ss;
                ss << "CREATE TABLE " << streaming_identifier(tableName) << " ( "
                   << streaming_expressions_tuple(statement.elements, context) << ")";
                if(statement_type::is_without_rowid_v) {
                    ss << " WITHOUT ROWID";
                }
                return ss.str();
            }
        };

        template<class T, class X, class Y, class Z>
        struct statement_serializer<highlight_t<T, X, Y, Z>, void> {
            using statement_type = highlight_t<T, X, Y, Z>;

            template<class Ctx>
            std::string operator()(const statement_type& statement, const Ctx& context) {
                std::stringstream ss;
                auto& tableName = lookup_table_name<T>(context.db_objects);
                ss << "HIGHLIGHT (" << streaming_identifier(tableName);
                ss << ", " << serialize(statement.argument0, context);
                ss << ", " << serialize(statement.argument1, context);
                ss << ", " << serialize(statement.argument2, context) << ")";
                return ss.str();
            }
        };

        /**
         *  Serializer for literal values.
         */
        template<class T>
        struct statement_serializer<T, match_specialization_of<T, literal_holder>> {
            using statement_type = T;

            template<class Ctx>
            std::string operator()(const statement_type& literal, const Ctx& context) const {
                static_assert(is_bindable_v<type_t<statement_type>>, "A literal value must be also bindable");

                Ctx literalCtx = context;
                literalCtx.replace_bindable_with_question = false;
                statement_serializer<type_t<statement_type>> serializer{};
                return serializer(literal.value, literalCtx);
            }
        };

        template<class F, class W>
        struct statement_serializer<filtered_aggregate_function<F, W>, void> {
            using statement_type = filtered_aggregate_function<F, W>;

            template<class Ctx>
            std::string operator()(const statement_type& statement, const Ctx& context) {
                std::stringstream ss;
                ss << serialize(statement.function, context);
                ss << " FILTER (WHERE " << serialize(statement.where, context) << ")";
                return ss.str();
            }
        };

        template<class T>
        struct statement_serializer<excluded_t<T>, void> {
            using statement_type = excluded_t<T>;

            template<class Ctx>
            std::string operator()(const statement_type& statement, const Ctx& context) const {
                std::stringstream ss;
                ss << "excluded.";
                if(auto* columnName = find_column_name(context.db_objects, statement.expression)) {
                    ss << streaming_identifier(*columnName);
                } else {
                    throw std::system_error{orm_error_code::column_not_found};
                }
                return ss.str();
            }
        };
#ifdef SQLITE_ORM_OPTIONAL_SUPPORTED
        template<class T>
        struct statement_serializer<as_optional_t<T>, void> {
            using statement_type = as_optional_t<T>;

            template<class Ctx>
            std::string operator()(const statement_type& statement, const Ctx& context) const {
                return serialize(statement.value, context);
            }
        };
#endif  //  SQLITE_ORM_OPTIONAL_SUPPORTED
        template<class T>
        struct statement_serializer<std::reference_wrapper<T>, void> {
            using statement_type = std::reference_wrapper<T>;

            template<class Ctx>
            std::string operator()(const statement_type& s, const Ctx& context) const {
                return serialize(s.get(), context);
            }
        };

        template<class T>
        struct statement_serializer<alias_holder<T>, void> {
            using statement_type = alias_holder<T>;

            template<class Ctx>
            std::string operator()(const statement_type&, const Ctx&) {
                std::stringstream ss;
                ss << streaming_identifier(T::get());
                return ss.str();
            }
        };

        template<class T, class X>
        struct statement_serializer<match_t<T, X>, void> {
            using statement_type = match_t<T, X>;

            template<class Ctx>
            std::string operator()(const statement_type& statement, const Ctx& context) const {
                auto& table = pick_table<T>(context.db_objects);
                std::stringstream ss;
                ss << streaming_identifier(table.name) << " MATCH " << serialize(statement.argument, context);
                return ss.str();
            }
        };

        template<char... C>
        struct statement_serializer<column_alias<C...>, void> {
            using statement_type = column_alias<C...>;

            template<class Ctx>
            std::string operator()(const statement_type&, const Ctx&) {
                std::stringstream ss;
                ss << streaming_identifier(statement_type::get());
                return ss.str();
            }
        };

        template<class T>
        struct statement_serializer<T, match_if<is_upsert_clause, T>> {
            using statement_type = T;

            template<class Ctx>
            std::string operator()(const statement_type& statement, const Ctx& context) const {
                std::stringstream ss;
                ss << "ON CONFLICT";
                iterate_tuple(statement.target_args, [&ss, &context](auto& value) {
                    using value_type = std::decay_t<decltype(value)>;
                    auto needParenthesis = std::is_member_pointer<value_type>::value;
                    ss << ' ';
                    if(needParenthesis) {
                        ss << '(';
                    }
                    ss << serialize(value, context);
                    if(needParenthesis) {
                        ss << ')';
                    }
                });
                ss << ' ' << "DO";
                if(std::tuple_size<typename statement_type::actions_tuple>::value == 0) {
                    ss << " NOTHING";
                } else {
                    auto updateContext = context;
                    updateContext.use_parentheses = false;
                    ss << " UPDATE " << streaming_actions_tuple(statement.actions, updateContext);
                }
                return ss.str();
            }
        };

        template<class R, class S, class... Args>
        struct statement_serializer<built_in_function_t<R, S, Args...>, void> {
            using statement_type = built_in_function_t<R, S, Args...>;

            template<class Ctx>
            std::string operator()(const statement_type& statement, const Ctx& context) const {
                std::stringstream ss;
                if(context.use_parentheses) {
                    ss << '(';
                }
                ss << statement.serialize() << "(" << streaming_expressions_tuple(statement.args, context) << ")";
                if(context.use_parentheses) {
                    ss << ')';
                }
                return ss.str();
            }
        };

        template<class R, class S, class... Args>
        struct statement_serializer<built_in_aggregate_function_t<R, S, Args...>, void>
            : statement_serializer<built_in_function_t<R, S, Args...>, void> {};

        template<class F, class... Args>
        struct statement_serializer<function_call<F, Args...>, void> {
            using statement_type = function_call<F, Args...>;

            template<class Ctx>
            std::string operator()(const statement_type& statement, const Ctx& context) const {
                std::stringstream ss;
                ss << F::name() << "(" << streaming_expressions_tuple(statement.args, context) << ")";
                return ss.str();
            }
        };

        template<class T, class E>
        struct statement_serializer<as_t<T, E>, void> {
            using statement_type = as_t<T, E>;

            template<class Ctx>
            std::string operator()(const statement_type& c, const Ctx& context) const {
                std::stringstream ss;
                ss << serialize(c.expression, context) + " AS " << streaming_identifier(alias_extractor<T>::extract());
                return ss.str();
            }
        };

        template<class T, class P>
        struct statement_serializer<alias_column_t<T, P>, void> {
            using statement_type = alias_column_t<T, P>;

            template<class Ctx>
            std::string operator()(const statement_type& c, const Ctx& context) const {
                std::stringstream ss;
                if(!context.skip_table_name) {
                    ss << streaming_identifier(alias_extractor<T>::extract()) << ".";
                }
                auto newContext = context;
                newContext.skip_table_name = true;
                ss << serialize(c.column, newContext);
                return ss.str();
            }
        };

        template<class E>
        struct statement_serializer<
            E,
            std::enable_if_t<polyfill::disjunction_v<std::is_member_pointer<E>, is_column_pointer<E>>>> {
            using statement_type = E;

            template<class Ctx>
            std::string operator()(const statement_type& e, const Ctx& context) const {
                std::stringstream ss;
                if(auto* columnName = find_column_name(context.db_objects, e)) {
                    ss << streaming_identifier(
                        !context.skip_table_name ? lookup_table_name<table_type_of_t<E>>(context.db_objects) : "",
                        *columnName,
                        "");
                } else {
                    throw std::system_error{orm_error_code::column_not_found};
                }
                return ss.str();
            }
        };

        template<>
        struct statement_serializer<rank_t, void> {
            using statement_type = rank_t;

            template<class Ctx>
            std::string operator()(const statement_type& /*statement*/, const Ctx&) const {
                return "rank";
            }
        };

        template<>
        struct statement_serializer<rowid_t, void> {
            using statement_type = rowid_t;

            template<class Ctx>
            std::string operator()(const statement_type& statement, const Ctx&) const {
                return static_cast<std::string>(statement);
            }
        };

        template<>
        struct statement_serializer<oid_t, void> {
            using statement_type = oid_t;

            template<class Ctx>
            std::string operator()(const statement_type& statement, const Ctx&) const {
                return static_cast<std::string>(statement);
            }
        };

        template<>
        struct statement_serializer<_rowid_t, void> {
            using statement_type = _rowid_t;

            template<class Ctx>
            std::string operator()(const statement_type& statement, const Ctx&) const {
                return static_cast<std::string>(statement);
            }
        };

        template<class O>
        struct statement_serializer<table_rowid_t<O>, void> {
            using statement_type = table_rowid_t<O>;

            template<class Ctx>
            std::string operator()(const statement_type& statement, const Ctx& context) const {
                std::stringstream ss;
                if(!context.skip_table_name) {
                    ss << streaming_identifier(lookup_table_name<O>(context.db_objects)) << ".";
                }
                ss << static_cast<std::string>(statement);
                return ss.str();
            }
        };

        template<class O>
        struct statement_serializer<table_oid_t<O>, void> {
            using statement_type = table_oid_t<O>;

            template<class Ctx>
            std::string operator()(const statement_type& statement, const Ctx& context) const {
                std::stringstream ss;
                if(!context.skip_table_name) {
                    ss << streaming_identifier(lookup_table_name<O>(context.db_objects)) << ".";
                }
                ss << static_cast<std::string>(statement);
                return ss.str();
            }
        };

        template<class O>
        struct statement_serializer<table__rowid_t<O>, void> {
            using statement_type = table__rowid_t<O>;

            template<class Ctx>
            std::string operator()(const statement_type& statement, const Ctx& context) const {
                std::stringstream ss;
                if(!context.skip_table_name) {
                    ss << streaming_identifier(lookup_table_name<O>(context.db_objects)) << ".";
                }
                ss << static_cast<std::string>(statement);
                return ss.str();
            }
        };

        template<class L, class R>
        struct statement_serializer<is_equal_with_table_t<L, R>, void> {
            using statement_type = is_equal_with_table_t<L, R>;

            template<class Ctx>
            std::string operator()(const statement_type& statement, const Ctx& context) const {
                std::stringstream ss;
                const auto tableName = lookup_table_name<L>(context.db_objects);
                ss << streaming_identifier(tableName);
                ss << " = ";
                ss << serialize(statement.rhs, context);
                return ss.str();
            }
        };

        template<class L, class R, class... Ds>
        struct statement_serializer<binary_operator<L, R, Ds...>, void> {
            using statement_type = binary_operator<L, R, Ds...>;

            template<class Ctx>
            std::string operator()(const statement_type& statement, const Ctx& context) const {
                auto lhs = serialize(statement.lhs, context);
                auto rhs = serialize(statement.rhs, context);
                std::stringstream ss;
                if(context.use_parentheses) {
                    ss << '(';
                }
                ss << lhs << " " << statement.serialize() << " " << rhs;
                if(context.use_parentheses) {
                    ss << ')';
                }
                return ss.str();
            }
        };

        template<class T>
        struct statement_serializer<count_asterisk_t<T>, void> {
            using statement_type = count_asterisk_t<T>;

            template<class Ctx>
            std::string operator()(const statement_type&, const Ctx& context) const {
                return serialize(count_asterisk_without_type{}, context);
            }
        };

        template<>
        struct statement_serializer<count_asterisk_without_type, void> {
            using statement_type = count_asterisk_without_type;

            template<class Ctx>
            std::string operator()(const statement_type& c, const Ctx&) const {
                std::stringstream ss;
                auto functionName = c.serialize();
                ss << functionName << "(*)";
                return ss.str();
            }
        };

        template<class T>
        struct statement_serializer<distinct_t<T>, void> {
            using statement_type = distinct_t<T>;

            template<class Ctx>
            std::string operator()(const statement_type& c, const Ctx& context) const {
                std::stringstream ss;
                auto expr = serialize(c.value, context);
                ss << static_cast<std::string>(c) << "(" << expr << ")";
                return ss.str();
            }
        };

        template<class T>
        struct statement_serializer<all_t<T>, void> {
            using statement_type = all_t<T>;

            template<class Ctx>
            std::string operator()(const statement_type& c, const Ctx& context) const {
                std::stringstream ss;
                auto expr = serialize(c.value, context);
                ss << static_cast<std::string>(c) << "(" << expr << ")";
                return ss.str();
            }
        };

        template<class T, class E>
        struct statement_serializer<cast_t<T, E>, void> {
            using statement_type = cast_t<T, E>;

            template<class Ctx>
            std::string operator()(const statement_type& c, const Ctx& context) const {
                std::stringstream ss;
                ss << static_cast<std::string>(c) << " (";
                ss << serialize(c.expression, context) << " AS " << type_printer<T>().print() << ")";
                return ss.str();
            }
        };

        template<class T>
        struct statement_serializer<T, match_if<is_compound_operator, T>> {
            using statement_type = T;

            template<class Ctx>
            std::string operator()(const statement_type& c, const Ctx& context) const {
                std::stringstream ss;
                ss << serialize(c.left, context) << " ";
                ss << static_cast<std::string>(c) << " ";
                ss << serialize(c.right, context);
                return ss.str();
            }
        };

        template<class R, class T, class E, class... Args>
        struct statement_serializer<simple_case_t<R, T, E, Args...>, void> {
            using statement_type = simple_case_t<R, T, E, Args...>;

            template<class Ctx>
            std::string operator()(const statement_type& c, const Ctx& context) const {
                std::stringstream ss;
                ss << "CASE ";
                c.case_expression.apply([&ss, context](auto& c_) {
                    ss << serialize(c_, context) << " ";
                });
                iterate_tuple(c.args, [&ss, context](auto& pair) {
                    ss << "WHEN " << serialize(pair.first, context) << " ";
                    ss << "THEN " << serialize(pair.second, context) << " ";
                });
                c.else_expression.apply([&ss, context](auto& el) {
                    ss << "ELSE " << serialize(el, context) << " ";
                });
                ss << "END";
                return ss.str();
            }
        };

        template<class T>
        struct statement_serializer<is_null_t<T>, void> {
            using statement_type = is_null_t<T>;

            template<class Ctx>
            std::string operator()(const statement_type& c, const Ctx& context) const {
                std::stringstream ss;
                ss << serialize(c.t, context) << " " << static_cast<std::string>(c);
                return ss.str();
            }
        };

        template<class T>
        struct statement_serializer<is_not_null_t<T>, void> {
            using statement_type = is_not_null_t<T>;

            template<class Ctx>
            std::string operator()(const statement_type& c, const Ctx& context) const {
                std::stringstream ss;
                ss << serialize(c.t, context) << " " << static_cast<std::string>(c);
                return ss.str();
            }
        };

        template<class T>
        struct statement_serializer<bitwise_not_t<T>, void> {
            using statement_type = bitwise_not_t<T>;

            template<class Ctx>
            std::string operator()(const statement_type& statement, const Ctx& context) const {
                std::stringstream ss;
                ss << statement.serialize() << " ";
                auto cString = serialize(statement.argument, context);
                ss << " (" << cString << " )";
                return ss.str();
            }
        };

        template<class T>
        struct statement_serializer<negated_condition_t<T>, void> {
            using statement_type = negated_condition_t<T>;

            template<class Ctx>
            std::string operator()(const statement_type& c, const Ctx& context) const {
                std::stringstream ss;
                ss << static_cast<std::string>(c) << " ";
                auto cString = serialize(c.c, context);
                ss << " (" << cString << " )";
                return ss.str();
            }
        };

        template<class T>
        struct statement_serializer<T, match_if<is_binary_condition, T>> {
            using statement_type = T;

            template<class Ctx>
            std::string operator()(const statement_type& c, const Ctx& context) const {
                auto leftString = serialize(c.l, context);
                auto rightString = serialize(c.r, context);
                std::stringstream ss;
                if(context.use_parentheses) {
                    ss << "(";
                }
                ss << leftString << " " << static_cast<std::string>(c) << " " << rightString;
                if(context.use_parentheses) {
                    ss << ")";
                }
                return ss.str();
            }
        };

        template<class T>
        struct statement_serializer<named_collate<T>, void> {
            using statement_type = named_collate<T>;

            template<class Ctx>
            std::string operator()(const statement_type& c, const Ctx& context) const {
                auto newContext = context;
                newContext.use_parentheses = false;
                auto res = serialize(c.expr, newContext);
                return res + " " + static_cast<std::string>(c);
            }
        };

        template<class T>
        struct statement_serializer<collate_t<T>, void> {
            using statement_type = collate_t<T>;

            template<class Ctx>
            std::string operator()(const statement_type& c, const Ctx& context) const {
                auto newContext = context;
                newContext.use_parentheses = false;
                auto res = serialize(c.expr, newContext);
                return res + " " + static_cast<std::string>(c);
            }
        };

        template<class L, class A>
        struct statement_serializer<dynamic_in_t<L, A>, void> {
            using statement_type = dynamic_in_t<L, A>;

            template<class Ctx>
            std::string operator()(const statement_type& statement, const Ctx& context) const {
                std::stringstream ss;
                auto leftString = serialize(statement.left, context);
                ss << leftString << " ";
                if(!statement.negative) {
                    ss << "IN";
                } else {
                    ss << "NOT IN";
                }
                ss << " ";
                if(is_compound_operator_v<A>) {
                    ss << '(';
                }
                auto newContext = context;
                newContext.use_parentheses = true;
                ss << serialize(statement.argument, newContext);
                if(is_compound_operator_v<A>) {
                    ss << ')';
                }
                return ss.str();
            }
        };

        template<class L, class E>
        struct statement_serializer<dynamic_in_t<L, std::vector<E>>, void> {
            using statement_type = dynamic_in_t<L, std::vector<E>>;

            template<class Ctx>
            std::string operator()(const statement_type& statement, const Ctx& context) const {
                std::stringstream ss;
                auto leftString = serialize(statement.left, context);
                ss << leftString << " ";
                if(!statement.negative) {
                    ss << "IN";
                } else {
                    ss << "NOT IN";
                }
                ss << " (" << streaming_dynamic_expressions(statement.argument, context) << ")";
                return ss.str();
            }
        };

        template<class L, class... Args>
        struct statement_serializer<in_t<L, Args...>, void> {
            using statement_type = in_t<L, Args...>;

            template<class Ctx>
            std::string operator()(const statement_type& statement, const Ctx& context) const {
                std::stringstream ss;
                auto leftString = serialize(statement.left, context);
                ss << leftString << " ";
                if(!statement.negative) {
                    ss << "IN";
                } else {
                    ss << "NOT IN";
                }
                ss << " ";
                using args_type = std::tuple<Args...>;
                constexpr bool theOnlySelect =
                    std::tuple_size<args_type>::value == 1 && is_select_v<std::tuple_element_t<0, args_type>>;
                if(!theOnlySelect) {
                    ss << "(";
                }
                ss << streaming_expressions_tuple(statement.argument, context);
                if(!theOnlySelect) {
                    ss << ")";
                }
                return ss.str();
            }
        };

        template<class A, class T, class E>
        struct statement_serializer<like_t<A, T, E>, void> {
            using statement_type = like_t<A, T, E>;

            template<class Ctx>
            std::string operator()(const statement_type& c, const Ctx& context) const {
                std::stringstream ss;
                ss << serialize(c.arg, context) << " ";
                ss << static_cast<std::string>(c) << " ";
                ss << serialize(c.pattern, context);
                c.arg3.apply([&ss, &context](auto& value) {
                    ss << " ESCAPE " << serialize(value, context);
                });
                return ss.str();
            }
        };

        template<class A, class T>
        struct statement_serializer<glob_t<A, T>, void> {
            using statement_type = glob_t<A, T>;

            template<class Ctx>
            std::string operator()(const statement_type& c, const Ctx& context) const {
                std::stringstream ss;
                ss << serialize(c.arg, context) << " ";
                ss << static_cast<std::string>(c) << " ";
                ss << serialize(c.pattern, context);
                return ss.str();
            }
        };

        template<class A, class T>
        struct statement_serializer<between_t<A, T>, void> {
            using statement_type = between_t<A, T>;

            template<class Ctx>
            std::string operator()(const statement_type& c, const Ctx& context) const {
                std::stringstream ss;
                auto expr = serialize(c.expr, context);
                ss << expr << " " << static_cast<std::string>(c) << " ";
                ss << serialize(c.b1, context);
                ss << " AND ";
                ss << serialize(c.b2, context);
                return ss.str();
            }
        };

        template<class T>
        struct statement_serializer<exists_t<T>, void> {
            using statement_type = exists_t<T>;

            template<class Ctx>
            std::string operator()(const statement_type& statement, const Ctx& context) const {
                std::stringstream ss;
                auto newContext = context;
                newContext.use_parentheses = true;
                ss << "EXISTS " << serialize(statement.expression, newContext);
                return ss.str();
            }
        };

        template<>
        struct statement_serializer<conflict_clause_t, void> {
            using statement_type = conflict_clause_t;

            template<class Ctx>
            std::string operator()(const statement_type& statement, const Ctx&) const {
                switch(statement) {
                    case conflict_clause_t::rollback:
                        return "ROLLBACK";
                    case conflict_clause_t::abort:
                        return "ABORT";
                    case conflict_clause_t::fail:
                        return "FAIL";
                    case conflict_clause_t::ignore:
                        return "IGNORE";
                    case conflict_clause_t::replace:
                        return "REPLACE";
                }
                return {};
            }
        };

        template<class T>
        struct statement_serializer<primary_key_with_autoincrement<T>, void> {
            using statement_type = primary_key_with_autoincrement<T>;

            template<class Ctx>
            std::string operator()(const statement_type& statement, const Ctx& context) const {
                return serialize(statement.primary_key, context) + " AUTOINCREMENT";
            }
        };

        template<class... Cs>
        struct statement_serializer<primary_key_t<Cs...>, void> {
            using statement_type = primary_key_t<Cs...>;

            template<class Ctx>
            std::string operator()(const statement_type& statement, const Ctx& context) const {
                std::stringstream ss;
                ss << "PRIMARY KEY";
                switch(statement.options.asc_option) {
                    case statement_type::order_by::ascending:
                        ss << " ASC";
                        break;
                    case statement_type::order_by::descending:
                        ss << " DESC";
                        break;
                    default:
                        break;
                }
                if(statement.options.conflict_clause_is_on) {
                    ss << " ON CONFLICT " << serialize(statement.options.conflict_clause, context);
                }
                using columns_tuple = typename statement_type::columns_tuple;
                const size_t columnsCount = std::tuple_size<columns_tuple>::value;
                if(columnsCount) {
                    ss << "(" << streaming_mapped_columns_expressions(statement.columns, context) << ")";
                }
                return ss.str();
            }
        };

        template<class... Args>
        struct statement_serializer<unique_t<Args...>, void> {
            using statement_type = unique_t<Args...>;

            template<class Ctx>
            std::string operator()(const statement_type& c, const Ctx& context) const {
                std::stringstream ss;
                ss << static_cast<std::string>(c);
                using columns_tuple = typename statement_type::columns_tuple;
                const size_t columnsCount = std::tuple_size<columns_tuple>::value;
                if(columnsCount) {
                    ss << "(" << streaming_mapped_columns_expressions(c.columns, context) << ")";
                }
                return ss.str();
            }
        };

        template<>
        struct statement_serializer<collate_constraint_t, void> {
            using statement_type = collate_constraint_t;

            template<class Ctx>
            std::string operator()(const statement_type& c, const Ctx&) const {
                return static_cast<std::string>(c);
            }
        };

        template<class T>
        struct statement_serializer<default_t<T>, void> {
            using statement_type = default_t<T>;

            template<class Ctx>
            std::string operator()(const statement_type& c, const Ctx& context) const {
                return static_cast<std::string>(c) + " (" + serialize(c.value, context) + ")";
            }
        };

        template<class... Cs, class... Rs>
        struct statement_serializer<foreign_key_t<std::tuple<Cs...>, std::tuple<Rs...>>, void> {
            using statement_type = foreign_key_t<std::tuple<Cs...>, std::tuple<Rs...>>;

            template<class Ctx>
            std::string operator()(const statement_type& fk, const Ctx& context) const {
                std::stringstream ss;
                ss << "FOREIGN KEY(" << streaming_mapped_columns_expressions(fk.columns, context) << ") REFERENCES ";
                {
                    using references_type_t = typename std::decay_t<decltype(fk)>::references_type;
                    using first_reference_t = std::tuple_element_t<0, references_type_t>;
                    using first_reference_mapped_type = table_type_of_t<first_reference_t>;
                    auto refTableName = lookup_table_name<first_reference_mapped_type>(context.db_objects);
                    ss << streaming_identifier(refTableName);
                }
                ss << "(" << streaming_mapped_columns_expressions(fk.references, context) << ")";
                if(fk.on_update) {
                    ss << ' ' << static_cast<std::string>(fk.on_update) << " " << fk.on_update._action;
                }
                if(fk.on_delete) {
                    ss << ' ' << static_cast<std::string>(fk.on_delete) << " " << fk.on_delete._action;
                }
                return ss.str();
            }
        };

        template<class T>
        struct statement_serializer<check_t<T>, void> {
            using statement_type = check_t<T>;

            template<class Ctx>
            std::string operator()(const statement_type& statement, const Ctx& context) const {
                std::stringstream ss;
                ss << "CHECK (" << serialize(statement.expression, context) << ")";
                return ss.str();
            }
        };
#if SQLITE_VERSION_NUMBER >= 3031000
        template<class T>
        struct statement_serializer<generated_always_t<T>, void> {
            using statement_type = generated_always_t<T>;

            template<class Ctx>
            std::string operator()(const statement_type& statement, const Ctx& context) const {
                std::stringstream ss;
                if(statement.full) {
                    ss << "GENERATED ALWAYS ";
                }
                ss << "AS (";
                ss << serialize(statement.expression, context) << ")";
                switch(statement.storage) {
                    case basic_generated_always::storage_type::not_specified:
                        //..
                        break;
                    case basic_generated_always::storage_type::virtual_:
                        ss << " VIRTUAL";
                        break;
                    case basic_generated_always::storage_type::stored:
                        ss << " STORED";
                        break;
                }
                return ss.str();
            }
        };
#endif
        template<class G, class S, class... Op>
        struct statement_serializer<column_t<G, S, Op...>, void> {
            using statement_type = column_t<G, S, Op...>;

            template<class Ctx>
            std::string operator()(const statement_type& column, const Ctx& context) const {
                using column_type = statement_type;

                std::stringstream ss;
                ss << streaming_identifier(column.name);
<<<<<<< HEAD
                if(!no_need_types_and_constraints<Ctx>::value) {
                    ss << " " << type_printer<field_type_t<column_type>>().print();
                    auto constraintsTuple = streaming_column_constraints(
                        call_as_template_base<column_constraints>(polyfill::identity{})(column),
                        column.is_not_null(),
=======
                if(!context.skip_types_and_constraints) {
                    ss << " " << type_printer<field_type_t<column_type>>().print();
                    const bool columnIsNotNull = column.is_not_null();
                    auto constraintsTuple = streaming_column_constraints(
                        call_as_template_base<column_constraints>(polyfill::identity{})(column),
                        columnIsNotNull,
>>>>>>> afdbde09
                        context);
                    if(std::tuple_size<decltype(constraintsTuple)>::value > 0) {
                        ss << " " << constraintsTuple;
                    }
                }
                return ss.str();
            }
        };

        template<class T, class... Args>
        struct statement_serializer<remove_all_t<T, Args...>, void> {
            using statement_type = remove_all_t<T, Args...>;

            template<class Ctx>
            std::string operator()(const statement_type& rem, const Ctx& context) const {
                auto& table = pick_table<T>(context.db_objects);

                std::stringstream ss;
                ss << "DELETE FROM " << streaming_identifier(table.name)
                   << streaming_conditions_tuple(rem.conditions, context);
                return ss.str();
            }
        };

        template<class T>
        struct statement_serializer<replace_t<T>, void> {
            using statement_type = replace_t<T>;

            template<class Ctx>
            std::string operator()(const statement_type& statement, const Ctx& context) const {
                using expression_type = std::decay_t<decltype(statement)>;
                using object_type = typename expression_object_type<expression_type>::type;
                auto& table = pick_table<object_type>(context.db_objects);
                std::stringstream ss;
                ss << "REPLACE INTO " << streaming_identifier(table.name) << " ("
                   << streaming_non_generated_column_names(table) << ")"
                   << " VALUES ("
                   << streaming_field_values_excluding(check_if<is_generated_always>{},
                                                       empty_callable<std::false_type>(),  //  don't exclude
                                                       context,
                                                       get_ref(statement.object))
                   << ")";
                return ss.str();
            }
        };

        template<class T, class... Cols>
        struct statement_serializer<insert_explicit<T, Cols...>, void> {
            using statement_type = insert_explicit<T, Cols...>;

            template<class Ctx>
            std::string operator()(const statement_type& ins, const Ctx& context) const {
                constexpr size_t colsCount = std::tuple_size<std::tuple<Cols...>>::value;
                static_assert(colsCount > 0, "Use insert or replace with 1 argument instead");
                using expression_type = std::decay_t<decltype(ins)>;
                using object_type = typename expression_object_type<expression_type>::type;
                auto& table = pick_table<object_type>(context.db_objects);
                std::stringstream ss;
                ss << "INSERT INTO " << streaming_identifier(table.name) << " ";
                ss << "(" << streaming_mapped_columns_expressions(ins.columns.columns, context) << ") "
                   << "VALUES (";
                iterate_tuple(ins.columns.columns,
                              [&ss, &context, &object = get_ref(ins.obj), first = true](auto& memberPointer) mutable {
                                  using member_pointer_type = std::decay_t<decltype(memberPointer)>;
                                  static_assert(!is_setter_v<member_pointer_type>,
                                                "Unable to use setter within insert explicit");

                                  constexpr std::array<const char*, 2> sep = {", ", ""};
                                  ss << sep[std::exchange(first, false)]
                                     << serialize(polyfill::invoke(memberPointer, object), context);
                              });
                ss << ")";
                return ss.str();
            }
        };

        template<class T>
        struct statement_serializer<update_t<T>, void> {
            using statement_type = update_t<T>;

            template<class Ctx>
            std::string operator()(const statement_type& statement, const Ctx& context) const {
                using expression_type = std::decay_t<decltype(statement)>;
                using object_type = typename expression_object_type<expression_type>::type;
                auto& table = pick_table<object_type>(context.db_objects);

                std::stringstream ss;
                ss << "UPDATE " << streaming_identifier(table.name) << " SET ";
                table.template for_each_column_excluding<mpl::disjunction_fn<is_primary_key, is_generated_always>>(
                    [&table, &ss, &context, &object = get_ref(statement.object), first = true](auto& column) mutable {
                        if(exists_in_composite_primary_key(table, column)) {
                            return;
                        }

                        constexpr std::array<const char*, 2> sep = {", ", ""};
                        ss << sep[std::exchange(first, false)] << streaming_identifier(column.name) << " = "
                           << serialize(polyfill::invoke(column.member_pointer, object), context);
                    });
                ss << " WHERE ";
                table.for_each_column(
                    [&table, &context, &ss, &object = get_ref(statement.object), first = true](auto& column) mutable {
                        if(!column.template is<is_primary_key>() && !exists_in_composite_primary_key(table, column)) {
                            return;
                        }

                        constexpr std::array<const char*, 2> sep = {" AND ", ""};
                        ss << sep[std::exchange(first, false)] << streaming_identifier(column.name) << " = "
                           << serialize(polyfill::invoke(column.member_pointer, object), context);
                    });
                return ss.str();
            }
        };

        template<class C>
        struct statement_serializer<dynamic_set_t<C>, void> {
            using statement_type = dynamic_set_t<C>;

            template<class Ctx>
            std::string operator()(const statement_type& statement, const Ctx&) const {
                std::stringstream ss;
                ss << "SET ";
                int index = 0;
                for(const dynamic_set_entry& entry: statement) {
                    if(index > 0) {
                        ss << ", ";
                    }
                    ss << entry.serialized_value;
                    ++index;
                }
                return ss.str();
            }
        };

        template<class... Args>
        struct statement_serializer<set_t<Args...>, void> {
            using statement_type = set_t<Args...>;

            template<class Ctx>
            std::string operator()(const statement_type& statement, const Ctx& context) const {
                std::stringstream ss;
                ss << "SET ";
                auto leftContext = context;
                leftContext.skip_table_name = true;
                iterate_tuple(statement.assigns, [&ss, &context, &leftContext, first = true](auto& value) mutable {
                    constexpr std::array<const char*, 2> sep = {", ", ""};
                    ss << sep[std::exchange(first, false)] << serialize(value.lhs, leftContext) << ' '
                       << value.serialize() << ' ' << serialize(value.rhs, context);
                });
                return ss.str();
            }
        };

        template<class Ctx, class... Args>
        std::set<std::pair<std::string, std::string>> collect_table_names(const set_t<Args...>& set, const Ctx& ctx) {
            auto collector = make_table_name_collector(ctx.db_objects);
            iterate_ast(set, collector);
            return std::move(collector.table_names);
        }

        template<class Ctx, class C>
        const std::set<std::pair<std::string, std::string>>& collect_table_names(const dynamic_set_t<C>& set,
                                                                                 const Ctx&) {
            return set.collector.table_names;
        }

        template<class Ctx, class T, satisfies<is_select, T> = true>
        std::set<std::pair<std::string, std::string>> collect_table_names(const T& sel, const Ctx& ctx) {
            auto collector = make_table_name_collector(ctx.db_objects);
            iterate_ast(sel.col, collector);
            iterate_ast(sel.conditions, collector);
            return std::move(collector.table_names);
        }

        template<class S, class... Wargs>
        struct statement_serializer<update_all_t<S, Wargs...>, void> {
            using statement_type = update_all_t<S, Wargs...>;

            template<class Ctx>
            std::string operator()(const statement_type& statement, const Ctx& context) const {
                const auto& tableNames = collect_table_names(statement.set, context);
                if(tableNames.empty()) {
                    throw std::system_error{orm_error_code::no_tables_specified};
                }
                const std::string& tableName = tableNames.begin()->first;

                std::stringstream ss;
                ss << "UPDATE " << streaming_identifier(tableName) << ' ' << serialize(statement.set, context)
                   << streaming_conditions_tuple(statement.conditions, context);
                return ss.str();
            }
        };

        template<class T>
        struct statement_serializer<insert_t<T>, void> {
            using statement_type = insert_t<T>;

            template<class Ctx>
            std::string operator()(const statement_type& statement, const Ctx& context) const {
                using object_type = typename expression_object_type<statement_type>::type;
                auto& table = pick_table<object_type>(context.db_objects);
                using is_without_rowid = typename std::decay_t<decltype(table)>::is_without_rowid;

                std::vector<std::reference_wrapper<const std::string>> columnNames;
                table.template for_each_column_excluding<
                    mpl::conjunction<mpl::not_<mpl::always<is_without_rowid>>,
                                     mpl::disjunction_fn<is_primary_key, is_generated_always>>>(
                    [&table, &columnNames](auto& column) {
                        if(exists_in_composite_primary_key(table, column)) {
                            return;
                        }

                        columnNames.push_back(cref(column.name));
                    });
                const size_t columnNamesCount = columnNames.size();

                std::stringstream ss;
                ss << "INSERT INTO " << streaming_identifier(table.name) << " ";
                if(columnNamesCount) {
                    ss << "(" << streaming_identifiers(columnNames) << ")";
                } else {
                    ss << "DEFAULT";
                }
                ss << " VALUES";
                if(columnNamesCount) {
                    ss << " ("
                       << streaming_field_values_excluding(
                              mpl::conjunction<mpl::not_<mpl::always<is_without_rowid>>,
                                               mpl::disjunction_fn<is_primary_key, is_generated_always>>{},
                              [&table](auto& column) {
                                  return exists_in_composite_primary_key(table, column);
                              },
                              context,
                              get_ref(statement.object))
                       << ")";
                }

                return ss.str();
            }
        };

        template<class T>
        struct statement_serializer<into_t<T>, void> {
            using statement_type = into_t<T>;

            template<class Ctx>
            std::string operator()(const statement_type&, const Ctx& context) const {
                auto& table = pick_table<T>(context.db_objects);

                std::stringstream ss;
                ss << "INTO " << streaming_identifier(table.name);
                return ss.str();
            }
        };

        template<class... Args>
        struct statement_serializer<columns_t<Args...>, void> {
            using statement_type = columns_t<Args...>;

            template<class Ctx>
            std::string operator()(const statement_type& statement, const Ctx& context) const {
                std::stringstream ss;
                if(context.use_parentheses) {
                    ss << '(';
                }
                // note: pass `statement` itself
                ss << streaming_serialized(get_column_names(statement, context));
                if(context.use_parentheses) {
                    ss << ')';
                }
                return ss.str();
            }
        };

        template<class T>
        struct statement_serializer<T, std::enable_if_t<polyfill::disjunction_v<is_insert_raw<T>, is_replace_raw<T>>>> {
            using statement_type = T;

            template<class Ctx>
            std::string operator()(const statement_type& statement, const Ctx& context) const {
                std::stringstream ss;
                if(is_insert_raw_v<T>) {
                    ss << "INSERT";
                } else {
                    ss << "REPLACE";
                }
                iterate_tuple(statement.args, [&context, &ss](auto& value) {
                    using value_type = std::decay_t<decltype(value)>;
                    ss << ' ';
                    if(is_columns_v<value_type>) {
                        auto newContext = context;
                        newContext.skip_table_name = true;
                        newContext.use_parentheses = true;
                        ss << serialize(value, newContext);
                    } else if(is_values_v<value_type> || is_select_v<value_type>) {
                        auto newContext = context;
                        newContext.use_parentheses = false;
                        ss << serialize(value, newContext);
                    } else {
                        ss << serialize(value, context);
                    }
                });
                return ss.str();
            }
        };

        template<class T, class... Ids>
        struct statement_serializer<remove_t<T, Ids...>, void> {
            using statement_type = remove_t<T, Ids...>;

            template<class Ctx>
            std::string operator()(const statement_type& statement, const Ctx& context) const {
                auto& table = pick_table<T>(context.db_objects);
                std::stringstream ss;
                ss << "DELETE FROM " << streaming_identifier(table.name) << " "
                   << "WHERE ";
                std::vector<std::string> idsStrings;
                idsStrings.reserve(std::tuple_size<typename statement_type::ids_type>::value);
                iterate_tuple(statement.ids, [&idsStrings, &context](auto& idValue) {
                    idsStrings.push_back(serialize(idValue, context));
                });
                table.for_each_primary_key_column([&table, &ss, &idsStrings, index = 0](auto& memberPointer) mutable {
                    auto* columnName = table.find_column_name(memberPointer);
                    if(!columnName) {
                        throw std::system_error{orm_error_code::column_not_found};
                    }

                    constexpr std::array<const char*, 2> sep = {" AND ", ""};
                    ss << sep[index == 0] << streaming_identifier(*columnName) << " = " << idsStrings[index];
                    ++index;
                });
                return ss.str();
            }
        };

        template<class It, class L, class O>
        struct statement_serializer<replace_range_t<It, L, O>, void> {
            using statement_type = replace_range_t<It, L, O>;

            template<class Ctx>
            std::string operator()(const statement_type& rep, const Ctx& context) const {
                using expression_type = std::decay_t<decltype(rep)>;
                using object_type = typename expression_object_type<expression_type>::type;
                auto& table = pick_table<object_type>(context.db_objects);

                std::stringstream ss;
                ss << "REPLACE INTO " << streaming_identifier(table.name) << " ("
                   << streaming_non_generated_column_names(table) << ")";
                const auto valuesCount = std::distance(rep.range.first, rep.range.second);
                const auto columnsCount = table.non_generated_columns_count();
                ss << " VALUES " << streaming_values_placeholders(columnsCount, valuesCount);
                return ss.str();
            }
        };

        template<class It, class L, class O>
        struct statement_serializer<insert_range_t<It, L, O>, void> {
            using statement_type = insert_range_t<It, L, O>;

            template<class Ctx>
            std::string operator()(const statement_type& statement, const Ctx& context) const {
                using object_type = typename expression_object_type<statement_type>::type;
                auto& table = pick_table<object_type>(context.db_objects);
                using is_without_rowid = typename std::decay_t<decltype(table)>::is_without_rowid;

                std::vector<std::reference_wrapper<const std::string>> columnNames;
                table.template for_each_column_excluding<
                    mpl::conjunction<mpl::not_<mpl::always<is_without_rowid>>,
                                     mpl::disjunction_fn<is_primary_key, is_generated_always>>>(
                    [&table, &columnNames](auto& column) {
                        if(exists_in_composite_primary_key(table, column)) {
                            return;
                        }

                        columnNames.push_back(cref(column.name));
                    });
                const size_t valuesCount = std::distance(statement.range.first, statement.range.second);
                const size_t columnNamesCount = columnNames.size();

                std::stringstream ss;
                ss << "INSERT INTO " << streaming_identifier(table.name) << " ";
                if(columnNamesCount) {
                    ss << "(" << streaming_identifiers(columnNames) << ")";
                } else {
                    ss << "DEFAULT";
                }
                ss << " VALUES ";
                if(columnNamesCount) {
                    ss << streaming_values_placeholders(columnNamesCount, valuesCount);
                } else if(valuesCount != 1) {
                    throw std::system_error{orm_error_code::cannot_use_default_value};
                }
                return ss.str();
            }
        };

        template<class T, class Ctx>
        std::string serialize_get_all_impl(const T& getAll, const Ctx& context) {
            using table_type = type_t<T>;
            using mapped_type = mapped_type_proxy_t<table_type>;

            auto& table = pick_table<mapped_type>(context.db_objects);

            std::stringstream ss;
            ss << "SELECT " << streaming_table_column_names(table, alias_extractor<table_type>::as_qualifier(table))
               << " FROM " << streaming_identifier(table.name, alias_extractor<table_type>::as_alias())
               << streaming_conditions_tuple(getAll.conditions, context);
            return ss.str();
        }

#ifdef SQLITE_ORM_OPTIONAL_SUPPORTED
        template<class T, class R, class... Args>
        struct statement_serializer<get_all_optional_t<T, R, Args...>, void> {
            using statement_type = get_all_optional_t<T, R, Args...>;

            template<class Ctx>
            std::string operator()(const statement_type& get, const Ctx& context) const {
                return serialize_get_all_impl(get, context);
            }
        };
#endif  //  SQLITE_ORM_OPTIONAL_SUPPORTED

        template<class T, class R, class... Args>
        struct statement_serializer<get_all_pointer_t<T, R, Args...>, void> {
            using statement_type = get_all_pointer_t<T, R, Args...>;

            template<class Ctx>
            std::string operator()(const statement_type& get, const Ctx& context) const {
                return serialize_get_all_impl(get, context);
            }
        };

        template<class T, class R, class... Args>
        struct statement_serializer<get_all_t<T, R, Args...>, void> {
            using statement_type = get_all_t<T, R, Args...>;

            template<class Ctx>
            std::string operator()(const statement_type& get, const Ctx& context) const {
                return serialize_get_all_impl(get, context);
            }
        };

        template<class T, class Ctx>
        std::string serialize_get_impl(const T&, const Ctx& context) {
            using primary_type = type_t<T>;
            auto& table = pick_table<primary_type>(context.db_objects);
            std::stringstream ss;
            ss << "SELECT " << streaming_table_column_names(table, std::string{}) << " FROM "
               << streaming_identifier(table.name) << " WHERE ";

            auto primaryKeyColumnNames = table.primary_key_column_names();
            if(primaryKeyColumnNames.empty()) {
                throw std::system_error{orm_error_code::table_has_no_primary_key_column};
            }

            for(size_t i = 0; i < primaryKeyColumnNames.size(); ++i) {
                if(i > 0) {
                    ss << " AND ";
                }
                ss << streaming_identifier(primaryKeyColumnNames[i]) << " = ?";
            }
            return ss.str();
        }

        template<class T, class... Ids>
        struct statement_serializer<get_t<T, Ids...>, void> {
            using statement_type = get_t<T, Ids...>;

            template<class Ctx>
            std::string operator()(const statement_type& get, const Ctx& context) const {
                return serialize_get_impl(get, context);
            }
        };

        template<class T, class... Ids>
        struct statement_serializer<get_pointer_t<T, Ids...>, void> {
            using statement_type = get_pointer_t<T, Ids...>;

            template<class Ctx>
            std::string operator()(const statement_type& statement, const Ctx& context) const {
                return serialize_get_impl(statement, context);
            }
        };

        template<>
        struct statement_serializer<conflict_action, void> {
            using statement_type = conflict_action;

            template<class Ctx>
            std::string operator()(const statement_type& statement, const Ctx&) const {
                switch(statement) {
                    case conflict_action::replace:
                        return "REPLACE";
                    case conflict_action::abort:
                        return "ABORT";
                    case conflict_action::fail:
                        return "FAIL";
                    case conflict_action::ignore:
                        return "IGNORE";
                    case conflict_action::rollback:
                        return "ROLLBACK";
                }
                return {};
            }
        };

        template<>
        struct statement_serializer<insert_constraint, void> {
            using statement_type = insert_constraint;

            template<class Ctx>
            std::string operator()(const statement_type& statement, const Ctx& context) const {
                return "OR " + serialize(statement.action, context);
            }
        };

#ifdef SQLITE_ORM_OPTIONAL_SUPPORTED
        template<class T, class... Ids>
        struct statement_serializer<get_optional_t<T, Ids...>, void> {
            using statement_type = get_optional_t<T, Ids...>;

            template<class Ctx>
            std::string operator()(const statement_type& get, const Ctx& context) const {
                return serialize_get_impl(get, context);
            }
        };
#endif  //  SQLITE_ORM_OPTIONAL_SUPPORTED
        template<class T, class... Args>
        struct statement_serializer<select_t<T, Args...>, void> {
            using statement_type = select_t<T, Args...>;

            template<class Ctx>
            std::string operator()(const statement_type& sel, Ctx context) const {
                context.skip_table_name = false;

                std::stringstream ss;
                if(!is_compound_operator_v<T>) {
                    if(!sel.highest_level && context.use_parentheses) {
                        ss << "(";
                    }
                    ss << "SELECT ";
                }
                if(get_distinct(sel.col)) {
                    ss << static_cast<std::string>(distinct(0)) << " ";
                }
                ss << streaming_serialized(get_column_names(sel.col, context));
                using conditions_tuple = typename statement_type::conditions_type;
                constexpr bool hasExplicitFrom = tuple_has<is_from, conditions_tuple>::value;
                if(!hasExplicitFrom) {
                    auto tableNames = collect_table_names(sel, context);
                    using joins_index_sequence = filter_tuple_sequence_t<conditions_tuple, is_constrained_join>;
                    // deduplicate table names of constrained join statements
                    iterate_tuple(sel.conditions, joins_index_sequence{}, [&tableNames, &context](auto& join) {
                        using original_join_type = typename std::decay_t<decltype(join)>::type;
                        using cross_join_type = mapped_type_proxy_t<original_join_type>;
                        std::pair<const std::string&, std::string> tableNameWithAlias{
                            lookup_table_name<cross_join_type>(context.db_objects),
                            alias_extractor<original_join_type>::as_alias()};
                        tableNames.erase(tableNameWithAlias);
                    });
                    if(!tableNames.empty() && !is_compound_operator_v<T>) {
                        ss << " FROM " << streaming_identifiers(tableNames);
                    }
                }
                ss << streaming_conditions_tuple(sel.conditions, context);
                if(!is_compound_operator_v<T>) {
                    if(!sel.highest_level && context.use_parentheses) {
                        ss << ")";
                    }
                }
                return ss.str();
            }
        };

        template<class T>
        struct statement_serializer<indexed_column_t<T>, void> {
            using statement_type = indexed_column_t<T>;

            template<class Ctx>
            std::string operator()(const statement_type& statement, const Ctx& context) const {
                std::stringstream ss;
                ss << serialize(statement.column_or_expression, context);
                if(!statement._collation_name.empty()) {
                    ss << " COLLATE " << statement._collation_name;
                }
                if(statement._order) {
                    switch(statement._order) {
                        case -1:
                            ss << " DESC";
                            break;
                        case 1:
                            ss << " ASC";
                            break;
                        default:
                            throw std::system_error{orm_error_code::incorrect_order};
                    }
                }
                return ss.str();
            }
        };

        template<class... Cs>
        struct statement_serializer<using_fts5_t<Cs...>, void> {
            using statement_type = using_fts5_t<Cs...>;

            template<class Ctx>
            std::string operator()(const statement_type& statement, const Ctx& context) const {
                std::stringstream ss;
                ss << "USING FTS5(";
                auto subContext = make_serializer_context_with_no_types_and_constraints(context);
                ss << streaming_expressions_tuple(statement.columns, subContext) << ")";
                return ss.str();
            }
        };

        template<class M>
        struct statement_serializer<virtual_table_t<M>, void> {
            using statement_type = virtual_table_t<M>;

            template<class Ctx>
            std::string operator()(const statement_type& statement, const Ctx& context) const {
                std::stringstream ss;
                ss << "CREATE VIRTUAL TABLE IF NOT EXISTS ";
                ss << streaming_identifier(statement.name) << ' ';
                ss << serialize(statement.module_details, context);
                return ss.str();
            }
        };

        template<class T, class... Cols>
        struct statement_serializer<index_t<T, Cols...>, void> {
            using statement_type = index_t<T, Cols...>;

            template<class Ctx>
            std::string operator()(const statement_type& statement, const Ctx& context) const {
                std::stringstream ss;
                ss << "CREATE ";
                if(statement.unique) {
                    ss << "UNIQUE ";
                }
                using indexed_type = typename std::decay_t<decltype(statement)>::table_mapped_type;
                ss << "INDEX IF NOT EXISTS " << streaming_identifier(statement.name) << " ON "
                   << streaming_identifier(lookup_table_name<indexed_type>(context.db_objects));
                std::vector<std::string> columnNames;
                std::string whereString;
                iterate_tuple(statement.elements, [&columnNames, &context, &whereString](auto& value) {
                    using value_type = std::decay_t<decltype(value)>;
                    if(!is_where_v<value_type>) {
                        auto newContext = context;
                        newContext.use_parentheses = false;
                        auto whereString = serialize(value, newContext);
                        columnNames.push_back(std::move(whereString));
                    } else {
                        auto columnName = serialize(value, context);
                        whereString = std::move(columnName);
                    }
                });
                ss << " (" << streaming_serialized(columnNames) << ")";
                if(!whereString.empty()) {
                    ss << ' ' << whereString;
                }
                return ss.str();
            }
        };

        template<class From>
        struct statement_serializer<From, match_if<is_from, From>> {
            using statement_type = From;

            template<class Ctx>
            std::string operator()(const statement_type&, const Ctx& context) const {
                std::stringstream ss;
                ss << "FROM ";
                iterate_tuple<typename From::tuple_type>([&context, &ss, first = true](auto* dummyItem) mutable {
                    using table_type = std::remove_pointer_t<decltype(dummyItem)>;

                    constexpr std::array<const char*, 2> sep = {", ", ""};
                    ss << sep[std::exchange(first, false)]
                       << streaming_identifier(lookup_table_name<mapped_type_proxy_t<table_type>>(context.db_objects),
                                               alias_extractor<table_type>::as_alias());
                });
                return ss.str();
            }
        };

        template<class T>
        struct statement_serializer<old_t<T>, void> {
            using statement_type = old_t<T>;

            template<class Ctx>
            std::string operator()(const statement_type& statement, const Ctx& context) const {
                std::stringstream ss;
                ss << "OLD.";
                auto newContext = context;
                newContext.skip_table_name = true;
                ss << serialize(statement.expression, newContext);
                return ss.str();
            }
        };

        template<class T>
        struct statement_serializer<new_t<T>, void> {
            using statement_type = new_t<T>;

            template<class Ctx>
            std::string operator()(const statement_type& statement, const Ctx& context) const {
                std::stringstream ss;
                ss << "NEW.";
                auto newContext = context;
                newContext.skip_table_name = true;
                ss << serialize(statement.expression, newContext);
                return ss.str();
            }
        };

        template<>
        struct statement_serializer<raise_t, void> {
            using statement_type = raise_t;

            template<class Ctx>
            std::string operator()(const statement_type& statement, const Ctx& context) const {
                switch(statement.type) {
                    case raise_t::type_t::ignore:
                        return "RAISE(IGNORE)";

                    case raise_t::type_t::rollback:
                        return "RAISE(ROLLBACK, " + serialize(statement.message, context) + ")";

                    case raise_t::type_t::abort:
                        return "RAISE(ABORT, " + serialize(statement.message, context) + ")";

                    case raise_t::type_t::fail:
                        return "RAISE(FAIL, " + serialize(statement.message, context) + ")";
                }
                return {};
            }
        };

        template<>
        struct statement_serializer<trigger_timing, void> {
            using statement_type = trigger_timing;

            template<class Ctx>
            std::string operator()(const statement_type& statement, const Ctx&) const {
                switch(statement) {
                    case trigger_timing::trigger_before:
                        return "BEFORE";
                    case trigger_timing::trigger_after:
                        return "AFTER";
                    case trigger_timing::trigger_instead_of:
                        return "INSTEAD OF";
                }
                return {};
            }
        };

        template<>
        struct statement_serializer<trigger_type, void> {
            using statement_type = trigger_type;

            template<class Ctx>
            std::string operator()(const statement_type& statement, const Ctx&) const {
                switch(statement) {
                    case trigger_type::trigger_delete:
                        return "DELETE";
                    case trigger_type::trigger_insert:
                        return "INSERT";
                    case trigger_type::trigger_update:
                        return "UPDATE";
                }
                return {};
            }
        };

        template<>
        struct statement_serializer<trigger_type_base_t, void> {
            using statement_type = trigger_type_base_t;

            template<class Ctx>
            std::string operator()(const statement_type& statement, const Ctx& context) const {
                std::stringstream ss;

                ss << serialize(statement.timing, context) << " " << serialize(statement.type, context);
                return ss.str();
            }
        };

        template<class... Cs>
        struct statement_serializer<trigger_update_type_t<Cs...>, void> {
            using statement_type = trigger_update_type_t<Cs...>;

            template<class Ctx>
            std::string operator()(const statement_type& statement, const Ctx& context) const {
                std::stringstream ss;

                ss << serialize(statement.timing, context) << " UPDATE OF "
                   << streaming_mapped_columns_expressions(statement.columns, context);
                return ss.str();
            }
        };

        template<class T, class W, class Trigger>
        struct statement_serializer<trigger_base_t<T, W, Trigger>, void> {
            using statement_type = trigger_base_t<T, W, Trigger>;

            template<class Ctx>
            std::string operator()(const statement_type& statement, const Ctx& context) const {
                std::stringstream ss;

                ss << serialize(statement.type_base, context);
                ss << " ON " << streaming_identifier(lookup_table_name<T>(context.db_objects));
                if(statement.do_for_each_row) {
                    ss << " FOR EACH ROW";
                }
                statement.container_when.apply([&ss, &context](auto& value) {
                    ss << " WHEN " << serialize(value, context);
                });
                return ss.str();
            }
        };

        template<class... S>
        struct statement_serializer<trigger_t<S...>, void> {
            using statement_type = trigger_t<S...>;

            template<class Ctx>
            std::string operator()(const statement_type& statement, const Ctx& context) const {
                std::stringstream ss;
                ss << "CREATE ";

                ss << "TRIGGER IF NOT EXISTS " << streaming_identifier(statement.name) << " "
                   << serialize(statement.base, context);
                ss << " BEGIN ";
                iterate_tuple(statement.elements, [&ss, &context](auto& element) {
                    using element_type = std::decay_t<decltype(element)>;
                    if(is_select_v<element_type>) {
                        auto newContext = context;
                        newContext.use_parentheses = false;
                        ss << serialize(element, newContext);
                    } else {
                        ss << serialize(element, context);
                    }
                    ss << ";";
                });
                ss << " END";

                return ss.str();
            }
        };

        template<class T>
        struct statement_serializer<where_t<T>, void> {
            using statement_type = where_t<T>;

            template<class Ctx>
            std::string operator()(const statement_type& statement, const Ctx& context) const {
                std::stringstream ss;
                ss << statement.serialize() << " ";
                auto whereString = serialize(statement.expression, context);
                ss << '(' << whereString << ')';
                return ss.str();
            }
        };

        template<class O>
        struct statement_serializer<order_by_t<O>, void> {
            using statement_type = order_by_t<O>;

            template<class Ctx>
            std::string operator()(const statement_type& orderBy, const Ctx& context) const {
                std::stringstream ss;
                ss << static_cast<std::string>(orderBy) << " ";
                ss << serialize_order_by(orderBy, context);
                return ss.str();
            }
        };

        template<class C>
        struct statement_serializer<dynamic_order_by_t<C>, void> {
            using statement_type = dynamic_order_by_t<C>;

            template<class Ctx>
            std::string operator()(const statement_type& orderBy, const Ctx& context) const {
                return serialize_order_by(orderBy, context);
            }
        };

        template<class... Args>
        struct statement_serializer<multi_order_by_t<Args...>, void> {
            using statement_type = multi_order_by_t<Args...>;

            template<class Ctx>
            std::string operator()(const statement_type& orderBy, const Ctx& context) const {
                std::stringstream ss;
                ss << static_cast<std::string>(orderBy) << " " << streaming_expressions_tuple(orderBy.args, context);
                return ss.str();
            }
        };

        template<class Join>
        struct statement_serializer<
            Join,
            std::enable_if_t<polyfill::disjunction_v<polyfill::is_specialization_of<Join, cross_join_t>,
                                                     polyfill::is_specialization_of<Join, natural_join_t>>>> {
            using statement_type = Join;

            template<class Ctx>
            std::string operator()(const statement_type& join, const Ctx& context) const {
                std::stringstream ss;
                ss << static_cast<std::string>(join) << " "
                   << streaming_identifier(lookup_table_name<type_t<Join>>(context.db_objects));
                return ss.str();
            }
        };

        template<class Join>
        struct statement_serializer<Join, match_if<is_constrained_join, Join>> {
            using statement_type = Join;

            template<class Ctx>
            std::string operator()(const statement_type& join, const Ctx& context) const {
                std::stringstream ss;
                ss << static_cast<std::string>(join) << " "
                   << streaming_identifier(lookup_table_name<mapped_type_proxy_t<type_t<Join>>>(context.db_objects),
                                           alias_extractor<type_t<Join>>::as_alias())
                   << " " << serialize(join.constraint, context);
                return ss.str();
            }
        };

        template<class T>
        struct statement_serializer<on_t<T>, void> {
            using statement_type = on_t<T>;

            template<class Ctx>
            std::string operator()(const statement_type& on, const Ctx& context) const {
                std::stringstream ss;
                auto newContext = context;
                newContext.skip_table_name = false;
                ss << static_cast<std::string>(on) << " " << serialize(on.arg, newContext) << " ";
                return ss.str();
            }
        };

        template<class T, class... Args>
        struct statement_serializer<group_by_with_having<T, Args...>, void> {
            using statement_type = group_by_with_having<T, Args...>;

            template<class Ctx>
            std::string operator()(const statement_type& statement, const Ctx& context) const {
                std::stringstream ss;
                auto newContext = context;
                newContext.skip_table_name = false;
                ss << "GROUP BY " << streaming_expressions_tuple(statement.args, newContext) << " HAVING "
                   << serialize(statement.expression, context);
                return ss.str();
            }
        };

        template<class... Args>
        struct statement_serializer<group_by_t<Args...>, void> {
            using statement_type = group_by_t<Args...>;

            template<class Ctx>
            std::string operator()(const statement_type& statement, const Ctx& context) const {
                std::stringstream ss;
                auto newContext = context;
                newContext.skip_table_name = false;
                ss << "GROUP BY " << streaming_expressions_tuple(statement.args, newContext);
                return ss.str();
            }
        };

        /**
         *  HO - has offset
         *  OI - offset is implicit
         */
        template<class T, bool HO, bool OI, class O>
        struct statement_serializer<limit_t<T, HO, OI, O>, void> {
            using statement_type = limit_t<T, HO, OI, O>;

            template<class Ctx>
            std::string operator()(const statement_type& limt, const Ctx& context) const {
                auto newContext = context;
                newContext.skip_table_name = false;
                std::stringstream ss;
                ss << static_cast<std::string>(limt) << " ";
                if(HO) {
                    if(OI) {
                        limt.off.apply([&newContext, &ss](auto& value) {
                            ss << serialize(value, newContext);
                        });
                        ss << ", ";
                        ss << serialize(limt.lim, newContext);
                    } else {
                        ss << serialize(limt.lim, newContext) << " OFFSET ";
                        limt.off.apply([&newContext, &ss](auto& value) {
                            ss << serialize(value, newContext);
                        });
                    }
                } else {
                    ss << serialize(limt.lim, newContext);
                }
                return ss.str();
            }
        };

        template<>
        struct statement_serializer<default_values_t, void> {
            using statement_type = default_values_t;

            template<class Ctx>
            std::string operator()(const statement_type&, const Ctx&) const {
                return "DEFAULT VALUES";
            }
        };

        template<class T, class M>
        struct statement_serializer<using_t<T, M>, void> {
            using statement_type = using_t<T, M>;

            template<class Ctx>
            std::string operator()(const statement_type& statement, const Ctx& context) const {
                auto newContext = context;
                newContext.skip_table_name = true;
                return static_cast<std::string>(statement) + " (" + serialize(statement.column, newContext) + ")";
            }
        };

        template<class... Args>
        struct statement_serializer<std::tuple<Args...>, void> {
            using statement_type = std::tuple<Args...>;

            template<class Ctx>
            std::string operator()(const statement_type& statement, const Ctx& context) const {
                std::stringstream ss;
                if(context.use_parentheses) {
                    ss << '(';
                }
                ss << streaming_expressions_tuple(statement, context);
                if(context.use_parentheses) {
                    ss << ')';
                }
                return ss.str();
            }
        };

        template<class... Args>
        struct statement_serializer<values_t<Args...>, void> {
            using statement_type = values_t<Args...>;

            template<class Ctx>
            std::string operator()(const statement_type& statement, const Ctx& context) const {
                std::stringstream ss;
                if(context.use_parentheses) {
                    ss << '(';
                }
                ss << "VALUES ";
                {
                    Ctx tupleContext = context;
                    tupleContext.use_parentheses = true;
                    ss << streaming_expressions_tuple(statement.tuple, tupleContext);
                }
                if(context.use_parentheses) {
                    ss << ')';
                }
                return ss.str();
            }
        };

        template<class T>
        struct statement_serializer<dynamic_values_t<T>, void> {
            using statement_type = dynamic_values_t<T>;

            template<class Ctx>
            std::string operator()(const statement_type& statement, const Ctx& context) const {
                std::stringstream ss;
                if(context.use_parentheses) {
                    ss << '(';
                }
                ss << "VALUES " << streaming_dynamic_expressions(statement.vector, context);
                if(context.use_parentheses) {
                    ss << ')';
                }
                return ss.str();
            }
        };
    }
}<|MERGE_RESOLUTION|>--- conflicted
+++ resolved
@@ -1021,20 +1021,12 @@
 
                 std::stringstream ss;
                 ss << streaming_identifier(column.name);
-<<<<<<< HEAD
-                if(!no_need_types_and_constraints<Ctx>::value) {
-                    ss << " " << type_printer<field_type_t<column_type>>().print();
-                    auto constraintsTuple = streaming_column_constraints(
-                        call_as_template_base<column_constraints>(polyfill::identity{})(column),
-                        column.is_not_null(),
-=======
                 if(!context.skip_types_and_constraints) {
                     ss << " " << type_printer<field_type_t<column_type>>().print();
                     const bool columnIsNotNull = column.is_not_null();
                     auto constraintsTuple = streaming_column_constraints(
                         call_as_template_base<column_constraints>(polyfill::identity{})(column),
                         columnIsNotNull,
->>>>>>> afdbde09
                         context);
                     if(std::tuple_size<decltype(constraintsTuple)>::value > 0) {
                         ss << " " << constraintsTuple;
@@ -1643,7 +1635,8 @@
             std::string operator()(const statement_type& statement, const Ctx& context) const {
                 std::stringstream ss;
                 ss << "USING FTS5(";
-                auto subContext = make_serializer_context_with_no_types_and_constraints(context);
+                auto subContext = context;
+                subContext.skip_types_and_constraints = true;
                 ss << streaming_expressions_tuple(statement.columns, subContext) << ")";
                 return ss.str();
             }
