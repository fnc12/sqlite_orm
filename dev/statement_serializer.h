--- conflicted
+++ resolved
@@ -181,11 +181,7 @@
 
             template<class Ctx>
             std::string operator()(const statement_type& literal, const Ctx& context) const {
-<<<<<<< HEAD
-                static_assert(is_bindable_v<type_t<T>>, "A literal value must be also bindable");
-=======
                 static_assert(is_bindable_v<type_t<statement_type>>, "A literal value must be also bindable");
->>>>>>> e41f61d0
 
                 Ctx literalCtx = context;
                 literalCtx.replace_bindable_with_question = false;
@@ -478,7 +474,6 @@
                     ss << streaming_identifier(lookup_table_name<O>(context.db_objects)) << ".";
                 }
                 ss << static_cast<std::string>(statement);
-<<<<<<< HEAD
                 return ss.str();
             }
         };
@@ -494,8 +489,6 @@
                 ss << streaming_identifier(tableName);
                 ss << " = ";
                 ss << serialize(statement.rhs, context);
-=======
->>>>>>> e41f61d0
                 return ss.str();
             }
         };
