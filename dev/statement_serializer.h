#pragma once

#include <sstream>  //  std::stringstream
#include <string>  //  std::string
#include <type_traits>  //  std::enable_if, std::remove_pointer
#include <vector>  //  std::vector
#include <algorithm>  //  std::iter_swap
#ifndef SQLITE_ORM_OMITS_CODECVT
#include <codecvt>  //  std::codecvt_utf8_utf16
#endif  //  SQLITE_ORM_OMITS_CODECVT
#include <cstddef>  // std::nullptr_t
#include <memory>
#include <array>
#ifdef SQLITE_ORM_STRING_VIEW_SUPPORTED
#include <string_view>
#endif

#include "start_macros.h"
#include "cxx_functional_polyfill.h"
#include "tuple_helper/tuple_filter.h"
#include "member_traits/is_getter.h"
#include "member_traits/is_setter.h"
#include "ast/upsert_clause.h"
#include "ast/excluded.h"
#include "ast/group_by.h"
#include "ast/into.h"
#include "core_functions.h"
#include "constraints.h"
#include "conditions.h"
#include "column.h"
#include "indexed_column.h"
#include "function.h"
#include "prepared_statement.h"
#include "rowid.h"
#include "pointer_value.h"
#include "type_printer.h"
#include "field_printer.h"
#include "literal.h"
#include "table_name_collector.h"
#include "column_names_getter.h"
#include "order_by_serializer.h"
#include "serializing_util.h"
#include "statement_binder.h"
#include "values.h"
#include "triggers.h"
#include "table_type.h"
#include "index.h"
#include "util.h"

namespace sqlite_orm {

    namespace internal {

        template<class T, class SFINAE = void>
        struct statement_serializer;

        template<class T, class I>
        std::string serialize(const T& t, const serializer_context<I>& context) {
            statement_serializer<T> serializer;
            return serializer(t, context);
        }

<<<<<<< HEAD
=======
#if __cplusplus >= 202002L &&                                                                                          \
    __cpp_lib_concepts  //  contiguous iterator ranges depend on contiguous_iterator, sized_sentinel_for in all major implementations
        inline void stream_sql_escaped(std::ostream& os, const std::string& str, char char2Escape) {
            for(std::string::const_iterator it = str.cbegin(), next; true; it = next + 1) {
                next = std::find(it, str.cend(), char2Escape);
                os << std::string_view{it, next};

                if(next == str.cend()) [[likely]] {
                    break;
                }
                os << std::string(2, char2Escape);
            }
        }
#else
        inline void stream_sql_escaped(std::ostream& os, const std::string& str, char char2Escape) {
            if(str.find(char2Escape) == str.npos) {
                os << str;
            } else {
                for(char c: str) {
                    if(c == char2Escape) {
                        os << char2Escape;
                    }
                    os << c;
                }
            }
        }
#endif

        inline void stream_identifier(std::ostream& ss,
                                      const std::string& qualifier,
                                      const std::string& identifier,
                                      const std::string& alias) {
            constexpr char quoteChar = '"';
            constexpr char qualified[] = {quoteChar, '.', '\0'};
            constexpr char aliased[] = {' ', quoteChar, '\0'};

            // note: In practice, escaping double quotes in identifiers is arguably overkill,
            // but since the SQLite grammar allows it, it's better to be safe than sorry.

            if(!qualifier.empty()) {
                ss << quoteChar;
                stream_sql_escaped(ss, qualifier, quoteChar);
                ss << qualified;
            }
            {
                ss << quoteChar;
                stream_sql_escaped(ss, identifier, quoteChar);
                ss << quoteChar;
            }
            if(!alias.empty()) {
                ss << aliased;
                stream_sql_escaped(ss, alias, quoteChar);
                ss << quoteChar;
            }
        }

        inline void stream_identifier(std::ostream& ss, const std::string& identifier, const std::string& alias) {
            return stream_identifier(ss, std::string{}, identifier, alias);
        }

        inline void stream_identifier(std::ostream& ss, const std::string& identifier) {
            return stream_identifier(ss, std::string{}, identifier, std::string{});
        }

        template<typename Tpl, size_t... Is>
        void stream_identifier(std::ostream& ss, const Tpl& tpl, std::index_sequence<Is...>) {
            return stream_identifier(ss, std::get<Is>(tpl)...);
        }

        template<typename Tpl>
        void stream_identifier(std::ostream& ss, const Tpl& tpl) {
            return stream_identifier(ss, tpl, std::make_index_sequence<std::tuple_size<Tpl>::value>{});
        }

        enum class stream_as {
            conditions_tuple,
            actions_tuple,
            expressions_tuple,
            dynamic_expressions,
            serialized,
            identifier,
            identifiers,
            values_placeholders,
            table_columns,
            non_generated_columns,
            mapped_columns_expressions,
        };

        template<stream_as mode>
        struct streaming {
            template<class... Ts>
            auto operator()(const Ts&... ts) const {
                return std::forward_as_tuple(*this, ts...);
            }

            template<size_t... Idx>
            constexpr std::index_sequence<1u + Idx...> offset_index(std::index_sequence<Idx...>) const {
                return {};
            }
        };
        constexpr streaming<stream_as::conditions_tuple> streaming_conditions_tuple{};
        constexpr streaming<stream_as::actions_tuple> streaming_actions_tuple{};
        constexpr streaming<stream_as::expressions_tuple> streaming_expressions_tuple{};
        constexpr streaming<stream_as::dynamic_expressions> streaming_dynamic_expressions{};
        constexpr streaming<stream_as::serialized> streaming_serialized{};
        constexpr streaming<stream_as::identifier> streaming_identifier{};
        constexpr streaming<stream_as::identifiers> streaming_identifiers{};
        constexpr streaming<stream_as::values_placeholders> streaming_values_placeholders{};
        constexpr streaming<stream_as::table_columns> streaming_table_column_names{};
        constexpr streaming<stream_as::non_generated_columns> streaming_non_generated_column_names{};
        constexpr streaming<stream_as::mapped_columns_expressions> streaming_mapped_columns_expressions{};

        // serialize and stream a tuple of condition expressions;
        // space + space-separated
        template<class T, class Ctx>
        std::ostream& operator<<(std::ostream& ss,
                                 std::tuple<const streaming<stream_as::conditions_tuple>&, T, Ctx> tpl) {
            const auto& conditions = get<1>(tpl);
            auto& context = get<2>(tpl);

            iterate_tuple(conditions, [&ss, &context](auto& c) {
                ss << " " << serialize(c, context);
            });
            return ss;
        }

        // serialize and stream a tuple of action expressions;
        // space-separated
        template<class T, class Ctx>
        std::ostream& operator<<(std::ostream& ss, std::tuple<const streaming<stream_as::actions_tuple>&, T, Ctx> tpl) {
            const auto& actions = get<1>(tpl);
            auto& context = get<2>(tpl);

            bool first = true;
            iterate_tuple(actions, [&ss, &context, &first](auto& a) {
                constexpr std::array<const char*, 2> sep = {" ", ""};
                ss << sep[std::exchange(first, false)] << serialize(a, context);
            });
            return ss;
        }

        // serialize and stream a tuple of expressions;
        // comma-separated
        template<class T, class Ctx>
        std::ostream& operator<<(std::ostream& ss,
                                 std::tuple<const streaming<stream_as::expressions_tuple>&, T, Ctx> tpl) {
            const auto& args = get<1>(tpl);
            auto& context = get<2>(tpl);

            bool first = true;
            iterate_tuple(args, [&ss, &context, &first](auto& arg) {
                constexpr std::array<const char*, 2> sep = {", ", ""};
                ss << sep[std::exchange(first, false)] << serialize(arg, context);
            });
            return ss;
        }

        // serialize and stream multi_order_by arguments;
        // comma-separated
        template<class... Os, class Ctx>
        std::ostream& operator<<(
            std::ostream& ss,
            std::tuple<const streaming<stream_as::expressions_tuple>&, const std::tuple<order_by_t<Os>...>&, Ctx> tpl) {
            const auto& args = get<1>(tpl);
            auto& context = get<2>(tpl);

            bool first = true;
            iterate_tuple(args, [&ss, &context, &first](auto& arg) {
                constexpr std::array<const char*, 2> sep = {", ", ""};
                ss << sep[std::exchange(first, false)] << serialize_order_by(arg, context);
            });
            return ss;
        }

        // serialize and stream a vector of expressions;
        // comma-separated
        template<class C, class Ctx>
        std::ostream& operator<<(std::ostream& ss,
                                 std::tuple<const streaming<stream_as::dynamic_expressions>&, C, Ctx> tpl) {
            const auto& args = get<1>(tpl);
            auto& context = get<2>(tpl);

            constexpr std::array<const char*, 2> sep = {", ", ""};
            for(size_t i = 0, first = true; i < args.size(); ++i) {
                ss << sep[std::exchange(first, false)] << serialize(args[i], context);
            }
            return ss;
        }

        // stream a vector of already serialized strings;
        // comma-separated
        template<class C>
        std::ostream& operator<<(std::ostream& ss, std::tuple<const streaming<stream_as::serialized>&, C> tpl) {
            const auto& strings = get<1>(tpl);

            constexpr std::array<const char*, 2> sep = {", ", ""};
            for(size_t i = 0, first = true; i < strings.size(); ++i) {
                ss << sep[std::exchange(first, false)] << strings[i];
            }
            return ss;
        }

        // stream an identifier described by a variadic string pack, which is one of:
        // 1. identifier
        // 2. identifier, alias
        // 3. qualifier, identifier, alias
        template<class... Strings>
        std::ostream& operator<<(std::ostream& ss,
                                 std::tuple<const streaming<stream_as::identifier>&, Strings...> tpl) {
            stream_identifier(ss, tpl, streaming_identifier.offset_index(std::index_sequence_for<Strings...>{}));
            return ss;
        }

        // stream a container of identifiers described by a string or a tuple, which is one of:
        // 1. identifier
        // 1. tuple(identifier)
        // 2. tuple(identifier, alias), pair(identifier, alias)
        // 3. tuple(qualifier, identifier, alias)
        //
        // comma-separated
        template<class C>
        std::ostream& operator<<(std::ostream& ss, std::tuple<const streaming<stream_as::identifiers>&, C> tpl) {
            const auto& identifiers = get<1>(tpl);

            constexpr std::array<const char*, 2> sep = {", ", ""};
            bool first = true;
            for(auto& identifier: identifiers) {
                ss << sep[std::exchange(first, false)];
                stream_identifier(ss, identifier);
            }
            return ss;
        }

        // stream placeholders as part of a values clause
        template<class... Ts>
        std::ostream& operator<<(std::ostream& ss,
                                 std::tuple<const streaming<stream_as::values_placeholders>&, Ts...> tpl) {
            const size_t& columnsCount = get<1>(tpl);
            const ptrdiff_t& valuesCount = get<2>(tpl);

            if(!valuesCount || !columnsCount) {
                return ss;
            }

            std::string result;
            result.reserve((1 + (columnsCount * 1) + (columnsCount * 2 - 2) + 1) * valuesCount + (valuesCount * 2 - 2));

            constexpr std::array<const char*, 2> sep = {", ", ""};
            for(ptrdiff_t i = 0, first = true; i < valuesCount; ++i) {
                result += sep[std::exchange(first, false)];
                result += "(";
                for(size_t i = 0, first = true; i < columnsCount; ++i) {
                    result += sep[std::exchange(first, false)];
                    result += "?";
                }
                result += ")";
            }
            ss << result;
            return ss;
        }

        // stream a table's column identifiers, possibly qualified;
        // comma-separated
        template<class Table>
        std::ostream& operator<<(std::ostream& ss,
                                 std::tuple<const streaming<stream_as::table_columns>&, Table, const bool&> tpl) {
            const auto& table = get<1>(tpl);
            const bool& qualified = get<2>(tpl);

            bool first = true;
            table.for_each_column([&ss, &tableName = qualified ? table.name : std::string{}, &first](auto& column) {
                constexpr std::array<const char*, 2> sep = {", ", ""};
                ss << sep[std::exchange(first, false)];
                stream_identifier(ss, tableName, column.name, std::string{});
            });
            return ss;
        }

        // stream a table's non-generated column identifiers, unqualified;
        // comma-separated
        template<class Table>
        std::ostream& operator<<(std::ostream& ss,
                                 std::tuple<const streaming<stream_as::non_generated_columns>&, Table> tpl) {
            const auto& table = get<1>(tpl);

            bool first = true;
            table.for_each_column([&ss, &first](auto& column) {
                if(column.is_generated()) {
                    return;
                }

                constexpr std::array<const char*, 2> sep = {", ", ""};
                ss << sep[std::exchange(first, false)];
                stream_identifier(ss, column.name);
            });
            return ss;
        }

        // stream a tuple of mapped columns (which are member pointers or column pointers);
        // comma-separated
        template<class T, class Ctx>
        std::ostream& operator<<(std::ostream& ss,
                                 std::tuple<const streaming<stream_as::mapped_columns_expressions>&, T, Ctx> tpl) {
            const auto& columns = get<1>(tpl);
            auto& context = get<2>(tpl);

            bool first = true;
            iterate_tuple(columns, [&ss, &context, &first](auto& column) {
                const std::string* columnName = find_column_name(context.impl, column);
                if(!columnName) {
                    throw std::system_error{orm_error_code::column_not_found};
                }

                constexpr std::array<const char*, 2> sep = {", ", ""};
                ss << sep[std::exchange(first, false)];
                stream_identifier(ss, *columnName);
            });
            return ss;
        }

>>>>>>> 170e9ea1
        /**
         *  Serializer for bindable types.
         */
        template<class T>
        struct statement_serializer<T, match_if<is_bindable, T>> {
            using statement_type = T;

            template<class Ctx>
            std::string operator()(const T& statement, const Ctx& context) const {
                if(context.replace_bindable_with_question) {
                    return "?";
                } else {
                    return this->do_serialize(statement);
                }
            }

          private:
            template<class X,
                     std::enable_if_t<is_printable_v<X> && !std::is_base_of<std::string, X>::value
#ifndef SQLITE_ORM_OMITS_CODECVT
                                          && !std::is_base_of<std::wstring, X>::value
#endif
                                      ,
                                      bool> = true>
            std::string do_serialize(const X& c) const {
                static_assert(std::is_same<X, T>::value, "");

                // implementation detail: utilizing field_printer
                return field_printer<X>{}(c);
            }

            std::string do_serialize(const std::string& c) const {
                // implementation detail: utilizing field_printer
                return quote_string_literal(field_printer<std::string>{}(c));
            }

            std::string do_serialize(const char* c) const {
                return quote_string_literal(c);
            }
#ifndef SQLITE_ORM_OMITS_CODECVT
            std::string do_serialize(const std::wstring& c) const {
                // implementation detail: utilizing field_printer
                return quote_string_literal(field_printer<std::wstring>{}(c));
            }

            std::string do_serialize(const wchar_t* c) const {
                std::wstring_convert<std::codecvt_utf8_utf16<wchar_t>> converter;
                return quote_string_literal(converter.to_bytes(c));
            }
#endif
#ifdef SQLITE_ORM_STRING_VIEW_SUPPORTED
            std::string do_serialize(const std::string_view& c) const {
                return quote_string_literal(std::string(c));
            }
#ifndef SQLITE_ORM_OMITS_CODECVT
            std::string do_serialize(const std::wstring_view& c) const {
                std::wstring_convert<std::codecvt_utf8_utf16<wchar_t>> converter;
                return quote_string_literal(converter.to_bytes(c.data(), c.data() + c.size()));
            }
#endif
#endif
            /**
             *  Specialization for binary data (std::vector<char>).
             */
            std::string do_serialize(const std::vector<char>& t) const {
                return quote_blob_literal(field_printer<std::vector<char>>{}(t));
            }

            template<class P, class PT, class D>
            std::string do_serialize(const pointer_binding<P, PT, D>&) const {
                // always serialize null (security reasons)
                return field_printer<std::nullptr_t>{}(nullptr);
            }
        };

        /**
         *  Serializer for literal values.
         */
        template<class T>
        struct statement_serializer<T, internal::match_specialization_of<T, literal_holder>> {
            using statement_type = T;

            template<class Ctx>
            std::string operator()(const T& literal, const Ctx& context) const {
                static_assert(is_bindable_v<type_t<T>>, "A literal value must be also bindable");

                Ctx literalCtx = context;
                literalCtx.replace_bindable_with_question = false;
                statement_serializer<type_t<T>> serializer{};
                return serializer(literal.value, literalCtx);
            }
        };

        template<class F, class W>
        struct statement_serializer<filtered_aggregate_function<F, W>, void> {
            using statement_type = filtered_aggregate_function<F, W>;

            template<class Ctx>
            std::string operator()(const statement_type& statement, const Ctx& context) {
                std::stringstream ss;
                ss << serialize(statement.function, context);
                ss << " FILTER (WHERE " << serialize(statement.where, context) << ")";
                return ss.str();
            }
        };

        template<class T>
        struct statement_serializer<excluded_t<T>, void> {
            using statement_type = excluded_t<T>;

            template<class Ctx>
            std::string operator()(const statement_type& statement, const Ctx& context) const {
                std::stringstream ss;
                ss << "excluded.";
                if(auto* columnName = find_column_name(context.impl, statement.expression)) {
                    ss << streaming_identifier(*columnName);
                } else {
                    throw std::system_error{orm_error_code::column_not_found};
                }
                return ss.str();
            }
        };
#ifdef SQLITE_ORM_OPTIONAL_SUPPORTED
        template<class T>
        struct statement_serializer<as_optional_t<T>, void> {
            using statement_type = as_optional_t<T>;

            template<class Ctx>
            std::string operator()(const statement_type& statement, const Ctx& context) const {
                return serialize(statement.value, context);
            }
        };
#endif  //  SQLITE_ORM_OPTIONAL_SUPPORTED
        template<class T>
        struct statement_serializer<std::reference_wrapper<T>, void> {
            using statement_type = std::reference_wrapper<T>;

            template<class Ctx>
            std::string operator()(const statement_type& s, const Ctx& context) const {
                return serialize(s.get(), context);
            }
        };

        template<class T>
        struct statement_serializer<alias_holder<T>, void> {
            using statement_type = alias_holder<T>;

            template<class Ctx>
            std::string operator()(const statement_type&, const Ctx&) {
                std::stringstream ss;
                ss << streaming_identifier(T::get());
                return ss.str();
            }
        };

        template<class... TargetArgs, class... ActionsArgs>
        struct statement_serializer<upsert_clause<std::tuple<TargetArgs...>, std::tuple<ActionsArgs...>>, void> {
            using statement_type = upsert_clause<std::tuple<TargetArgs...>, std::tuple<ActionsArgs...>>;

            template<class Ctx>
            std::string operator()(const statement_type& statement, const Ctx& context) const {
                std::stringstream ss;
                ss << "ON CONFLICT";
                iterate_tuple(statement.target_args, [&ss, &context](auto& value) {
                    using value_type = std::decay_t<decltype(value)>;
                    auto needParenthesis = std::is_member_pointer<value_type>::value;
                    ss << ' ';
                    if(needParenthesis) {
                        ss << '(';
                    }
                    ss << serialize(value, context);
                    if(needParenthesis) {
                        ss << ')';
                    }
                });
                ss << ' ' << "DO";
                if(std::tuple_size<typename statement_type::actions_tuple>::value == 0) {
                    ss << " NOTHING";
                } else {
                    auto updateContext = context;
                    updateContext.use_parentheses = false;
                    ss << " UPDATE " << streaming_actions_tuple(statement.actions, updateContext);
                }
                return ss.str();
            }
        };

        template<class R, class S, class... Args>
        struct statement_serializer<built_in_function_t<R, S, Args...>, void> {
            using statement_type = built_in_function_t<R, S, Args...>;

            template<class Ctx>
            std::string operator()(const statement_type& statement, const Ctx& context) const {
                std::stringstream ss;
                if(context.use_parentheses) {
                    ss << '(';
                }
                ss << statement.serialize() << "(" << streaming_expressions_tuple(statement.args, context) << ")";
                if(context.use_parentheses) {
                    ss << ')';
                }
                return ss.str();
            }
        };

        template<class R, class S, class... Args>
        struct statement_serializer<built_in_aggregate_function_t<R, S, Args...>, void>
            : statement_serializer<built_in_function_t<R, S, Args...>, void> {};

        template<class F, class... Args>
        struct statement_serializer<function_call<F, Args...>, void> {
            using statement_type = function_call<F, Args...>;

            template<class Ctx>
            std::string operator()(const statement_type& statement, const Ctx& context) const {
                std::stringstream ss;
                ss << F::name() << "(" << streaming_expressions_tuple(statement.args, context) << ")";
                return ss.str();
            }
        };

        template<class T, class E>
        struct statement_serializer<as_t<T, E>, void> {
            using statement_type = as_t<T, E>;

            template<class Ctx>
            std::string operator()(const statement_type& c, const Ctx& context) const {
                std::stringstream ss;
                ss << serialize(c.expression, context) + " AS " << streaming_identifier(alias_extractor<T>::get());
                return ss.str();
            }
        };

        template<class T, class P>
        struct statement_serializer<alias_column_t<T, P>, void> {
            using statement_type = alias_column_t<T, P>;

            template<class Ctx>
            std::string operator()(const statement_type& c, const Ctx& context) const {
                std::stringstream ss;
                if(!context.skip_table_name) {
                    ss << streaming_identifier(alias_extractor<T>::get()) << ".";
                }
                auto newContext = context;
                newContext.skip_table_name = true;
                ss << serialize(c.column, newContext);
                return ss.str();
            }
        };

        template<class O, class F>
        struct statement_serializer<F O::*, void> {
            using statement_type = F O::*;

            template<class Ctx>
            std::string operator()(const statement_type& m, const Ctx& context) const {
                std::stringstream ss;
                if(!context.skip_table_name) {
                    ss << streaming_identifier(lookup_table_name<O>(context.impl)) << ".";
                }
                if(auto* columnName = find_column_name(context.impl, m)) {
                    ss << streaming_identifier(*columnName);
                } else {
                    throw std::system_error{orm_error_code::column_not_found};
                }
                return ss.str();
            }
        };

        template<>
        struct statement_serializer<rowid_t, void> {
            using statement_type = rowid_t;

            template<class Ctx>
            std::string operator()(const statement_type& s, const Ctx&) const {
                return static_cast<std::string>(s);
            }
        };

        template<>
        struct statement_serializer<oid_t, void> {
            using statement_type = oid_t;

            template<class Ctx>
            std::string operator()(const statement_type& s, const Ctx&) const {
                return static_cast<std::string>(s);
            }
        };

        template<>
        struct statement_serializer<_rowid_t, void> {
            using statement_type = _rowid_t;

            template<class Ctx>
            std::string operator()(const statement_type& s, const Ctx&) const {
                return static_cast<std::string>(s);
            }
        };

        template<class O>
        struct statement_serializer<table_rowid_t<O>, void> {
            using statement_type = table_rowid_t<O>;

            template<class Ctx>
            std::string operator()(const statement_type& s, const Ctx& context) const {
                std::stringstream ss;
                if(!context.skip_table_name) {
                    ss << streaming_identifier(lookup_table_name<O>(context.impl)) << ".";
                }
                ss << static_cast<std::string>(s);
                return ss.str();
            }
        };

        template<class O>
        struct statement_serializer<table_oid_t<O>, void> {
            using statement_type = table_oid_t<O>;

            template<class Ctx>
            std::string operator()(const statement_type& s, const Ctx& context) const {
                std::stringstream ss;
                if(!context.skip_table_name) {
                    ss << streaming_identifier(lookup_table_name<O>(context.impl)) << ".";
                }
                ss << static_cast<std::string>(s);
                return ss.str();
            }
        };

        template<class O>
        struct statement_serializer<table__rowid_t<O>, void> {
            using statement_type = table__rowid_t<O>;

            template<class Ctx>
            std::string operator()(const statement_type& s, const Ctx& context) const {
                std::stringstream ss;
                if(!context.skip_table_name) {
                    ss << streaming_identifier(lookup_table_name<O>(context.impl)) << ".";
                }
                ss << static_cast<std::string>(s);
                return ss.str();
            }
        };

        template<class L, class R, class... Ds>
        struct statement_serializer<binary_operator<L, R, Ds...>, void> {
            using statement_type = binary_operator<L, R, Ds...>;

            template<class Ctx>
            std::string operator()(const statement_type& statement, const Ctx& context) const {
                auto lhs = serialize(statement.lhs, context);
                auto rhs = serialize(statement.rhs, context);
                std::stringstream ss;
                if(context.use_parentheses) {
                    ss << '(';
                }
                ss << lhs << " " << statement.serialize() << " " << rhs;
                if(context.use_parentheses) {
                    ss << ')';
                }
                return ss.str();
            }
        };

        template<class T>
        struct statement_serializer<count_asterisk_t<T>, void> {
            using statement_type = count_asterisk_t<T>;

            template<class Ctx>
            std::string operator()(const statement_type&, const Ctx& context) const {
                return serialize(count_asterisk_without_type{}, context);
            }
        };

        template<>
        struct statement_serializer<count_asterisk_without_type, void> {
            using statement_type = count_asterisk_without_type;

            template<class Ctx>
            std::string operator()(const statement_type& c, const Ctx&) const {
                std::stringstream ss;
                auto functionName = c.serialize();
                ss << functionName << "(*)";
                return ss.str();
            }
        };

        template<class T>
        struct statement_serializer<distinct_t<T>, void> {
            using statement_type = distinct_t<T>;

            template<class Ctx>
            std::string operator()(const statement_type& c, const Ctx& context) const {
                std::stringstream ss;
                auto expr = serialize(c.value, context);
                ss << static_cast<std::string>(c) << "(" << expr << ")";
                return ss.str();
            }
        };

        template<class T>
        struct statement_serializer<all_t<T>, void> {
            using statement_type = all_t<T>;

            template<class Ctx>
            std::string operator()(const statement_type& c, const Ctx& context) const {
                std::stringstream ss;
                auto expr = serialize(c.value, context);
                ss << static_cast<std::string>(c) << "(" << expr << ")";
                return ss.str();
            }
        };

        template<class T, class F>
        struct statement_serializer<column_pointer<T, F>, void> {
            using statement_type = column_pointer<T, F>;

            template<class Ctx>
            std::string operator()(const statement_type& c, const Ctx& context) const {
                std::stringstream ss;
                if(!context.skip_table_name) {
                    ss << streaming_identifier(lookup_table_name<T>(context.impl)) << ".";
                }
                if(auto* columnName = find_column_name(context.impl, c)) {
                    ss << streaming_identifier(*columnName);
                } else {
                    throw std::system_error{orm_error_code::column_not_found};
                }
                return ss.str();
            }
        };

        template<class T, class E>
        struct statement_serializer<cast_t<T, E>, void> {
            using statement_type = cast_t<T, E>;

            template<class Ctx>
            std::string operator()(const statement_type& c, const Ctx& context) const {
                std::stringstream ss;
                ss << static_cast<std::string>(c) << " (";
                ss << serialize(c.expression, context) << " AS " << type_printer<T>().print() << ")";
                return ss.str();
            }
        };

        template<class T>
        struct statement_serializer<T, std::enable_if_t<is_base_of_template_v<T, compound_operator>>> {
            using statement_type = T;

            template<class Ctx>
            std::string operator()(const statement_type& c, const Ctx& context) const {
                std::stringstream ss;
                ss << serialize(c.left, context) << " ";
                ss << static_cast<std::string>(c) << " ";
                ss << serialize(c.right, context);
                return ss.str();
            }
        };

        template<class R, class T, class E, class... Args>
        struct statement_serializer<simple_case_t<R, T, E, Args...>, void> {
            using statement_type = simple_case_t<R, T, E, Args...>;

            template<class Ctx>
            std::string operator()(const statement_type& c, const Ctx& context) const {
                std::stringstream ss;
                ss << "CASE ";
                c.case_expression.apply([&ss, context](auto& c_) {
                    ss << serialize(c_, context) << " ";
                });
                iterate_tuple(c.args, [&ss, context](auto& pair) {
                    ss << "WHEN " << serialize(pair.first, context) << " ";
                    ss << "THEN " << serialize(pair.second, context) << " ";
                });
                c.else_expression.apply([&ss, context](auto& el) {
                    ss << "ELSE " << serialize(el, context) << " ";
                });
                ss << "END";
                return ss.str();
            }
        };

        template<class T>
        struct statement_serializer<is_null_t<T>, void> {
            using statement_type = is_null_t<T>;

            template<class Ctx>
            std::string operator()(const statement_type& c, const Ctx& context) const {
                std::stringstream ss;
                ss << serialize(c.t, context) << " " << static_cast<std::string>(c);
                return ss.str();
            }
        };

        template<class T>
        struct statement_serializer<is_not_null_t<T>, void> {
            using statement_type = is_not_null_t<T>;

            template<class Ctx>
            std::string operator()(const statement_type& c, const Ctx& context) const {
                std::stringstream ss;
                ss << serialize(c.t, context) << " " << static_cast<std::string>(c);
                return ss.str();
            }
        };

        template<class T>
        struct statement_serializer<bitwise_not_t<T>, void> {
            using statement_type = bitwise_not_t<T>;

            template<class Ctx>
            std::string operator()(const statement_type& statement, const Ctx& context) const {
                std::stringstream ss;
                ss << statement.serialize() << " ";
                auto cString = serialize(statement.argument, context);
                ss << " (" << cString << " )";
                return ss.str();
            }
        };

        template<class T>
        struct statement_serializer<negated_condition_t<T>, void> {
            using statement_type = negated_condition_t<T>;

            template<class Ctx>
            std::string operator()(const statement_type& c, const Ctx& context) const {
                std::stringstream ss;
                ss << static_cast<std::string>(c) << " ";
                auto cString = serialize(c.c, context);
                ss << " (" << cString << " )";
                return ss.str();
            }
        };

        template<class T>
        struct statement_serializer<T, std::enable_if_t<is_base_of_template_v<T, binary_condition>>> {
            using statement_type = T;

            template<class Ctx>
            std::string operator()(const statement_type& c, const Ctx& context) const {
                auto leftString = serialize(c.l, context);
                auto rightString = serialize(c.r, context);
                std::stringstream ss;
                if(context.use_parentheses) {
                    ss << "(";
                }
                ss << leftString << " " << static_cast<std::string>(c) << " " << rightString;
                if(context.use_parentheses) {
                    ss << ")";
                }
                return ss.str();
            }
        };

        template<class T>
        struct statement_serializer<named_collate<T>, void> {
            using statement_type = named_collate<T>;

            template<class Ctx>
            std::string operator()(const statement_type& c, const Ctx& context) const {
                auto newContext = context;
                newContext.use_parentheses = false;
                auto res = serialize(c.expr, newContext);
                return res + " " + static_cast<std::string>(c);
            }
        };

        template<class T>
        struct statement_serializer<collate_t<T>, void> {
            using statement_type = collate_t<T>;

            template<class Ctx>
            std::string operator()(const statement_type& c, const Ctx& context) const {
                auto newContext = context;
                newContext.use_parentheses = false;
                auto res = serialize(c.expr, newContext);
                return res + " " + static_cast<std::string>(c);
            }
        };

        template<class L, class A>
        struct statement_serializer<dynamic_in_t<L, A>, void> {
            using statement_type = dynamic_in_t<L, A>;

            template<class Ctx>
            std::string operator()(const statement_type& statement, const Ctx& context) const {
                std::stringstream ss;
                auto leftString = serialize(statement.left, context);
                ss << leftString << " ";
                if(!statement.negative) {
                    ss << "IN";
                } else {
                    ss << "NOT IN";
                }
                ss << " ";
                constexpr bool isCompoundOperator = is_base_of_template_v<A, compound_operator>;
                if(isCompoundOperator) {
                    ss << '(';
                }
                auto newContext = context;
                newContext.use_parentheses = true;
                ss << serialize(statement.argument, newContext);
                if(isCompoundOperator) {
                    ss << ')';
                }
                return ss.str();
            }
        };

        template<class L, class E>
        struct statement_serializer<dynamic_in_t<L, std::vector<E>>, void> {
            using statement_type = dynamic_in_t<L, std::vector<E>>;

            template<class Ctx>
            std::string operator()(const statement_type& statement, const Ctx& context) const {
                std::stringstream ss;
                auto leftString = serialize(statement.left, context);
                ss << leftString << " ";
                if(!statement.negative) {
                    ss << "IN";
                } else {
                    ss << "NOT IN";
                }
                ss << " (" << streaming_dynamic_expressions(statement.argument, context) << ")";
                return ss.str();
            }
        };

        template<class L, class... Args>
        struct statement_serializer<in_t<L, Args...>, void> {
            using statement_type = in_t<L, Args...>;

            template<class Ctx>
            std::string operator()(const statement_type& statement, const Ctx& context) const {
                std::stringstream ss;
                auto leftString = serialize(statement.left, context);
                ss << leftString << " ";
                if(!statement.negative) {
                    ss << "IN";
                } else {
                    ss << "NOT IN";
                }
                ss << " ";
                using args_type = std::tuple<Args...>;
                const bool theOnlySelect =
                    std::tuple_size<args_type>::value == 1 && is_select_v<std::tuple_element_t<0, args_type>>;
                if(!theOnlySelect) {
                    ss << "(";
                }
                ss << streaming_expressions_tuple(statement.argument, context);
                if(!theOnlySelect) {
                    ss << ")";
                }
                return ss.str();
            }
        };

        template<class A, class T, class E>
        struct statement_serializer<like_t<A, T, E>, void> {
            using statement_type = like_t<A, T, E>;

            template<class Ctx>
            std::string operator()(const statement_type& c, const Ctx& context) const {
                std::stringstream ss;
                ss << serialize(c.arg, context) << " ";
                ss << static_cast<std::string>(c) << " ";
                ss << serialize(c.pattern, context);
                c.arg3.apply([&ss, &context](auto& value) {
                    ss << " ESCAPE " << serialize(value, context);
                });
                return ss.str();
            }
        };

        template<class A, class T>
        struct statement_serializer<glob_t<A, T>, void> {
            using statement_type = glob_t<A, T>;

            template<class Ctx>
            std::string operator()(const statement_type& c, const Ctx& context) const {
                std::stringstream ss;
                ss << serialize(c.arg, context) << " ";
                ss << static_cast<std::string>(c) << " ";
                ss << serialize(c.pattern, context);
                return ss.str();
            }
        };

        template<class A, class T>
        struct statement_serializer<between_t<A, T>, void> {
            using statement_type = between_t<A, T>;

            template<class Ctx>
            std::string operator()(const statement_type& c, const Ctx& context) const {
                std::stringstream ss;
                auto expr = serialize(c.expr, context);
                ss << expr << " " << static_cast<std::string>(c) << " ";
                ss << serialize(c.b1, context);
                ss << " AND ";
                ss << serialize(c.b2, context);
                return ss.str();
            }
        };

        template<class T>
        struct statement_serializer<exists_t<T>, void> {
            using statement_type = exists_t<T>;

            template<class Ctx>
            std::string operator()(const statement_type& statement, const Ctx& context) const {
                std::stringstream ss;
                ss << "EXISTS ";
                ss << serialize(statement.expression, context);
                return ss.str();
            }
        };

        template<>
        struct statement_serializer<autoincrement_t, void> {
            using statement_type = autoincrement_t;

            template<class Ctx>
            std::string operator()(const statement_type& c, const Ctx&) const {
                return "AUTOINCREMENT";
            }
        };

        template<class... Cs>
        struct statement_serializer<primary_key_t<Cs...>, void> {
            using statement_type = primary_key_t<Cs...>;

            template<class Ctx>
            std::string operator()(const statement_type& c, const Ctx& context) const {
                std::stringstream ss;
                ss << static_cast<std::string>(c);
                using columns_tuple = typename statement_type::columns_tuple;
                const size_t columnsCount = std::tuple_size<columns_tuple>::value;
                if(columnsCount) {
                    ss << "(" << streaming_mapped_columns_expressions(c.columns, context) << ")";
                }
                return ss.str();
            }
        };

        template<class... Args>
        struct statement_serializer<unique_t<Args...>, void> {
            using statement_type = unique_t<Args...>;

            template<class Ctx>
            std::string operator()(const statement_type& c, const Ctx& context) const {
                std::stringstream ss;
                ss << static_cast<std::string>(c);
                using columns_tuple = typename statement_type::columns_tuple;
                const size_t columnsCount = std::tuple_size<columns_tuple>::value;
                if(columnsCount) {
                    ss << "(" << streaming_mapped_columns_expressions(c.columns, context) << ")";
                }
                return ss.str();
            }
        };

        template<>
        struct statement_serializer<collate_constraint_t, void> {
            using statement_type = collate_constraint_t;

            template<class Ctx>
            std::string operator()(const statement_type& c, const Ctx&) const {
                return static_cast<std::string>(c);
            }
        };

        template<class T>
        struct statement_serializer<default_t<T>, void> {
            using statement_type = default_t<T>;

            template<class Ctx>
            std::string operator()(const statement_type& c, const Ctx& context) const {
                return static_cast<std::string>(c) + " (" + serialize(c.value, context) + ")";
            }
        };

        template<class... Cs, class... Rs>
        struct statement_serializer<foreign_key_t<std::tuple<Cs...>, std::tuple<Rs...>>, void> {
            using statement_type = foreign_key_t<std::tuple<Cs...>, std::tuple<Rs...>>;

            template<class Ctx>
            std::string operator()(const statement_type& fk, const Ctx& context) const {
                std::stringstream ss;
                ss << "FOREIGN KEY(" << streaming_mapped_columns_expressions(fk.columns, context) << ") REFERENCES ";
                {
                    using references_type_t = typename std::decay_t<decltype(fk)>::references_type;
                    using first_reference_t = std::tuple_element_t<0, references_type_t>;
                    using first_reference_mapped_type = typename internal::table_type<first_reference_t>::type;
                    auto refTableName = lookup_table_name<first_reference_mapped_type>(context.impl);
                    ss << streaming_identifier(refTableName);
                }
                ss << "(" << streaming_mapped_columns_expressions(fk.references, context) << ")";
                if(fk.on_update) {
                    ss << ' ' << static_cast<std::string>(fk.on_update) << " " << fk.on_update._action;
                }
                if(fk.on_delete) {
                    ss << ' ' << static_cast<std::string>(fk.on_delete) << " " << fk.on_delete._action;
                }
                return ss.str();
            }
        };

        template<class T>
        struct statement_serializer<check_t<T>, void> {
            using statement_type = check_t<T>;

            template<class Ctx>
            std::string operator()(const statement_type& statement, const Ctx& context) const {
                return "CHECK (" + serialize(statement.expression, context) + ")";
            }
        };
#if SQLITE_VERSION_NUMBER >= 3031000
        template<class T>
        struct statement_serializer<generated_always_t<T>, void> {
            using statement_type = generated_always_t<T>;

            template<class Ctx>
            std::string operator()(const statement_type& statement, const Ctx& context) const {
                std::stringstream ss;
                if(statement.full) {
                    ss << "GENERATED ALWAYS ";
                }
                ss << "AS (";
                ss << serialize(statement.expression, context) << ")";
                switch(statement.storage) {
                    case basic_generated_always::storage_type::not_specified:
                        //..
                        break;
                    case basic_generated_always::storage_type::virtual_:
                        ss << " VIRTUAL";
                        break;
                    case basic_generated_always::storage_type::stored:
                        ss << " STORED";
                        break;
                }
                return ss.str();
            }
        };
#endif
        template<class O, class T, class G, class S, class... Op>
        struct statement_serializer<column_t<O, T, G, S, Op...>, void> {
            using statement_type = column_t<O, T, G, S, Op...>;

            template<class Ctx>
            std::string operator()(const statement_type& c, const Ctx& context) const {
                using column_type = std::decay_t<decltype(c)>;
                using field_type = typename column_type::field_type;
                using constraints_type = typename column_type::constraints_type;

                std::stringstream ss;
                ss << streaming_identifier(c.name) << " " << type_printer<field_type>().print() << " ";
                {
                    std::vector<std::string> constraintsStrings;
                    constexpr size_t constraintsCount = std::tuple_size<constraints_type>::value;
                    constraintsStrings.reserve(constraintsCount);
                    int primaryKeyIndex = -1;
                    int autoincrementIndex = -1;
                    int tupleIndex = 0;
                    iterate_tuple(
                        c.constraints,
                        [&constraintsStrings, &primaryKeyIndex, &autoincrementIndex, &tupleIndex, &context](auto& v) {
                            using constraint_type = std::decay_t<decltype(v)>;
                            constraintsStrings.push_back(serialize(v, context));
                            if(is_primary_key_v<constraint_type>) {
                                primaryKeyIndex = tupleIndex;
                            } else if(std::is_same<autoincrement_t, constraint_type>::value) {
                                autoincrementIndex = tupleIndex;
                            }
                            ++tupleIndex;
                        });
                    if(primaryKeyIndex != -1 && autoincrementIndex != -1 && autoincrementIndex < primaryKeyIndex) {
                        iter_swap(constraintsStrings.begin() + primaryKeyIndex,
                                  constraintsStrings.begin() + autoincrementIndex);
                    }
                    for(auto& str: constraintsStrings) {
                        ss << str << ' ';
                    }
                }
                if(c.not_null()) {
                    ss << "NOT NULL ";
                }
                return ss.str();
            }
        };

        template<class T, class... Args>
        struct statement_serializer<remove_all_t<T, Args...>, void> {
            using statement_type = remove_all_t<T, Args...>;

            template<class Ctx>
            std::string operator()(const statement_type& rem, const Ctx& context) const {
                auto& tImpl = pick_impl<T>(context.impl);

                std::stringstream ss;
                ss << "DELETE FROM " << streaming_identifier(tImpl.table.name)
                   << streaming_conditions_tuple(rem.conditions, context);
                return ss.str();
            }
        };

        template<class T>
        struct statement_serializer<replace_t<T>, void> {
            using statement_type = replace_t<T>;

            template<class Ctx>
            std::string operator()(const statement_type& statement, const Ctx& context) const {
                using expression_type = std::decay_t<decltype(statement)>;
                using object_type = typename expression_object_type<expression_type>::type;
                auto& tImpl = pick_impl<object_type>(context.impl);
                std::stringstream ss;
                ss << "REPLACE INTO " << streaming_identifier(tImpl.table.name) << " ("
                   << streaming_non_generated_column_names(tImpl.table) << ")"
                   << " VALUES (";

                auto columnIndex = 0;
                tImpl.table.for_each_column(
                    [&ss, &columnIndex, &object = get_ref(statement.object), &context](auto& column) {
                        if(column.is_generated()) {
                            return;
                        }

                        if(columnIndex > 0) {
                            ss << ", ";
                        }
                        ss << serialize(polyfill::invoke(column.member_pointer, object), context);
                        ++columnIndex;
                    });
                ss << ")";
                return ss.str();
            }
        };

        template<class T, class... Cols>
        struct statement_serializer<insert_explicit<T, Cols...>, void> {
            using statement_type = insert_explicit<T, Cols...>;

            template<class Ctx>
            std::string operator()(const statement_type& ins, const Ctx& context) const {
                constexpr size_t colsCount = std::tuple_size<std::tuple<Cols...>>::value;
                static_assert(colsCount > 0, "Use insert or replace with 1 argument instead");
                using expression_type = std::decay_t<decltype(ins)>;
                using object_type = typename expression_object_type<expression_type>::type;
                auto& tImpl = pick_impl<object_type>(context.impl);
                std::stringstream ss;
                ss << "INSERT INTO " << streaming_identifier(tImpl.table.name) << " ";
                ss << "(" << streaming_mapped_columns_expressions(ins.columns.columns, context) << ") "
                   << "VALUES (";
                auto index = 0;
                iterate_tuple(ins.columns.columns,
                              [&ss, &context, &index, &object = get_ref(ins.obj)](auto& memberPointer) {
                                  using member_pointer_type = std::decay_t<decltype(memberPointer)>;
                                  static_assert(!is_setter<member_pointer_type>::value,
                                                "Unable to use setter within insert explicit");

                                  if(index > 0) {
                                      ss << ", ";
                                  }
                                  ss << serialize(polyfill::invoke(memberPointer, object), context);
                                  ++index;
                              });
                ss << ")";
                return ss.str();
            }
        };

        template<class T>
        struct statement_serializer<update_t<T>, void> {
            using statement_type = update_t<T>;

            template<class Ctx>
            std::string operator()(const statement_type& statement, const Ctx& context) const {
                using expression_type = std::decay_t<decltype(statement)>;
                using object_type = typename expression_object_type<expression_type>::type;
                auto& tImpl = pick_impl<object_type>(context.impl);

                std::stringstream ss;
                ss << "UPDATE " << streaming_identifier(tImpl.table.name) << " SET ";
                auto columnIndex = 0;
                tImpl.table.for_each_column(
                    [&tImpl, &columnIndex, &ss, &object = get_ref(statement.object), &context](auto& column) {
                        if(column.template has<primary_key_t<>>() ||
                           tImpl.table.exists_in_composite_primary_key(column) || column.is_generated()) {
                            return;
                        }

                        if(columnIndex > 0) {
                            ss << ", ";
                        }
                        ss << streaming_identifier(column.name) << " = "
                           << serialize(polyfill::invoke(column.member_pointer, object), context);
                        ++columnIndex;
                    });
                ss << " WHERE ";
                columnIndex = 0;
                tImpl.table.for_each_column(
                    [&tImpl, &columnIndex, &ss, &object = get_ref(statement.object), &context](auto& column) {
                        if(!column.template has<primary_key_t<>>() &&
                           !tImpl.table.exists_in_composite_primary_key(column)) {
                            return;
                        }

                        if(columnIndex > 0) {
                            ss << " AND ";
                        }
                        ss << streaming_identifier(column.name) << " = "
                           << serialize(polyfill::invoke(column.member_pointer, object), context);
                        ++columnIndex;
                    });
                return ss.str();
            }
        };

        template<class... Args>
        struct statement_serializer<set_t<Args...>, void> {
            using statement_type = set_t<Args...>;

            template<class Ctx>
            std::string operator()(const statement_type& statement, const Ctx& context) const {
                std::stringstream ss;
                ss << "SET ";
                size_t assignIndex = 0;
                auto leftContext = context;
                leftContext.skip_table_name = true;
                iterate_tuple(statement.assigns, [&ss, &context, &leftContext, &assignIndex](auto& value) {
                    if(assignIndex > 0) {
                        ss << ", ";
                    }
                    ss << serialize(value.lhs, leftContext);
                    ss << ' ' << value.serialize() << ' ';
                    ss << serialize(value.rhs, context);
                    ++assignIndex;
                });
                return ss.str();
            }
        };

        template<class... Args, class... Wargs>
        struct statement_serializer<update_all_t<set_t<Args...>, Wargs...>, void> {
            using statement_type = update_all_t<set_t<Args...>, Wargs...>;

            template<class Ctx>
            std::string operator()(const statement_type& upd, const Ctx& context) const {
                table_name_collector collector([&context](const std::type_index& ti) {
                    return find_table_name(context.impl, ti);
                });
                iterate_ast(upd.set.assigns, collector);

                if(collector.table_names.empty()) {
                    throw std::system_error{orm_error_code::no_tables_specified};
                }

                std::stringstream ss;
                ss << "UPDATE";
                ss << " " << streaming_identifier(collector.table_names.begin()->first) << " SET ";
                {
                    std::vector<std::string> setPairs;
                    setPairs.reserve(std::tuple_size<typename set_t<Args...>::assigns_type>::value);
                    auto leftContext = context;
                    leftContext.skip_table_name = true;
                    iterate_tuple(upd.set.assigns, [&context, &leftContext, &setPairs](auto& asgn) {
                        std::stringstream sss;
                        sss << serialize(asgn.lhs, leftContext);
                        sss << ' ' << asgn.serialize() << ' ';
                        sss << serialize(asgn.rhs, context);
                        setPairs.push_back(sss.str());
                    });
                    ss << streaming_serialized(setPairs) << streaming_conditions_tuple(upd.conditions, context);
                    return ss.str();
                }
            }
        };

        template<class T>
        struct statement_serializer<insert_t<T>, void> {
            using statement_type = insert_t<T>;

            template<class Ctx>
            std::string operator()(const statement_type& statement, const Ctx& context) const {
                using object_type = typename expression_object_type<statement_type>::type;
                auto& tImpl = pick_impl<object_type>(context.impl);

                std::stringstream ss;
                ss << "INSERT INTO " << streaming_identifier(tImpl.table.name) << " ";

                auto columnIndex = 0;
                tImpl.table.for_each_column([&tImpl, &columnIndex, &ss](auto& column) {
                    using table_type = std::decay_t<decltype(tImpl.table)>;
                    if(!table_type::is_without_rowid &&
                       (column.template has<primary_key_t<>>() || tImpl.table.exists_in_composite_primary_key(column) ||
                        column.is_generated())) {
                        return;
                    }

                    if(columnIndex == 0) {
                        ss << '(';
                    } else {
                        ss << ", ";
                    }
                    ss << streaming_identifier(column.name);
                    ++columnIndex;
                });
                auto columnsToInsertCount = columnIndex;
                if(columnsToInsertCount > 0) {
                    ss << ')';
                } else {
                    ss << "DEFAULT";
                }
                ss << " VALUES ";
                if(columnsToInsertCount > 0) {
                    ss << "(";
                    columnIndex = 0;
                    tImpl.table.for_each_column(
                        [&tImpl, &columnIndex, &ss, &context, &object = get_ref(statement.object)](auto& column) {
                            using table_type = std::decay_t<decltype(tImpl.table)>;
                            if(!table_type::is_without_rowid &&
                               (column.template has<primary_key_t<>>() ||
                                tImpl.table.exists_in_composite_primary_key(column) || column.is_generated())) {
                                return;
                            }

                            if(columnIndex > 0) {
                                ss << ", ";
                            }
                            ss << serialize(polyfill::invoke(column.member_pointer, object), context);
                            ++columnIndex;
                        });
                    ss << ")";
                }

                return ss.str();
            }
        };

        template<class T>
        struct statement_serializer<into_t<T>, void> {
            using statement_type = into_t<T>;

            template<class Ctx>
            std::string operator()(const statement_type& statement, const Ctx& context) const {
                auto& tImpl = pick_impl<T>(context.impl);

                std::stringstream ss;
                ss << "INTO " << streaming_identifier(tImpl.table.name);
                return ss.str();
            }
        };

        template<class... Args>
        struct statement_serializer<columns_t<Args...>, void> {
            using statement_type = columns_t<Args...>;

            template<class Ctx>
            std::string operator()(const statement_type& statement, const Ctx& context) const {
                std::stringstream ss;
                if(context.use_parentheses) {
                    ss << '(';
                }
                ss << streaming_expressions_tuple(statement.columns, context);
                if(context.use_parentheses) {
                    ss << ')';
                }
                return ss.str();
            }
        };

        template<class T>
        struct statement_serializer<T, std::enable_if_t<polyfill::disjunction_v<is_insert_raw<T>, is_replace_raw<T>>>> {
            using statement_type = T;

            template<class Ctx>
            std::string operator()(const statement_type& statement, const Ctx& context) const {
                std::stringstream ss;
                if(is_insert_raw_v<T>) {
                    ss << "INSERT";
                } else {
                    ss << "REPLACE";
                }
                iterate_tuple(statement.args, [&context, &ss](auto& value) {
                    using value_type = std::decay_t<decltype(value)>;
                    ss << ' ';
                    if(is_columns_v<value_type>) {
                        auto newContext = context;
                        newContext.skip_table_name = true;
                        newContext.use_parentheses = true;
                        ss << serialize(value, newContext);
                    } else if(is_values_v<value_type> || is_select_v<value_type>) {
                        auto newContext = context;
                        newContext.use_parentheses = false;
                        ss << serialize(value, newContext);
                    } else {
                        ss << serialize(value, context);
                    }
                });
                return ss.str();
            }
        };

        template<class T, class... Ids>
        struct statement_serializer<remove_t<T, Ids...>, void> {
            using statement_type = remove_t<T, Ids...>;

            template<class Ctx>
            std::string operator()(const statement_type& statement, const Ctx& context) const {
                auto& tImpl = pick_impl<T>(context.impl);
                std::stringstream ss;
                ss << "DELETE FROM " << streaming_identifier(tImpl.table.name) << " "
                   << "WHERE ";
                std::vector<std::string> idsStrings;
                idsStrings.reserve(std::tuple_size<typename statement_type::ids_type>::value);
                iterate_tuple(statement.ids, [&idsStrings, &context](auto& idValue) {
                    idsStrings.push_back(serialize(idValue, context));
                });
                auto index = 0;
                tImpl.table.for_each_primary_key_column([&ss, &index, &tImpl, &idsStrings](auto& memberPointer) {
                    auto* columnName = tImpl.table.find_column_name(memberPointer);
                    if(!columnName) {
                        throw std::system_error{orm_error_code::column_not_found};
                    }

                    if(index > 0) {
                        ss << " AND ";
                    }
                    ss << streaming_identifier(*columnName) << " = " << idsStrings[index];
                    ++index;
                });
                return ss.str();
            }
        };

        template<class It, class L, class O>
        struct statement_serializer<replace_range_t<It, L, O>, void> {
            using statement_type = replace_range_t<It, L, O>;

            template<class Ctx>
            std::string operator()(const statement_type& rep, const Ctx& context) const {
                using expression_type = std::decay_t<decltype(rep)>;
                using object_type = typename expression_object_type<expression_type>::type;
                auto& tImpl = pick_impl<object_type>(context.impl);

                std::stringstream ss;
                ss << "REPLACE INTO " << streaming_identifier(tImpl.table.name) << " ("
                   << streaming_non_generated_column_names(tImpl.table) << ")";
                const auto valuesCount = std::distance(rep.range.first, rep.range.second);
                const auto columnsCount = tImpl.table.non_generated_columns_count();
                ss << " VALUES " << streaming_values_placeholders(columnsCount, valuesCount);
                return ss.str();
            }
        };

        template<class It, class L, class O>
        struct statement_serializer<insert_range_t<It, L, O>, void> {
            using statement_type = insert_range_t<It, L, O>;

            template<class Ctx>
            std::string operator()(const statement_type& statement, const Ctx& context) const {
                using object_type = typename expression_object_type<statement_type>::type;
                auto& tImpl = pick_impl<object_type>(context.impl);

                std::stringstream ss;
                ss << "INSERT INTO " << streaming_identifier(tImpl.table.name) << " ";

                std::vector<std::string> columnNames;
                tImpl.table.for_each_column([&columnNames, &tImpl](auto& column) {
                    using table_type = std::decay_t<decltype(tImpl.table)>;
                    if(table_type::is_without_rowid ||
                       (!column.template has<primary_key_t<>>() &&
                        !tImpl.table.exists_in_composite_primary_key(column) && !column.is_generated())) {
                        columnNames.push_back(column.name);
                    }
                });

                const auto valuesCount = std::distance(statement.range.first, statement.range.second);
                const auto columnNamesCount = columnNames.size();
                if(columnNamesCount) {
                    ss << "(" << streaming_identifiers(columnNames) << ")";
                } else {
                    ss << "DEFAULT";
                }
                ss << " VALUES ";
                if(columnNamesCount) {
                    ss << streaming_values_placeholders(columnNamesCount, valuesCount);
                } else if(valuesCount != 1) {
                    throw std::system_error{orm_error_code::cannot_use_default_value};
                }
                return ss.str();
            }
        };

        template<class T, class Ctx>
        std::string serialize_get_all_impl(const T& get, const Ctx& context) {
            using primary_type = type_t<T>;

            table_name_collector collector;
            collector.table_names.emplace(lookup_table_name<primary_type>(context.impl), "");
            // note: not collecting table names from get.conditions;

            auto& tImpl = pick_impl<primary_type>(context.impl);
            std::stringstream ss;
            ss << "SELECT " << streaming_table_column_names(tImpl.table, true);
            if(!collector.table_names.empty()) {
                ss << " FROM " << streaming_identifiers(collector.table_names);
            }
            ss << streaming_conditions_tuple(get.conditions, context);
            return ss.str();
        }

#ifdef SQLITE_ORM_OPTIONAL_SUPPORTED
        template<class T, class R, class... Args>
        struct statement_serializer<get_all_optional_t<T, R, Args...>, void> {
            using statement_type = get_all_optional_t<T, R, Args...>;

            template<class Ctx>
            std::string operator()(const statement_type& get, const Ctx& context) const {
                return serialize_get_all_impl(get, context);
            }
        };
#endif  //  SQLITE_ORM_OPTIONAL_SUPPORTED

        template<class T, class R, class... Args>
        struct statement_serializer<get_all_pointer_t<T, R, Args...>, void> {
            using statement_type = get_all_pointer_t<T, R, Args...>;

            template<class Ctx>
            std::string operator()(const statement_type& get, const Ctx& context) const {
                return serialize_get_all_impl(get, context);
            }
        };

        template<class T, class R, class... Args>
        struct statement_serializer<get_all_t<T, R, Args...>, void> {
            using statement_type = get_all_t<T, R, Args...>;

            template<class Ctx>
            std::string operator()(const statement_type& get, const Ctx& context) const {
                return serialize_get_all_impl(get, context);
            }
        };

        template<class T, class Ctx>
        std::string serialize_get_impl(const T&, const Ctx& context) {
            using primary_type = type_t<T>;
            auto& tImpl = pick_impl<primary_type>(context.impl);
            std::stringstream ss;
            ss << "SELECT " << streaming_table_column_names(tImpl.table, false) << " FROM "
               << streaming_identifier(tImpl.table.name) << " WHERE ";

            auto primaryKeyColumnNames = tImpl.table.primary_key_column_names();
            if(primaryKeyColumnNames.empty()) {
                throw std::system_error{orm_error_code::table_has_no_primary_key_column};
            }

            for(size_t i = 0; i < primaryKeyColumnNames.size(); ++i) {
                if(i > 0) {
                    ss << " AND ";
                }
                ss << streaming_identifier(primaryKeyColumnNames[i]) << " = ?";
            }
            return ss.str();
        }

        template<class T, class... Ids>
        struct statement_serializer<get_t<T, Ids...>, void> {
            using statement_type = get_t<T, Ids...>;

            template<class Ctx>
            std::string operator()(const statement_type& get, const Ctx& context) const {
                return serialize_get_impl(get, context);
            }
        };

        template<class T, class... Ids>
        struct statement_serializer<get_pointer_t<T, Ids...>, void> {
            using statement_type = get_pointer_t<T, Ids...>;

            template<class Ctx>
            std::string operator()(const statement_type& statement, const Ctx& context) const {
                return serialize_get_impl(statement, context);
            }
        };

        template<>
        struct statement_serializer<conflict_action, void> {
            using statement_type = conflict_action;

            template<class Ctx>
            std::string operator()(const statement_type& statement, const Ctx& context) const {
                switch(statement) {
                    case conflict_action::replace:
                        return "REPLACE";
                    case conflict_action::abort:
                        return "ABORT";
                    case conflict_action::fail:
                        return "FAIL";
                    case conflict_action::ignore:
                        return "IGNORE";
                    case conflict_action::rollback:
                        return "ROLLBACK";
                    default:
                        return {};
                }
                return {};
            }
        };

        template<>
        struct statement_serializer<insert_constraint, void> {
            using statement_type = insert_constraint;

            template<class Ctx>
            std::string operator()(const statement_type& statement, const Ctx& context) const {
                return "OR " + serialize(statement.action, context);
            }
        };

#ifdef SQLITE_ORM_OPTIONAL_SUPPORTED
        template<class T, class... Ids>
        struct statement_serializer<get_optional_t<T, Ids...>, void> {
            using statement_type = get_optional_t<T, Ids...>;

            template<class Ctx>
            std::string operator()(const statement_type& get, const Ctx& context) const {
                return serialize_get_impl(get, context);
            }
        };
#endif  //  SQLITE_ORM_OPTIONAL_SUPPORTED
        template<class T, class... Args>
        struct statement_serializer<select_t<T, Args...>, void> {
            using statement_type = select_t<T, Args...>;

            template<class Ctx>
            std::string operator()(const statement_type& sel, const Ctx& context) const {
                std::stringstream ss;
                constexpr bool isCompoundOperator = is_base_of_template_v<T, compound_operator>;
                if(!isCompoundOperator) {
                    if(!sel.highest_level && context.use_parentheses) {
                        ss << "(";
                    }
                    ss << "SELECT ";
                }
                if(get_distinct(sel.col)) {
                    ss << static_cast<std::string>(distinct(0)) << " ";
                }
                ss << streaming_serialized(get_column_names(sel.col, context));
                table_name_collector collector([&context](const std::type_index& ti) {
                    return find_table_name(context.impl, ti);
                });
                constexpr bool explicitFromItemsCount = count_tuple<std::tuple<Args...>, is_from>::value;
                if(!explicitFromItemsCount) {
                    iterate_ast(sel.col, collector);
                    iterate_ast(sel.conditions, collector);
                    join_iterator<Args...>()([&collector, &context](const auto& c) {
                        using original_join_type = typename std::decay_t<decltype(c)>::join_type::type;
                        using cross_join_type = mapped_type_proxy_t<original_join_type>;
                        auto crossJoinedTableName = lookup_table_name<cross_join_type>(context.impl);
                        auto tableAliasString = alias_extractor<original_join_type>::get();
                        std::pair<std::string, std::string> tableNameWithAlias{std::move(crossJoinedTableName),
                                                                               std::move(tableAliasString)};
                        collector.table_names.erase(tableNameWithAlias);
                    });
                    if(!collector.table_names.empty() && !isCompoundOperator) {
                        ss << " FROM " << streaming_identifiers(collector.table_names);
                    }
                }
                ss << streaming_conditions_tuple(sel.conditions, context);
                if(!is_base_of_template_v<T, compound_operator>) {
                    if(!sel.highest_level && context.use_parentheses) {
                        ss << ")";
                    }
                }
                return ss.str();
            }
        };

        template<class T>
        struct statement_serializer<indexed_column_t<T>, void> {
            using statement_type = indexed_column_t<T>;

            template<class Ctx>
            std::string operator()(const statement_type& statement, const Ctx& context) const {
                std::stringstream ss;
                ss << serialize(statement.column_or_expression, context);
                if(!statement._collation_name.empty()) {
                    ss << " COLLATE " << statement._collation_name;
                }
                if(statement._order) {
                    switch(statement._order) {
                        case -1:
                            ss << " DESC";
                            break;
                        case 1:
                            ss << " ASC";
                            break;
                        default:
                            throw std::system_error{orm_error_code::incorrect_order};
                    }
                }
                return ss.str();
            }
        };

        template<class... Cols>
        struct statement_serializer<index_t<Cols...>, void> {
            using statement_type = index_t<Cols...>;

            template<class Ctx>
            std::string operator()(const statement_type& statement, const Ctx& context) const {
                std::stringstream ss;
                ss << "CREATE ";
                if(statement.unique) {
                    ss << "UNIQUE ";
                }
                using elements_type = typename std::decay_t<decltype(statement)>::elements_type;
                using head_t = typename std::tuple_element_t<0, elements_type>::column_type;
                using indexed_type = typename table_type<head_t>::type;
                ss << "INDEX IF NOT EXISTS " << streaming_identifier(statement.name) << " ON "
                   << streaming_identifier(lookup_table_name<indexed_type>(context.impl));
                std::vector<std::string> columnNames;
                std::string whereString;
                iterate_tuple(statement.elements, [&columnNames, &context, &whereString](auto& value) {
                    using value_type = std::decay_t<decltype(value)>;
                    if(!is_where_v<value_type>) {
                        auto newContext = context;
                        newContext.use_parentheses = false;
                        auto whereString = serialize(value, newContext);
                        columnNames.push_back(move(whereString));
                    } else {
                        auto columnName = serialize(value, context);
                        whereString = move(columnName);
                    }
                });
                ss << " (" << streaming_serialized(columnNames) << ")";
                if(!whereString.empty()) {
                    ss << ' ' << whereString;
                }
                return ss.str();
            }
        };

        template<class... Args>
        struct statement_serializer<from_t<Args...>, void> {
            using statement_type = from_t<Args...>;

            template<class Ctx>
            std::string operator()(const statement_type& statement, const Ctx& context) const {
                using tuple = std::tuple<Args...>;

                std::stringstream ss;
                ss << "FROM ";
                size_t index = 0;
                iterate_tuple<tuple>([&context, &ss, &index](auto* itemPointer) {
                    using from_type = std::remove_pointer_t<decltype(itemPointer)>;

                    if(index > 0) {
                        ss << ", ";
                    }
                    ss << streaming_identifier(lookup_table_name<mapped_type_proxy_t<from_type>>(context.impl),
                                               alias_extractor<from_type>::get());
                    ++index;
                });
                return ss.str();
            }
        };

        template<class T>
        struct statement_serializer<old_t<T>, void> {
            using statement_type = old_t<T>;

            template<class Ctx>
            std::string operator()(const statement_type& statement, const Ctx& context) const {
                std::stringstream ss;
                ss << "OLD.";
                auto newContext = context;
                newContext.skip_table_name = true;
                ss << serialize(statement.expression, newContext);
                return ss.str();
            }
        };

        template<class T>
        struct statement_serializer<new_t<T>, void> {
            using statement_type = new_t<T>;

            template<class Ctx>
            std::string operator()(const statement_type& statement, const Ctx& context) const {
                std::stringstream ss;
                ss << "NEW.";
                auto newContext = context;
                newContext.skip_table_name = true;
                ss << serialize(statement.expression, newContext);
                return ss.str();
            }
        };

        template<>
        struct statement_serializer<raise_t, void> {
            using statement_type = raise_t;

            template<class Ctx>
            std::string operator()(const statement_type& statement, const Ctx& context) const {
                switch(statement.type) {
                    case raise_t::type_t::ignore:
                        return "RAISE(IGNORE)";

                    case raise_t::type_t::rollback:
                        return "RAISE(ROLLBACK, " + serialize(statement.message, context) + ")";

                    case raise_t::type_t::abort:
                        return "RAISE(ABORT, " + serialize(statement.message, context) + ")";

                    case raise_t::type_t::fail:
                        return "RAISE(FAIL, " + serialize(statement.message, context) + ")";
                }
                return {};
            }
        };

        template<>
        struct statement_serializer<trigger_timing, void> {
            using statement_type = trigger_timing;

            template<class Ctx>
            std::string operator()(const statement_type& statement, const Ctx& context) const {
                switch(statement) {
                    case trigger_timing::trigger_before:
                        return "BEFORE";
                    case trigger_timing::trigger_after:
                        return "AFTER";
                    case trigger_timing::trigger_instead_of:
                        return "INSTEAD OF";
                }
                return {};
            }
        };

        template<>
        struct statement_serializer<trigger_type, void> {
            using statement_type = trigger_type;

            template<class Ctx>
            std::string operator()(const statement_type& statement, const Ctx& context) const {
                switch(statement) {
                    case trigger_type::trigger_delete:
                        return "DELETE";
                    case trigger_type::trigger_insert:
                        return "INSERT";
                    case trigger_type::trigger_update:
                        return "UPDATE";
                }
                return {};
            }
        };

        template<>
        struct statement_serializer<trigger_type_base_t, void> {
            using statement_type = trigger_type_base_t;

            template<class Ctx>
            std::string operator()(const statement_type& statement, const Ctx& context) const {
                std::stringstream ss;

                ss << serialize(statement.timing, context) << " " << serialize(statement.type, context);
                return ss.str();
            }
        };

        template<class... Cs>
        struct statement_serializer<trigger_update_type_t<Cs...>, void> {
            using statement_type = trigger_update_type_t<Cs...>;

            template<class Ctx>
            std::string operator()(const statement_type& statement, const Ctx& context) const {
                std::stringstream ss;

                ss << serialize(statement.timing, context) << " UPDATE OF "
                   << streaming_mapped_columns_expressions(statement.columns, context);
                return ss.str();
            }
        };

        template<class T, class W, class Trigger>
        struct statement_serializer<trigger_base_t<T, W, Trigger>, void> {
            using statement_type = trigger_base_t<T, W, Trigger>;

            template<class Ctx>
            std::string operator()(const statement_type& statement, const Ctx& context) const {
                std::stringstream ss;

                ss << serialize(statement.type_base, context);
                ss << " ON " << streaming_identifier(lookup_table_name<T>(context.impl));
                if(statement.do_for_each_row) {
                    ss << " FOR EACH ROW";
                }
                statement.container_when.apply([&ss, &context](auto& value) {
                    ss << " WHEN " << serialize(value, context);
                });
                return ss.str();
            }
        };

        template<class... S>
        struct statement_serializer<trigger_t<S...>, void> {
            using statement_type = trigger_t<S...>;

            template<class Ctx>
            std::string operator()(const statement_type& statement, const Ctx& context) const {
                std::stringstream ss;
                ss << "CREATE ";

                ss << "TRIGGER IF NOT EXISTS " << streaming_identifier(statement.name) << " "
                   << serialize(statement.base, context);
                ss << " BEGIN ";
                iterate_tuple(statement.elements, [&ss, &context](auto& element) {
                    using element_type = std::decay_t<decltype(element)>;
                    if(is_select_v<element_type>) {
                        auto newContext = context;
                        newContext.use_parentheses = false;
                        ss << serialize(element, newContext);
                    } else {
                        ss << serialize(element, context);
                    }
                    ss << ";";
                });
                ss << " END";

                return ss.str();
            }
        };

        template<class T>
        struct statement_serializer<where_t<T>, void> {
            using statement_type = where_t<T>;

            template<class Ctx>
            std::string operator()(const statement_type& statement, const Ctx& context) const {
                std::stringstream ss;
                ss << statement.serialize() << " ";
                auto whereString = serialize(statement.expression, context);
                ss << '(' << whereString << ')';
                return ss.str();
            }
        };

        template<class O>
        struct statement_serializer<order_by_t<O>, void> {
            using statement_type = order_by_t<O>;

            template<class Ctx>
            std::string operator()(const statement_type& orderBy, const Ctx& context) const {
                std::stringstream ss;
                ss << static_cast<std::string>(orderBy) << " ";
                ss << serialize_order_by(orderBy, context);
                return ss.str();
            }
        };

        template<class C>
        struct statement_serializer<dynamic_order_by_t<C>, void> {
            using statement_type = dynamic_order_by_t<C>;

            template<class Ctx>
            std::string operator()(const statement_type& orderBy, const Ctx& context) const {
                return serialize_order_by(orderBy, context);
            }
        };

        template<class... Args>
        struct statement_serializer<multi_order_by_t<Args...>, void> {
            using statement_type = multi_order_by_t<Args...>;

            template<class Ctx>
            std::string operator()(const statement_type& orderBy, const Ctx& context) const {
                std::stringstream ss;
                ss << static_cast<std::string>(orderBy) << " " << streaming_expressions_tuple(orderBy.args, context);
                return ss.str();
            }
        };

        template<class O>
        struct statement_serializer<cross_join_t<O>, void> {
            using statement_type = cross_join_t<O>;

            template<class Ctx>
            std::string operator()(const statement_type& c, const Ctx& context) const {
                std::stringstream ss;
                ss << static_cast<std::string>(c) << " " << streaming_identifier(lookup_table_name<O>(context.impl));
                return ss.str();
            }
        };

        template<class T, class O>
        struct statement_serializer<inner_join_t<T, O>, void> {
            using statement_type = inner_join_t<T, O>;

            template<class Ctx>
            std::string operator()(const statement_type& l, const Ctx& context) const {
                std::stringstream ss;
                ss << static_cast<std::string>(l) << " "
                   << streaming_identifier(lookup_table_name<mapped_type_proxy_t<T>>(context.impl),
                                           alias_extractor<T>::get())
                   << serialize(l.constraint, context);
                return ss.str();
            }
        };

        template<class T>
        struct statement_serializer<on_t<T>, void> {
            using statement_type = on_t<T>;

            template<class Ctx>
            std::string operator()(const statement_type& t, const Ctx& context) const {
                std::stringstream ss;
                auto newContext = context;
                newContext.skip_table_name = false;
                ss << static_cast<std::string>(t) << " " << serialize(t.arg, newContext) << " ";
                return ss.str();
            }
        };

        template<class T, class O>
        struct statement_serializer<join_t<T, O>, void> {
            using statement_type = join_t<T, O>;

            template<class Ctx>
            std::string operator()(const statement_type& l, const Ctx& context) const {
                std::stringstream ss;
                ss << static_cast<std::string>(l) << " "
                   << streaming_identifier(lookup_table_name<mapped_type_proxy_t<T>>(context.impl),
                                           alias_extractor<T>::get())
                   << " " << serialize(l.constraint, context);
                return ss.str();
            }
        };

        template<class T, class O>
        struct statement_serializer<left_join_t<T, O>, void> {
            using statement_type = left_join_t<T, O>;

            template<class Ctx>
            std::string operator()(const statement_type& l, const Ctx& context) const {
                std::stringstream ss;
                ss << static_cast<std::string>(l) << " "
                   << streaming_identifier(lookup_table_name<mapped_type_proxy_t<T>>(context.impl),
                                           alias_extractor<T>::get())
                   << " " << serialize(l.constraint, context);
                return ss.str();
            }
        };

        template<class T, class O>
        struct statement_serializer<left_outer_join_t<T, O>, void> {
            using statement_type = left_outer_join_t<T, O>;

            template<class Ctx>
            std::string operator()(const statement_type& l, const Ctx& context) const {
                std::stringstream ss;
                ss << static_cast<std::string>(l) << " "
                   << streaming_identifier(lookup_table_name<mapped_type_proxy_t<T>>(context.impl),
                                           alias_extractor<T>::get())
                   << " " << serialize(l.constraint, context);
                return ss.str();
            }
        };

        template<class O>
        struct statement_serializer<natural_join_t<O>, void> {
            using statement_type = natural_join_t<O>;

            template<class Ctx>
            std::string operator()(const statement_type& c, const Ctx& context) const {
                std::stringstream ss;
                ss << static_cast<std::string>(c) << " " << streaming_identifier(lookup_table_name<O>(context.impl));
                return ss.str();
            }
        };

        template<class T, class... Args>
        struct statement_serializer<group_by_with_having<T, Args...>, void> {
            using statement_type = group_by_with_having<T, Args...>;

            template<class Ctx>
            std::string operator()(const statement_type& statement, const Ctx& context) const {
                std::stringstream ss;
                auto newContext = context;
                newContext.skip_table_name = false;
                ss << "GROUP BY " << streaming_expressions_tuple(statement.args, newContext) << " HAVING "
                   << serialize(statement.expression, context);
                return ss.str();
            }
        };

        template<class... Args>
        struct statement_serializer<group_by_t<Args...>, void> {
            using statement_type = group_by_t<Args...>;

            template<class Ctx>
            std::string operator()(const statement_type& statement, const Ctx& context) const {
                std::stringstream ss;
                auto newContext = context;
                newContext.skip_table_name = false;
                ss << "GROUP BY " << streaming_expressions_tuple(statement.args, newContext);
                return ss.str();
            }
        };

        template<class T>
        struct statement_serializer<having_t<T>, void> {
            using statement_type = having_t<T>;

            template<class Ctx>
            std::string operator()(const statement_type& statement, const Ctx& context) const {
                std::stringstream ss;
                auto newContext = context;
                newContext.skip_table_name = false;
                ss << "HAVING " << serialize(statement.expression, newContext);
                return ss.str();
            }
        };

        /**
         *  HO - has offset
         *  OI - offset is implicit
         */
        template<class T, bool HO, bool OI, class O>
        struct statement_serializer<limit_t<T, HO, OI, O>, void> {
            using statement_type = limit_t<T, HO, OI, O>;

            template<class Ctx>
            std::string operator()(const statement_type& limt, const Ctx& context) const {
                auto newContext = context;
                newContext.skip_table_name = false;
                std::stringstream ss;
                ss << static_cast<std::string>(limt) << " ";
                if(HO) {
                    if(OI) {
                        limt.off.apply([&newContext, &ss](auto& value) {
                            ss << serialize(value, newContext);
                        });
                        ss << ", ";
                        ss << serialize(limt.lim, newContext);
                    } else {
                        ss << serialize(limt.lim, newContext) << " OFFSET ";
                        limt.off.apply([&newContext, &ss](auto& value) {
                            ss << serialize(value, newContext);
                        });
                    }
                } else {
                    ss << serialize(limt.lim, newContext);
                }
                return ss.str();
            }
        };

        template<>
        struct statement_serializer<default_values_t, void> {
            using statement_type = default_values_t;

            template<class Ctx>
            std::string operator()(const statement_type& statement, const Ctx& context) const {
                return "DEFAULT VALUES";
            }
        };

        template<class T, class M>
        struct statement_serializer<using_t<T, M>, void> {
            using statement_type = using_t<T, M>;

            template<class Ctx>
            std::string operator()(const statement_type& statement, const Ctx& context) const {
                auto newContext = context;
                newContext.skip_table_name = true;
                return static_cast<std::string>(statement) + " (" + serialize(statement.column, newContext) + ")";
            }
        };

        template<class... Args>
        struct statement_serializer<std::tuple<Args...>, void> {
            using statement_type = std::tuple<Args...>;

            template<class Ctx>
            std::string operator()(const statement_type& statement, const Ctx& context) const {
                std::stringstream ss;
                ss << '(' << streaming_expressions_tuple(statement, context) << ')';
                return ss.str();
            }
        };

        template<class... Args>
        struct statement_serializer<values_t<Args...>, void> {
            using statement_type = values_t<Args...>;

            template<class Ctx>
            std::string operator()(const statement_type& statement, const Ctx& context) const {
                std::stringstream ss;
                if(context.use_parentheses) {
                    ss << '(';
                }
                ss << "VALUES " << streaming_expressions_tuple(statement.tuple, context);
                if(context.use_parentheses) {
                    ss << ')';
                }
                return ss.str();
            }
        };

        template<class T>
        struct statement_serializer<dynamic_values_t<T>, void> {
            using statement_type = dynamic_values_t<T>;

            template<class Ctx>
            std::string operator()(const statement_type& statement, const Ctx& context) const {
                std::stringstream ss;
                if(context.use_parentheses) {
                    ss << '(';
                }
                ss << "VALUES " << streaming_dynamic_expressions(statement.vector, context);
                if(context.use_parentheses) {
                    ss << ')';
                }
                return ss.str();
            }
        };
    }
}<|MERGE_RESOLUTION|>--- conflicted
+++ resolved
@@ -60,329 +60,6 @@
             return serializer(t, context);
         }
 
-<<<<<<< HEAD
-=======
-#if __cplusplus >= 202002L &&                                                                                          \
-    __cpp_lib_concepts  //  contiguous iterator ranges depend on contiguous_iterator, sized_sentinel_for in all major implementations
-        inline void stream_sql_escaped(std::ostream& os, const std::string& str, char char2Escape) {
-            for(std::string::const_iterator it = str.cbegin(), next; true; it = next + 1) {
-                next = std::find(it, str.cend(), char2Escape);
-                os << std::string_view{it, next};
-
-                if(next == str.cend()) [[likely]] {
-                    break;
-                }
-                os << std::string(2, char2Escape);
-            }
-        }
-#else
-        inline void stream_sql_escaped(std::ostream& os, const std::string& str, char char2Escape) {
-            if(str.find(char2Escape) == str.npos) {
-                os << str;
-            } else {
-                for(char c: str) {
-                    if(c == char2Escape) {
-                        os << char2Escape;
-                    }
-                    os << c;
-                }
-            }
-        }
-#endif
-
-        inline void stream_identifier(std::ostream& ss,
-                                      const std::string& qualifier,
-                                      const std::string& identifier,
-                                      const std::string& alias) {
-            constexpr char quoteChar = '"';
-            constexpr char qualified[] = {quoteChar, '.', '\0'};
-            constexpr char aliased[] = {' ', quoteChar, '\0'};
-
-            // note: In practice, escaping double quotes in identifiers is arguably overkill,
-            // but since the SQLite grammar allows it, it's better to be safe than sorry.
-
-            if(!qualifier.empty()) {
-                ss << quoteChar;
-                stream_sql_escaped(ss, qualifier, quoteChar);
-                ss << qualified;
-            }
-            {
-                ss << quoteChar;
-                stream_sql_escaped(ss, identifier, quoteChar);
-                ss << quoteChar;
-            }
-            if(!alias.empty()) {
-                ss << aliased;
-                stream_sql_escaped(ss, alias, quoteChar);
-                ss << quoteChar;
-            }
-        }
-
-        inline void stream_identifier(std::ostream& ss, const std::string& identifier, const std::string& alias) {
-            return stream_identifier(ss, std::string{}, identifier, alias);
-        }
-
-        inline void stream_identifier(std::ostream& ss, const std::string& identifier) {
-            return stream_identifier(ss, std::string{}, identifier, std::string{});
-        }
-
-        template<typename Tpl, size_t... Is>
-        void stream_identifier(std::ostream& ss, const Tpl& tpl, std::index_sequence<Is...>) {
-            return stream_identifier(ss, std::get<Is>(tpl)...);
-        }
-
-        template<typename Tpl>
-        void stream_identifier(std::ostream& ss, const Tpl& tpl) {
-            return stream_identifier(ss, tpl, std::make_index_sequence<std::tuple_size<Tpl>::value>{});
-        }
-
-        enum class stream_as {
-            conditions_tuple,
-            actions_tuple,
-            expressions_tuple,
-            dynamic_expressions,
-            serialized,
-            identifier,
-            identifiers,
-            values_placeholders,
-            table_columns,
-            non_generated_columns,
-            mapped_columns_expressions,
-        };
-
-        template<stream_as mode>
-        struct streaming {
-            template<class... Ts>
-            auto operator()(const Ts&... ts) const {
-                return std::forward_as_tuple(*this, ts...);
-            }
-
-            template<size_t... Idx>
-            constexpr std::index_sequence<1u + Idx...> offset_index(std::index_sequence<Idx...>) const {
-                return {};
-            }
-        };
-        constexpr streaming<stream_as::conditions_tuple> streaming_conditions_tuple{};
-        constexpr streaming<stream_as::actions_tuple> streaming_actions_tuple{};
-        constexpr streaming<stream_as::expressions_tuple> streaming_expressions_tuple{};
-        constexpr streaming<stream_as::dynamic_expressions> streaming_dynamic_expressions{};
-        constexpr streaming<stream_as::serialized> streaming_serialized{};
-        constexpr streaming<stream_as::identifier> streaming_identifier{};
-        constexpr streaming<stream_as::identifiers> streaming_identifiers{};
-        constexpr streaming<stream_as::values_placeholders> streaming_values_placeholders{};
-        constexpr streaming<stream_as::table_columns> streaming_table_column_names{};
-        constexpr streaming<stream_as::non_generated_columns> streaming_non_generated_column_names{};
-        constexpr streaming<stream_as::mapped_columns_expressions> streaming_mapped_columns_expressions{};
-
-        // serialize and stream a tuple of condition expressions;
-        // space + space-separated
-        template<class T, class Ctx>
-        std::ostream& operator<<(std::ostream& ss,
-                                 std::tuple<const streaming<stream_as::conditions_tuple>&, T, Ctx> tpl) {
-            const auto& conditions = get<1>(tpl);
-            auto& context = get<2>(tpl);
-
-            iterate_tuple(conditions, [&ss, &context](auto& c) {
-                ss << " " << serialize(c, context);
-            });
-            return ss;
-        }
-
-        // serialize and stream a tuple of action expressions;
-        // space-separated
-        template<class T, class Ctx>
-        std::ostream& operator<<(std::ostream& ss, std::tuple<const streaming<stream_as::actions_tuple>&, T, Ctx> tpl) {
-            const auto& actions = get<1>(tpl);
-            auto& context = get<2>(tpl);
-
-            bool first = true;
-            iterate_tuple(actions, [&ss, &context, &first](auto& a) {
-                constexpr std::array<const char*, 2> sep = {" ", ""};
-                ss << sep[std::exchange(first, false)] << serialize(a, context);
-            });
-            return ss;
-        }
-
-        // serialize and stream a tuple of expressions;
-        // comma-separated
-        template<class T, class Ctx>
-        std::ostream& operator<<(std::ostream& ss,
-                                 std::tuple<const streaming<stream_as::expressions_tuple>&, T, Ctx> tpl) {
-            const auto& args = get<1>(tpl);
-            auto& context = get<2>(tpl);
-
-            bool first = true;
-            iterate_tuple(args, [&ss, &context, &first](auto& arg) {
-                constexpr std::array<const char*, 2> sep = {", ", ""};
-                ss << sep[std::exchange(first, false)] << serialize(arg, context);
-            });
-            return ss;
-        }
-
-        // serialize and stream multi_order_by arguments;
-        // comma-separated
-        template<class... Os, class Ctx>
-        std::ostream& operator<<(
-            std::ostream& ss,
-            std::tuple<const streaming<stream_as::expressions_tuple>&, const std::tuple<order_by_t<Os>...>&, Ctx> tpl) {
-            const auto& args = get<1>(tpl);
-            auto& context = get<2>(tpl);
-
-            bool first = true;
-            iterate_tuple(args, [&ss, &context, &first](auto& arg) {
-                constexpr std::array<const char*, 2> sep = {", ", ""};
-                ss << sep[std::exchange(first, false)] << serialize_order_by(arg, context);
-            });
-            return ss;
-        }
-
-        // serialize and stream a vector of expressions;
-        // comma-separated
-        template<class C, class Ctx>
-        std::ostream& operator<<(std::ostream& ss,
-                                 std::tuple<const streaming<stream_as::dynamic_expressions>&, C, Ctx> tpl) {
-            const auto& args = get<1>(tpl);
-            auto& context = get<2>(tpl);
-
-            constexpr std::array<const char*, 2> sep = {", ", ""};
-            for(size_t i = 0, first = true; i < args.size(); ++i) {
-                ss << sep[std::exchange(first, false)] << serialize(args[i], context);
-            }
-            return ss;
-        }
-
-        // stream a vector of already serialized strings;
-        // comma-separated
-        template<class C>
-        std::ostream& operator<<(std::ostream& ss, std::tuple<const streaming<stream_as::serialized>&, C> tpl) {
-            const auto& strings = get<1>(tpl);
-
-            constexpr std::array<const char*, 2> sep = {", ", ""};
-            for(size_t i = 0, first = true; i < strings.size(); ++i) {
-                ss << sep[std::exchange(first, false)] << strings[i];
-            }
-            return ss;
-        }
-
-        // stream an identifier described by a variadic string pack, which is one of:
-        // 1. identifier
-        // 2. identifier, alias
-        // 3. qualifier, identifier, alias
-        template<class... Strings>
-        std::ostream& operator<<(std::ostream& ss,
-                                 std::tuple<const streaming<stream_as::identifier>&, Strings...> tpl) {
-            stream_identifier(ss, tpl, streaming_identifier.offset_index(std::index_sequence_for<Strings...>{}));
-            return ss;
-        }
-
-        // stream a container of identifiers described by a string or a tuple, which is one of:
-        // 1. identifier
-        // 1. tuple(identifier)
-        // 2. tuple(identifier, alias), pair(identifier, alias)
-        // 3. tuple(qualifier, identifier, alias)
-        //
-        // comma-separated
-        template<class C>
-        std::ostream& operator<<(std::ostream& ss, std::tuple<const streaming<stream_as::identifiers>&, C> tpl) {
-            const auto& identifiers = get<1>(tpl);
-
-            constexpr std::array<const char*, 2> sep = {", ", ""};
-            bool first = true;
-            for(auto& identifier: identifiers) {
-                ss << sep[std::exchange(first, false)];
-                stream_identifier(ss, identifier);
-            }
-            return ss;
-        }
-
-        // stream placeholders as part of a values clause
-        template<class... Ts>
-        std::ostream& operator<<(std::ostream& ss,
-                                 std::tuple<const streaming<stream_as::values_placeholders>&, Ts...> tpl) {
-            const size_t& columnsCount = get<1>(tpl);
-            const ptrdiff_t& valuesCount = get<2>(tpl);
-
-            if(!valuesCount || !columnsCount) {
-                return ss;
-            }
-
-            std::string result;
-            result.reserve((1 + (columnsCount * 1) + (columnsCount * 2 - 2) + 1) * valuesCount + (valuesCount * 2 - 2));
-
-            constexpr std::array<const char*, 2> sep = {", ", ""};
-            for(ptrdiff_t i = 0, first = true; i < valuesCount; ++i) {
-                result += sep[std::exchange(first, false)];
-                result += "(";
-                for(size_t i = 0, first = true; i < columnsCount; ++i) {
-                    result += sep[std::exchange(first, false)];
-                    result += "?";
-                }
-                result += ")";
-            }
-            ss << result;
-            return ss;
-        }
-
-        // stream a table's column identifiers, possibly qualified;
-        // comma-separated
-        template<class Table>
-        std::ostream& operator<<(std::ostream& ss,
-                                 std::tuple<const streaming<stream_as::table_columns>&, Table, const bool&> tpl) {
-            const auto& table = get<1>(tpl);
-            const bool& qualified = get<2>(tpl);
-
-            bool first = true;
-            table.for_each_column([&ss, &tableName = qualified ? table.name : std::string{}, &first](auto& column) {
-                constexpr std::array<const char*, 2> sep = {", ", ""};
-                ss << sep[std::exchange(first, false)];
-                stream_identifier(ss, tableName, column.name, std::string{});
-            });
-            return ss;
-        }
-
-        // stream a table's non-generated column identifiers, unqualified;
-        // comma-separated
-        template<class Table>
-        std::ostream& operator<<(std::ostream& ss,
-                                 std::tuple<const streaming<stream_as::non_generated_columns>&, Table> tpl) {
-            const auto& table = get<1>(tpl);
-
-            bool first = true;
-            table.for_each_column([&ss, &first](auto& column) {
-                if(column.is_generated()) {
-                    return;
-                }
-
-                constexpr std::array<const char*, 2> sep = {", ", ""};
-                ss << sep[std::exchange(first, false)];
-                stream_identifier(ss, column.name);
-            });
-            return ss;
-        }
-
-        // stream a tuple of mapped columns (which are member pointers or column pointers);
-        // comma-separated
-        template<class T, class Ctx>
-        std::ostream& operator<<(std::ostream& ss,
-                                 std::tuple<const streaming<stream_as::mapped_columns_expressions>&, T, Ctx> tpl) {
-            const auto& columns = get<1>(tpl);
-            auto& context = get<2>(tpl);
-
-            bool first = true;
-            iterate_tuple(columns, [&ss, &context, &first](auto& column) {
-                const std::string* columnName = find_column_name(context.impl, column);
-                if(!columnName) {
-                    throw std::system_error{orm_error_code::column_not_found};
-                }
-
-                constexpr std::array<const char*, 2> sep = {", ", ""};
-                ss << sep[std::exchange(first, false)];
-                stream_identifier(ss, *columnName);
-            });
-            return ss;
-        }
-
->>>>>>> 170e9ea1
         /**
          *  Serializer for bindable types.
          */
