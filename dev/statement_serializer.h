#pragma once

#include <sstream>  //  std::stringstream
#include <string>  //  std::string
#include <type_traits>  //  std::enable_if, std::remove_pointer
#include <vector>  //  std::vector
#include <algorithm>  //  std::iter_swap
#ifndef SQLITE_ORM_OMITS_CODECVT
#include <codecvt>  //  std::codecvt_utf8_utf16
#endif  //  SQLITE_ORM_OMITS_CODECVT
#include <cstddef>  // std::nullptr_t
#include <memory>
#include <array>

#include "start_macros.h"
#include "cxx_polyfill.h"
#include "type_traits.h"
#include "member_traits/is_getter.h"
#include "member_traits/is_setter.h"
#include "ast/upsert_clause.h"
#include "ast/excluded.h"
#include "ast/group_by.h"
#include "ast/into.h"
#include "core_functions.h"
#include "constraints.h"
#include "conditions.h"
#include "column.h"
#include "indexed_column.h"
#include "function.h"
#include "prepared_statement.h"
#include "rowid.h"
#include "pointer_value.h"
#include "type_printer.h"
#include "field_printer.h"
#include "literal.h"
#include "table_name_collector.h"
#include "column_names_getter.h"
#include "cte_column_names_collector.h"
#include "order_by_serializer.h"
#include "statement_binder.h"
#include "values.h"
#include "triggers.h"
#include "table_type.h"
#include "index.h"
#include "util.h"

namespace sqlite_orm {

    namespace internal {

        template<class T, class SFINAE = void>
        struct statement_serializer;

        template<class T, class I>
        std::string serialize(const T& t, const serializer_context<I>& context) {
            statement_serializer<T> serializer;
            return serializer(t, context);
        }

#if __cplusplus >= 202002L  // C++20 or later
        inline void stream_sql_escaped(std::ostream& os, const std::string& str, char char2Escape) {
            for(std::string::const_iterator it = str.cbegin(), next; true; it = next + 1) {
                next = std::find(it, str.cend(), char2Escape);
                os << std::string_view{it, next};

                if(next == str.cend()) [[likely]] {
                    break;
                }
                os << std::string(2, char2Escape);
            }
        }
#else
        inline void stream_sql_escaped(std::ostream& os, const std::string& str, char char2Escape) {
            if(str.find(char2Escape) == str.npos) {
                os << str;
            } else {
                for(char c: str) {
                    if(c == char2Escape) {
                        os << char2Escape;
                    }
                    os << c;
                }
            }
        }
#endif

        inline void stream_identifier(std::ostream& ss,
                                      const std::string& qualifier,
                                      const std::string& identifier,
                                      const std::string& alias) {
            constexpr char quoteChar = '"';

            // note: In practice, escaping double quotes in identifiers is arguably overkill,
            // but since the SQLite grammar allows it, it's better to be safe than sorry.

            if(!qualifier.empty()) {
                ss << quoteChar;
                stream_sql_escaped(ss, qualifier, quoteChar);
                ss << std::string{quoteChar, '.'};
            }
            {
                ss << quoteChar;
                stream_sql_escaped(ss, identifier, quoteChar);
                ss << quoteChar;
            }
            if(!alias.empty()) {
                ss << std::string{' ', quoteChar};
                stream_sql_escaped(ss, alias, quoteChar);
                ss << quoteChar;
            }
        }

        inline void stream_identifier(std::ostream& ss, const std::string& identifier, const std::string& alias) {
            return stream_identifier(ss, std::string{}, identifier, alias);
        }

        inline void stream_identifier(std::ostream& ss, const std::string& identifier) {
            return stream_identifier(ss, std::string{}, identifier, std::string{});
        }

        template<typename Tpl, size_t... Is>
        void stream_identifier(std::ostream& ss, const Tpl& tpl, std::index_sequence<Is...>) {
            return stream_identifier(ss, std::get<Is>(tpl)...);
        }

        template<typename Tpl>
        void stream_identifier(std::ostream& ss, const Tpl& tpl) {
            return stream_identifier(ss, tpl, std::make_index_sequence<std::tuple_size<Tpl>::value>{});
        }

        enum class stream_as {
            conditions_tuple,
            actions_tuple,
            expressions_tuple,
            dynamic_expressions,
            serialized,
            identifier,
            identifiers,
            values_placeholders,
            table_columns,
            non_generated_columns,
            mapped_columns_expressions,
        };

        template<stream_as mode>
        struct streaming {
            template<class... Ts>
            auto operator()(const Ts&... ts) const {
                return std::forward_as_tuple(*this, ts...);
            }

            template<size_t... Idx>
            constexpr std::index_sequence<1u + Idx...> offset_index(std::index_sequence<Idx...>) const {
                return {};
            }
        };
        SQLITE_ORM_INLINE_VAR constexpr streaming<stream_as::conditions_tuple> streaming_conditions_tuple{};
        SQLITE_ORM_INLINE_VAR constexpr streaming<stream_as::actions_tuple> streaming_actions_tuple{};
        SQLITE_ORM_INLINE_VAR constexpr streaming<stream_as::expressions_tuple> streaming_expressions_tuple{};
        SQLITE_ORM_INLINE_VAR constexpr streaming<stream_as::dynamic_expressions> streaming_dynamic_expressions{};
        SQLITE_ORM_INLINE_VAR constexpr streaming<stream_as::serialized> streaming_serialized{};
        SQLITE_ORM_INLINE_VAR constexpr streaming<stream_as::identifier> streaming_identifier{};
        SQLITE_ORM_INLINE_VAR constexpr streaming<stream_as::identifiers> streaming_identifiers{};
        SQLITE_ORM_INLINE_VAR constexpr streaming<stream_as::values_placeholders> streaming_values_placeholders{};
        SQLITE_ORM_INLINE_VAR constexpr streaming<stream_as::table_columns> streaming_table_column_names{};
        SQLITE_ORM_INLINE_VAR constexpr streaming<stream_as::non_generated_columns>
            streaming_non_generated_column_names{};
        SQLITE_ORM_INLINE_VAR constexpr streaming<stream_as::mapped_columns_expressions>
            streaming_mapped_columns_expressions{};

        // serialize and stream a tuple of condition expressions;
        // space + space-separated
        template<class T, class Ctx>
        std::ostream& operator<<(std::ostream& ss, std::tuple<decltype((streaming_conditions_tuple)), T, Ctx> tpl) {
            const auto& conditions = get<1>(tpl);
            auto& context = get<2>(tpl);

            iterate_tuple(conditions, [&ss, &context](auto& c) {
                ss << " " << serialize(c, context);
            });
            return ss;
        }

        // serialize and stream a tuple of action expressions;
        // space-separated
        template<class T, class Ctx>
        std::ostream& operator<<(std::ostream& ss, std::tuple<decltype((streaming_actions_tuple)), T, Ctx> tpl) {
            const auto& actions = get<1>(tpl);
            auto& context = get<2>(tpl);

            bool first = true;
            iterate_tuple(actions, [&ss, &context, &first](auto& a) {
                constexpr std::array<const char*, 2> sep = {" ", ""};
                ss << sep[std::exchange(first, false)] << serialize(a, context);
            });
            return ss;
        }

        // serialize and stream a tuple of expressions;
        // comma-separated
        template<class T, class Ctx>
        std::ostream& operator<<(std::ostream& ss, std::tuple<decltype((streaming_expressions_tuple)), T, Ctx> tpl) {
            const auto& args = get<1>(tpl);
            auto& context = get<2>(tpl);

            bool first = true;
            iterate_tuple(args, [&ss, &context, &first](auto& arg) {
                constexpr std::array<const char*, 2> sep = {", ", ""};
                ss << sep[std::exchange(first, false)] << serialize(arg, context);
            });
            return ss;
        }

        // serialize and stream multi_order_by arguments;
        // comma-separated
        template<class... Os, class Ctx>
        std::ostream&
        operator<<(std::ostream& ss,
                   std::tuple<decltype((streaming_expressions_tuple)), const std::tuple<order_by_t<Os>...>&, Ctx> tpl) {
            const auto& args = get<1>(tpl);
            auto& context = get<2>(tpl);

            bool first = true;
            iterate_tuple(args, [&ss, &context, &first](auto& arg) {
                constexpr std::array<const char*, 2> sep = {", ", ""};
                ss << sep[std::exchange(first, false)] << serialize_order_by(arg, context);
            });
            return ss;
        }

        // serialize and stream a vector of expressions;
        // comma-separated
        template<class C, class Ctx>
        std::ostream& operator<<(std::ostream& ss, std::tuple<decltype((streaming_dynamic_expressions)), C, Ctx> tpl) {
            const auto& args = get<1>(tpl);
            auto& context = get<2>(tpl);

            constexpr std::array<const char*, 2> sep = {", ", ""};
            for(size_t i = 0, first = true; i < args.size(); ++i) {
                ss << sep[std::exchange(first, false)] << serialize(args[i], context);
            }
            return ss;
        }

        // stream a vector of already serialized strings;
        // comma-separated
        template<class C>
        std::ostream& operator<<(std::ostream& ss, std::tuple<decltype((streaming_serialized)), C> tpl) {
            const auto& strings = get<1>(tpl);

            constexpr std::array<const char*, 2> sep = {", ", ""};
            for(size_t i = 0, first = true; i < strings.size(); ++i) {
                ss << sep[std::exchange(first, false)] << strings[i];
            }
            return ss;
        }

        // stream an identifier described by a variadic string pack, which is one of:
        // 1. identifier
        // 2. identifier, alias
        // 3. qualifier, identifier, alias
        template<class... Strings>
        std::ostream& operator<<(std::ostream& ss, std::tuple<decltype((streaming_identifier)), Strings...> tpl) {
            stream_identifier(ss, tpl, streaming_identifier.offset_index(std::index_sequence_for<Strings...>{}));
            return ss;
        }

        // stream a container of identifiers described by a string or a tuple, which is one of:
        // 1. identifier
        // 1. tuple(identifier)
        // 2. tuple(identifier, alias), pair(identifier, alias)
        // 3. tuple(qualifier, identifier, alias)
        //
        // comma-separated
        template<class C>
        std::ostream& operator<<(std::ostream& ss, std::tuple<decltype((streaming_identifiers)), C> tpl) {
            const auto& identifiers = get<1>(tpl);

            constexpr std::array<const char*, 2> sep = {", ", ""};
            bool first = true;
            for(auto& identifier: identifiers) {
                ss << sep[std::exchange(first, false)];
                stream_identifier(ss, identifier);
            }
            return ss;
        }

        // stream placeholders as part of a values clause
        template<class... Ts>
        std::ostream& operator<<(std::ostream& ss, std::tuple<decltype((streaming_values_placeholders)), Ts...> tpl) {
            const size_t& columnsCount = get<1>(tpl);
            const ptrdiff_t& valuesCount = get<2>(tpl);

            if(!valuesCount || !columnsCount) {
                return ss;
            }

            std::string result;
            result.reserve((1 + (columnsCount * 1) + (columnsCount * 2 - 2) + 1) * valuesCount + (valuesCount * 2 - 2));

            constexpr std::array<const char*, 2> sep = {", ", ""};
            for(ptrdiff_t i = 0, first = true; i < valuesCount; ++i) {
                result += sep[std::exchange(first, false)];
                result += "(";
                for(size_t i = 0, first = true; i < columnsCount; ++i) {
                    result += sep[std::exchange(first, false)];
                    result += "?";
                }
                result += ")";
            }
            ss << result;
            return ss;
        }

        // stream a table's column identifiers, possibly qualified;
        // comma-separated
        template<class Table>
        std::ostream& operator<<(std::ostream& ss,
                                 std::tuple<decltype((streaming_table_column_names)), Table, const bool&> tpl) {
            const auto& table = get<1>(tpl);
            const bool& qualified = get<2>(tpl);

            bool first = true;
            table.for_each_column([&ss, &tableName = qualified ? table.name : std::string{}, &first](auto& column) {
                constexpr std::array<const char*, 2> sep = {", ", ""};
                ss << sep[std::exchange(first, false)];
                stream_identifier(ss, tableName, column.name, std::string{});
            });
            return ss;
        }

        // stream a table's non-generated column identifiers, unqualified;
        // comma-separated
        template<class Table>
        std::ostream& operator<<(std::ostream& ss,
                                 std::tuple<decltype((streaming_non_generated_column_names)), Table> tpl) {
            const auto& table = get<1>(tpl);

            bool first = true;
            table.for_each_column([&ss, &first](auto& column) {
                if(column.is_generated()) {
                    return;
                }

                constexpr std::array<const char*, 2> sep = {", ", ""};
                ss << sep[std::exchange(first, false)];
                stream_identifier(ss, column.name);
            });
            return ss;
        }

        // stream a tuple of mapped columns (which are member pointers or column pointers);
        // comma-separated
        template<class T, class Ctx>
        std::ostream& operator<<(std::ostream& ss,
                                 std::tuple<decltype((streaming_mapped_columns_expressions)), T, Ctx> tpl) {
            const auto& columns = get<1>(tpl);
            auto& context = get<2>(tpl);

            bool first = true;
            iterate_tuple(columns, [&ss, &context, &first](auto& column) {
                const std::string* columnName = find_column_name(context.impl, column);
                if(!columnName) {
                    throw std::system_error{orm_error_code::column_not_found};
                }

                constexpr std::array<const char*, 2> sep = {", ", ""};
                ss << sep[std::exchange(first, false)];
                stream_identifier(ss, *columnName);
            });
            return ss;
        }

        /**
         *  Constant which gets never replaced in a bindable context.
         *  Used together with order_by(1_nth_col).
         */
        template<unsigned int N>
        struct statement_serializer<nth_constant<N>, void> {
            using statement_type = nth_constant<N>;

            template<class Ctx>
            std::string operator()(const statement_type& /*expression*/, const Ctx&) {
                static_assert(N > 0);
                return std::to_string(N);
            }
        };

        /**
         *  Serializer for bindable types.
         */
        template<class T>
        struct statement_serializer<T, match_if<is_bindable, T>> {
            using statement_type = T;

            template<class Ctx>
            std::string operator()(const T& statement, const Ctx& context) const {
                if(context.replace_bindable_with_question) {
                    return "?";
                } else {
                    return this->do_serialize(statement);
                }
            }

          private:
            template<class X,
                     std::enable_if_t<is_printable_v<X> && !std::is_base_of<std::string, X>::value
#ifndef SQLITE_ORM_OMITS_CODECVT
                                          && !std::is_base_of<std::wstring, X>::value
#endif
                                      ,
                                      bool> = true>
            std::string do_serialize(const X& c) const {
                static_assert(std::is_same<X, T>::value, "");

                // implementation detail: utilizing field_printer
                return field_printer<X>{}(c);
            }

            std::string do_serialize(const std::string& c) const {
                // implementation detail: utilizing field_printer
                return quote_string_literal(field_printer<std::string>{}(c));
            }

            std::string do_serialize(const char* c) const {
                return quote_string_literal(c);
            }
#ifndef SQLITE_ORM_OMITS_CODECVT
            std::string do_serialize(const std::wstring& c) const {
                // implementation detail: utilizing field_printer
                return quote_string_literal(field_printer<std::wstring>{}(c));
            }

            std::string do_serialize(const wchar_t* c) const {
                std::wstring_convert<std::codecvt_utf8_utf16<wchar_t>> converter;
                return quote_string_literal(converter.to_bytes(c));
            }
#endif
#ifdef SQLITE_ORM_STRING_VIEW_SUPPORTED
            std::string do_serialize(const std::string_view& c) const {
                return quote_string_literal(std::string(c));
            }
#ifndef SQLITE_ORM_OMITS_CODECVT
            std::string do_serialize(const std::wstring_view& c) const {
                std::wstring_convert<std::codecvt_utf8_utf16<wchar_t>> converter;
                return quote_string_literal(converter.to_bytes(c.data(), c.data() + c.size()));
            }
#endif
#endif
            /**
             *  Specialization for binary data (std::vector<char>).
             */
            std::string do_serialize(const std::vector<char>& t) const {
                return quote_blob_literal(field_printer<std::vector<char>>{}(t));
            }

            template<class P, class PT, class D>
            std::string do_serialize(const pointer_binding<P, PT, D>&) const {
                // always serialize null (security reasons)
                return field_printer<std::nullptr_t>{}(nullptr);
            }
        };

        /**
         *  Serializer for literal values.
         */
        template<class T>
        struct statement_serializer<T, internal::match_specialization_of<T, literal_holder>> {
            using statement_type = T;

            template<class Ctx>
            std::string operator()(const T& literal, const Ctx& context) const {
                static_assert(is_bindable_v<type_t<T>>, "A literal value must be also bindable");

                Ctx literalCtx = context;
                literalCtx.replace_bindable_with_question = false;
                statement_serializer<type_t<T>> serializer{};
                return serializer(literal.value, literalCtx);
            }
        };

        template<class F, class W>
        struct statement_serializer<filtered_aggregate_function<F, W>, void> {
            using statement_type = filtered_aggregate_function<F, W>;

            template<class Ctx>
            std::string operator()(const statement_type& statement, const Ctx& context) {
                std::stringstream ss;
                ss << serialize(statement.function, context);
                ss << " FILTER (WHERE " << serialize(statement.where, context) << ")";
                return ss.str();
            }
        };

        template<class T>
        struct statement_serializer<excluded_t<T>, void> {
            using statement_type = excluded_t<T>;

            template<class Ctx>
            std::string operator()(const statement_type& statement, const Ctx& context) const {
                std::stringstream ss;
                ss << "excluded.";
                if(auto* columnName = find_column_name(context.impl, statement.expression)) {
                    ss << streaming_identifier(*columnName);
                } else {
                    throw std::system_error{orm_error_code::column_not_found};
                }
                return ss.str();
            }
        };
#ifdef SQLITE_ORM_OPTIONAL_SUPPORTED
        template<class T>
        struct statement_serializer<as_optional_t<T>, void> {
            using statement_type = as_optional_t<T>;

            template<class Ctx>
            std::string operator()(const statement_type& statement, const Ctx& context) const {
                return serialize(statement.value, context);
            }
        };
#endif  //  SQLITE_ORM_OPTIONAL_SUPPORTED
        template<class T>
        struct statement_serializer<std::reference_wrapper<T>, void> {
            using statement_type = std::reference_wrapper<T>;

            template<class Ctx>
            std::string operator()(const statement_type& s, const Ctx& context) const {
                return serialize(s.get(), context);
            }
        };

        template<class T>
        struct statement_serializer<alias_holder<T>, void> {
            using statement_type = alias_holder<T>;

            template<class Ctx>
            std::string operator()(const statement_type&, const Ctx&) {
                return quote_identifier(T::get());
            }
        };

        template<class... TargetArgs, class... ActionsArgs>
        struct statement_serializer<upsert_clause<std::tuple<TargetArgs...>, std::tuple<ActionsArgs...>>, void> {
            using statement_type = upsert_clause<std::tuple<TargetArgs...>, std::tuple<ActionsArgs...>>;

            template<class Ctx>
            std::string operator()(const statement_type& statement, const Ctx& context) const {
                std::stringstream ss;
                ss << "ON CONFLICT";
                iterate_tuple(statement.target_args, [&ss, &context](auto& value) {
                    using value_type = std::decay_t<decltype(value)>;
                    auto needParenthesis = std::is_member_pointer<value_type>::value;
                    ss << ' ';
                    if(needParenthesis) {
                        ss << '(';
                    }
                    ss << serialize(value, context);
                    if(needParenthesis) {
                        ss << ')';
                    }
                });
                ss << ' ' << "DO";
                if(std::tuple_size<typename statement_type::actions_tuple>::value == 0) {
                    ss << " NOTHING";
                } else {
                    auto updateContext = context;
                    updateContext.use_parentheses = false;
                    ss << " UPDATE " << streaming_actions_tuple(statement.actions, updateContext);
                }
                return ss.str();
            }
        };

        template<class R, class S, class... Args>
        struct statement_serializer<built_in_function_t<R, S, Args...>, void> {
            using statement_type = built_in_function_t<R, S, Args...>;

            template<class Ctx>
            std::string operator()(const statement_type& statement, const Ctx& context) const {
                std::stringstream ss;
                if(context.use_parentheses) {
                    ss << '(';
                }
                ss << statement.serialize() << "(" << streaming_expressions_tuple(statement.args, context) << ")";
                if(context.use_parentheses) {
                    ss << ')';
                }
                return ss.str();
            }
        };

        template<class R, class S, class... Args>
        struct statement_serializer<built_in_aggregate_function_t<R, S, Args...>, void>
            : statement_serializer<built_in_function_t<R, S, Args...>, void> {};

        template<class F, class... Args>
        struct statement_serializer<function_call<F, Args...>, void> {
            using statement_type = function_call<F, Args...>;

            template<class Ctx>
            std::string operator()(const statement_type& statement, const Ctx& context) const {
                using args_tuple = std::tuple<Args...>;

                std::stringstream ss;
                ss << F::name() << "(" << streaming_expressions_tuple(statement.args, context) << ")";
                return ss.str();
            }
        };

        template<class T, class E>
        struct statement_serializer<as_t<T, E>, void> {
            using statement_type = as_t<T, E>;

            template<class Ctx>
            std::string operator()(const statement_type& c, const Ctx& context) const {
                std::stringstream ss;
                ss << serialize(c.expression, context) + " AS " << streaming_identifier(alias_extractor<T>::get());
                return ss.str();
            }
        };

        template<class T, class P>
        struct statement_serializer<alias_column_t<T, P>, void> {
            using statement_type = alias_column_t<T, P>;

            template<class Ctx>
            std::string operator()(const statement_type& c, const Ctx& context) const {
                std::stringstream ss;
                if(!context.skip_table_name) {
                    ss << streaming_identifier(alias_extractor<T>::get()) << ".";
                }
                auto newContext = context;
                newContext.skip_table_name = true;
                ss << serialize(c.column, newContext);
                return ss.str();
            }
        };

        template<class O, class F>
        struct statement_serializer<F O::*, void> {
            using statement_type = F O::*;

            template<class Ctx>
            std::string operator()(const statement_type& m, const Ctx& context) const {
                std::stringstream ss;
                if(!context.skip_table_name) {
<<<<<<< HEAD
                    ss << "\"" << lookup_table_name<O>(context.impl) << "\".";
=======
                    ss << streaming_identifier(context.impl.find_table_name(typeid(O))) << ".";
>>>>>>> 909a4fc7
                }
                if(auto* columnName = find_column_name(context.impl, m)) {
                    ss << streaming_identifier(*columnName);
                } else {
                    throw std::system_error{orm_error_code::column_not_found};
                }
                return ss.str();
            }
        };

        template<>
        struct statement_serializer<rowid_t, void> {
            using statement_type = rowid_t;

            template<class Ctx>
            std::string operator()(const statement_type& s, const Ctx&) const {
                return static_cast<std::string>(s);
            }
        };

        template<>
        struct statement_serializer<oid_t, void> {
            using statement_type = oid_t;

            template<class Ctx>
            std::string operator()(const statement_type& s, const Ctx&) const {
                return static_cast<std::string>(s);
            }
        };

        template<>
        struct statement_serializer<_rowid_t, void> {
            using statement_type = _rowid_t;

            template<class Ctx>
            std::string operator()(const statement_type& s, const Ctx&) const {
                return static_cast<std::string>(s);
            }
        };

        template<class O>
        struct statement_serializer<table_rowid_t<O>, void> {
            using statement_type = table_rowid_t<O>;

            template<class Ctx>
            std::string operator()(const statement_type& s, const Ctx& context) const {
                std::stringstream ss;
                if(!context.skip_table_name) {
<<<<<<< HEAD
                    ss << "'" << lookup_table_name<O>(context.impl) << "'.";
=======
                    ss << streaming_identifier(context.impl.find_table_name(typeid(O))) << ".";
>>>>>>> 909a4fc7
                }
                ss << static_cast<std::string>(s);
                return ss.str();
            }
        };

        template<class O>
        struct statement_serializer<table_oid_t<O>, void> {
            using statement_type = table_oid_t<O>;

            template<class Ctx>
            std::string operator()(const statement_type& s, const Ctx& context) const {
                std::stringstream ss;
                if(!context.skip_table_name) {
<<<<<<< HEAD
                    ss << "'" << lookup_table_name<O>(context.impl) << "'.";
=======
                    ss << streaming_identifier(context.impl.find_table_name(typeid(O))) << ".";
>>>>>>> 909a4fc7
                }
                ss << static_cast<std::string>(s);
                return ss.str();
            }
        };

        template<class O>
        struct statement_serializer<table__rowid_t<O>, void> {
            using statement_type = table__rowid_t<O>;

            template<class Ctx>
            std::string operator()(const statement_type& s, const Ctx& context) const {
                std::stringstream ss;
                if(!context.skip_table_name) {
<<<<<<< HEAD
                    ss << "'" << lookup_table_name<O>(context.impl) << "'.";
=======
                    ss << streaming_identifier(context.impl.find_table_name(typeid(O))) << ".";
>>>>>>> 909a4fc7
                }
                ss << static_cast<std::string>(s);
                return ss.str();
            }
        };

        template<class L, class R, class... Ds>
        struct statement_serializer<binary_operator<L, R, Ds...>, void> {
            using statement_type = binary_operator<L, R, Ds...>;

            template<class Ctx>
            std::string operator()(const statement_type& statement, const Ctx& context) const {
                auto lhs = serialize(statement.lhs, context);
                auto rhs = serialize(statement.rhs, context);
                std::stringstream ss;
                if(context.use_parentheses) {
                    ss << '(';
                }
                ss << lhs << " " << statement.serialize() << " " << rhs;
                if(context.use_parentheses) {
                    ss << ')';
                }
                return ss.str();
            }
        };

        template<class T>
        struct statement_serializer<count_asterisk_t<T>, void> {
            using statement_type = count_asterisk_t<T>;

            template<class Ctx>
            std::string operator()(const statement_type&, const Ctx& context) const {
                return serialize(count_asterisk_without_type{}, context);
            }
        };

        template<>
        struct statement_serializer<count_asterisk_without_type, void> {
            using statement_type = count_asterisk_without_type;

            template<class Ctx>
            std::string operator()(const statement_type& c, const Ctx&) const {
                std::stringstream ss;
                auto functionName = c.serialize();
                ss << functionName << "(*)";
                return ss.str();
            }
        };

        template<class T>
        struct statement_serializer<distinct_t<T>, void> {
            using statement_type = distinct_t<T>;

            template<class Ctx>
            std::string operator()(const statement_type& c, const Ctx& context) const {
                std::stringstream ss;
                auto expr = serialize(c.value, context);
                ss << static_cast<std::string>(c) << "(" << expr << ")";
                return ss.str();
            }
        };

        template<class T>
        struct statement_serializer<all_t<T>, void> {
            using statement_type = all_t<T>;

            template<class Ctx>
            std::string operator()(const statement_type& c, const Ctx& context) const {
                std::stringstream ss;
                auto expr = serialize(c.value, context);
                ss << static_cast<std::string>(c) << "(" << expr << ")";
                return ss.str();
            }
        };

        template<class O, class F, F O::*m>
        struct statement_serializer<ice_t<m>, void> : statement_serializer<typename ice_t<m>::value_type> {};

        template<class T, class F>
        struct statement_serializer<column_pointer<T, F>, void> {
            using statement_type = column_pointer<T, F>;

            template<class Ctx>
            std::string operator()(const statement_type& c, const Ctx& context) const {
                std::stringstream ss;
                if(!context.skip_table_name) {
<<<<<<< HEAD
                    ss << "'" << lookup_table_name<T>(context.impl) << "'.";
=======
                    ss << streaming_identifier(context.impl.find_table_name(typeid(T))) << ".";
>>>>>>> 909a4fc7
                }
                if(auto* columnName = find_column_name(context.impl, c)) {
                    ss << streaming_identifier(*columnName);
                } else {
                    throw std::system_error{orm_error_code::column_not_found};
                }
                return ss.str();
            }
        };

        template<class T, class E>
        struct statement_serializer<cast_t<T, E>, void> {
            using statement_type = cast_t<T, E>;

            template<class Ctx>
            std::string operator()(const statement_type& c, const Ctx& context) const {
                std::stringstream ss;
                ss << static_cast<std::string>(c) << " (";
                ss << serialize(c.expression, context) << " AS " << type_printer<T>().print() << ")";
                return ss.str();
            }
        };

        template<class CTE>
        struct statement_serializer<CTE, match_specialization_of<CTE, common_table_expression>> {
            using statement_type = CTE;

            template<class Ctx>
            std::string operator()(const statement_type& c, const Ctx& context) const {
                // A CTE always starts a new 'highest level' context
                Ctx cteContext = context;
                cteContext.use_parentheses = false;

                std::stringstream ss;
                ss << static_cast<std::string>(c);
                std::vector<std::string> columnNames =
                    collect_cte_column_names(get_cte_driving_subselect(c.subselect), c.explicitColumnNames, context);
                {
                    ss << '(';
                    for(size_t i = 0, n = columnNames.size(); i < n; ++i) {
                        ss << "\"" << columnNames[i] << "\"";
                        if(i < n - 1) {
                            ss << ", ";
                        }
                    }
                    ss << ')';
                }
                ss << " AS ";
                ss << '(' << serialize(c.subselect, cteContext) << ')';
                return ss.str();
            }
        };

        template<class With>
        struct statement_serializer<With, match_specialization_of<With, with_t>> {
            using statement_type = With;

            template<class Ctx>
            std::string operator()(const statement_type& c, const Ctx& context) const {
                Ctx tupleContext = context;
                tupleContext.use_parentheses = false;

                std::stringstream ss;
                ss << static_cast<std::string>(c) << " ";
                ss << serialize(c.cte, tupleContext) << " ";
                ss << serialize(c.expression, context);
                return ss.str();
            }
        };

        template<class T>
        struct statement_serializer<T,
                                    typename std::enable_if<is_base_of_template<T, compound_operator>::value>::type> {
            using statement_type = T;

            template<class Ctx>
            std::string operator()(const statement_type& c, const Ctx& context) const {
                std::stringstream ss;
                ss << serialize(c.left, context) << " ";
                ss << static_cast<std::string>(c) << " ";
                ss << serialize(c.right, context);
                return ss.str();
            }
        };

        template<class R, class T, class E, class... Args>
        struct statement_serializer<simple_case_t<R, T, E, Args...>, void> {
            using statement_type = simple_case_t<R, T, E, Args...>;

            template<class Ctx>
            std::string operator()(const statement_type& c, const Ctx& context) const {
                std::stringstream ss;
                ss << "CASE ";
                c.case_expression.apply([&ss, context](auto& c_) {
                    ss << serialize(c_, context) << " ";
                });
                iterate_tuple(c.args, [&ss, context](auto& pair) {
                    ss << "WHEN " << serialize(pair.first, context) << " ";
                    ss << "THEN " << serialize(pair.second, context) << " ";
                });
                c.else_expression.apply([&ss, context](auto& el) {
                    ss << "ELSE " << serialize(el, context) << " ";
                });
                ss << "END";
                return ss.str();
            }
        };

        template<class T>
        struct statement_serializer<is_null_t<T>, void> {
            using statement_type = is_null_t<T>;

            template<class Ctx>
            std::string operator()(const statement_type& c, const Ctx& context) const {
                std::stringstream ss;
                ss << serialize(c.t, context) << " " << static_cast<std::string>(c);
                return ss.str();
            }
        };

        template<class T>
        struct statement_serializer<is_not_null_t<T>, void> {
            using statement_type = is_not_null_t<T>;

            template<class Ctx>
            std::string operator()(const statement_type& c, const Ctx& context) const {
                std::stringstream ss;
                ss << serialize(c.t, context) << " " << static_cast<std::string>(c);
                return ss.str();
            }
        };

        template<class T>
        struct statement_serializer<bitwise_not_t<T>, void> {
            using statement_type = bitwise_not_t<T>;

            template<class Ctx>
            std::string operator()(const statement_type& statement, const Ctx& context) const {
                std::stringstream ss;
                ss << statement.serialize() << " ";
                auto cString = serialize(statement.argument, context);
                ss << " (" << cString << " )";
                return ss.str();
            }
        };

        template<class T>
        struct statement_serializer<negated_condition_t<T>, void> {
            using statement_type = negated_condition_t<T>;

            template<class Ctx>
            std::string operator()(const statement_type& c, const Ctx& context) const {
                std::stringstream ss;
                ss << static_cast<std::string>(c) << " ";
                auto cString = serialize(c.c, context);
                ss << " (" << cString << " )";
                return ss.str();
            }
        };

        template<class T>
        struct statement_serializer<T, typename std::enable_if<is_base_of_template<T, binary_condition>::value>::type> {
            using statement_type = T;

            template<class Ctx>
            std::string operator()(const statement_type& c, const Ctx& context) const {
                auto leftString = serialize(c.l, context);
                auto rightString = serialize(c.r, context);
                std::stringstream ss;
                if(context.use_parentheses) {
                    ss << "(";
                }
                ss << leftString << " " << static_cast<std::string>(c) << " " << rightString;
                if(context.use_parentheses) {
                    ss << ")";
                }
                return ss.str();
            }
        };

        template<class T>
        struct statement_serializer<named_collate<T>, void> {
            using statement_type = named_collate<T>;

            template<class Ctx>
            std::string operator()(const statement_type& c, const Ctx& context) const {
                auto newContext = context;
                newContext.use_parentheses = false;
                auto res = serialize(c.expr, newContext);
                return res + " " + static_cast<std::string>(c);
            }
        };

        template<class T>
        struct statement_serializer<collate_t<T>, void> {
            using statement_type = collate_t<T>;

            template<class Ctx>
            std::string operator()(const statement_type& c, const Ctx& context) const {
                auto newContext = context;
                newContext.use_parentheses = false;
                auto res = serialize(c.expr, newContext);
                return res + " " + static_cast<std::string>(c);
            }
        };

        template<class L, class A>
        struct statement_serializer<dynamic_in_t<L, A>, void> {
            using statement_type = dynamic_in_t<L, A>;

            template<class Ctx>
            std::string operator()(const statement_type& statement, const Ctx& context) const {
                std::stringstream ss;
                auto leftString = serialize(statement.left, context);
                ss << leftString << " ";
                if(!statement.negative) {
                    ss << "IN";
                } else {
                    ss << "NOT IN";
                }
                ss << " ";
                constexpr auto isCompoundOperator = is_base_of_template<A, compound_operator>::value;
                if(isCompoundOperator) {
                    ss << '(';
                }
                auto newContext = context;
                newContext.use_parentheses = true;
                ss << serialize(statement.argument, newContext);
                if(isCompoundOperator) {
                    ss << ')';
                }
                return ss.str();
            }
        };

        template<class L, class E>
        struct statement_serializer<dynamic_in_t<L, std::vector<E>>, void> {
            using statement_type = dynamic_in_t<L, std::vector<E>>;

            template<class Ctx>
            std::string operator()(const statement_type& statement, const Ctx& context) const {
                std::stringstream ss;
                auto leftString = serialize(statement.left, context);
                ss << leftString << " ";
                if(!statement.negative) {
                    ss << "IN";
                } else {
                    ss << "NOT IN";
                }
                ss << " (" << streaming_dynamic_expressions(statement.argument, context) << ")";
                return ss.str();
            }
        };

        template<class L, class... Args>
        struct statement_serializer<in_t<L, Args...>, void> {
            using statement_type = in_t<L, Args...>;

            template<class Ctx>
            std::string operator()(const statement_type& statement, const Ctx& context) const {
                std::stringstream ss;
                auto leftString = serialize(statement.left, context);
                ss << leftString << " ";
                if(!statement.negative) {
                    ss << "IN";
                } else {
                    ss << "NOT IN";
                }
                ss << " ";
                using args_type = std::tuple<Args...>;
                const bool theOnlySelect =
                    std::tuple_size<args_type>::value == 1 && is_select<std::tuple_element_t<0, args_type>>::value;
                if(!theOnlySelect) {
                    ss << "(";
                }
                ss << streaming_expressions_tuple(statement.argument, context);
                if(!theOnlySelect) {
                    ss << ")";
                }
                return ss.str();
            }
        };

        template<class A, class T, class E>
        struct statement_serializer<like_t<A, T, E>, void> {
            using statement_type = like_t<A, T, E>;

            template<class Ctx>
            std::string operator()(const statement_type& c, const Ctx& context) const {
                std::stringstream ss;
                ss << serialize(c.arg, context) << " ";
                ss << static_cast<std::string>(c) << " ";
                ss << serialize(c.pattern, context);
                c.arg3.apply([&ss, &context](auto& value) {
                    ss << " ESCAPE " << serialize(value, context);
                });
                return ss.str();
            }
        };

        template<class A, class T>
        struct statement_serializer<glob_t<A, T>, void> {
            using statement_type = glob_t<A, T>;

            template<class Ctx>
            std::string operator()(const statement_type& c, const Ctx& context) const {
                std::stringstream ss;
                ss << serialize(c.arg, context) << " ";
                ss << static_cast<std::string>(c) << " ";
                ss << serialize(c.pattern, context);
                return ss.str();
            }
        };

        template<class A, class T>
        struct statement_serializer<between_t<A, T>, void> {
            using statement_type = between_t<A, T>;

            template<class Ctx>
            std::string operator()(const statement_type& c, const Ctx& context) const {
                std::stringstream ss;
                auto expr = serialize(c.expr, context);
                ss << expr << " " << static_cast<std::string>(c) << " ";
                ss << serialize(c.b1, context);
                ss << " AND ";
                ss << serialize(c.b2, context);
                return ss.str();
            }
        };

        template<class T>
        struct statement_serializer<exists_t<T>, void> {
            using statement_type = exists_t<T>;

            template<class Ctx>
            std::string operator()(const statement_type& statement, const Ctx& context) const {
                std::stringstream ss;
                ss << "EXISTS ";
                ss << serialize(statement.expression, context);
                return ss.str();
            }
        };

        template<>
        struct statement_serializer<autoincrement_t, void> {
            using statement_type = autoincrement_t;

            template<class Ctx>
            std::string operator()(const statement_type& c, const Ctx&) const {
                return "AUTOINCREMENT";
            }
        };

        template<class... Cs>
        struct statement_serializer<primary_key_t<Cs...>, void> {
            using statement_type = primary_key_t<Cs...>;

            template<class Ctx>
            std::string operator()(const statement_type& c, const Ctx& context) const {
                std::stringstream ss;
                ss << static_cast<std::string>(c);
                using columns_tuple = typename statement_type::columns_tuple;
                const size_t columnsCount = std::tuple_size<columns_tuple>::value;
                if(columnsCount) {
                    ss << "(" << streaming_mapped_columns_expressions(c.columns, context) << ")";
                }
                return ss.str();
            }
        };

        template<class... Args>
        struct statement_serializer<unique_t<Args...>, void> {
            using statement_type = unique_t<Args...>;

            template<class Ctx>
            std::string operator()(const statement_type& c, const Ctx& context) const {
                std::stringstream ss;
                ss << static_cast<std::string>(c);
                using columns_tuple = typename statement_type::columns_tuple;
                const size_t columnsCount = std::tuple_size<columns_tuple>::value;
                if(columnsCount) {
                    ss << "(" << streaming_mapped_columns_expressions(c.columns, context) << ")";
                }
                return ss.str();
            }
        };

        template<>
        struct statement_serializer<collate_constraint_t, void> {
            using statement_type = collate_constraint_t;

            template<class Ctx>
            std::string operator()(const statement_type& c, const Ctx&) const {
                return static_cast<std::string>(c);
            }
        };

        template<class T>
        struct statement_serializer<default_t<T>, void> {
            using statement_type = default_t<T>;

            template<class Ctx>
            std::string operator()(const statement_type& c, const Ctx& context) const {
                return static_cast<std::string>(c) + " (" + serialize(c.value, context) + ")";
            }
        };

        template<class... Cs, class... Rs>
        struct statement_serializer<foreign_key_t<std::tuple<Cs...>, std::tuple<Rs...>>, void> {
            using statement_type = foreign_key_t<std::tuple<Cs...>, std::tuple<Rs...>>;

            template<class Ctx>
            std::string operator()(const statement_type& fk, const Ctx& context) const {
                std::stringstream ss;
                ss << "FOREIGN KEY(" << streaming_mapped_columns_expressions(fk.columns, context) << ") REFERENCES ";
                {
                    using references_type_t = typename std::decay<decltype(fk)>::type::references_type;
                    using first_reference_t = std::tuple_element_t<0, references_type_t>;
                    using first_reference_mapped_type = typename internal::table_type<first_reference_t>::type;
<<<<<<< HEAD
                    auto refTableName = lookup_table_name<first_reference_mapped_type>(context.impl);
                    ss << '\'' << refTableName << '\'';
=======
                    auto refTableName = context.impl.find_table_name(typeid(first_reference_mapped_type));
                    ss << streaming_identifier(refTableName);
>>>>>>> 909a4fc7
                }
                ss << "(" << streaming_mapped_columns_expressions(fk.references, context) << ")";
                if(fk.on_update) {
                    ss << ' ' << static_cast<std::string>(fk.on_update) << " " << fk.on_update._action;
                }
                if(fk.on_delete) {
                    ss << ' ' << static_cast<std::string>(fk.on_delete) << " " << fk.on_delete._action;
                }
                return ss.str();
            }
        };

        template<class T>
        struct statement_serializer<check_t<T>, void> {
            using statement_type = check_t<T>;

            template<class Ctx>
            std::string operator()(const statement_type& statement, const Ctx& context) const {
                return "CHECK (" + serialize(statement.expression, context) + ")";
            }
        };
#if SQLITE_VERSION_NUMBER >= 3031000
        template<class T>
        struct statement_serializer<generated_always_t<T>, void> {
            using statement_type = generated_always_t<T>;

            template<class Ctx>
            std::string operator()(const statement_type& statement, const Ctx& context) const {
                std::stringstream ss;
                if(statement.full) {
                    ss << "GENERATED ALWAYS ";
                }
                ss << "AS (";
                ss << serialize(statement.expression, context) << ")";
                switch(statement.storage) {
                    case decltype(statement.storage)::not_specified:
                        //..
                        break;
                    case decltype(statement.storage)::virtual_:
                        ss << " VIRTUAL";
                        break;
                    case decltype(statement.storage)::stored:
                        ss << " STORED";
                        break;
                }
                return ss.str();
            }
        };
#endif
        template<class O, class T, class G, class S, class... Op>
        struct statement_serializer<column_t<O, T, G, S, Op...>, void> {
            using statement_type = column_t<O, T, G, S, Op...>;

            template<class Ctx>
            std::string operator()(const statement_type& c, const Ctx& context) const {
                using column_type = std::decay_t<decltype(c)>;
                using field_type = typename column_type::field_type;
                using constraints_type = typename column_type::constraints_type;

                std::stringstream ss;
                ss << streaming_identifier(c.name) << " " << type_printer<field_type>().print() << " ";
                {
                    std::vector<std::string> constraintsStrings;
                    constexpr size_t constraintsCount = std::tuple_size<constraints_type>::value;
                    constraintsStrings.reserve(constraintsCount);
                    int primaryKeyIndex = -1;
                    int autoincrementIndex = -1;
                    int tupleIndex = 0;
                    iterate_tuple(
                        c.constraints,
                        [&constraintsStrings, &primaryKeyIndex, &autoincrementIndex, &tupleIndex, &context](auto& v) {
                            using constraint_type = std::decay_t<decltype(v)>;
                            constraintsStrings.push_back(serialize(v, context));
                            if(is_primary_key<constraint_type>::value) {
                                primaryKeyIndex = tupleIndex;
                            } else if(std::is_same<autoincrement_t, constraint_type>::value) {
                                autoincrementIndex = tupleIndex;
                            }
                            ++tupleIndex;
                        });
                    if(primaryKeyIndex != -1 && autoincrementIndex != -1 && autoincrementIndex < primaryKeyIndex) {
                        iter_swap(constraintsStrings.begin() + primaryKeyIndex,
                                  constraintsStrings.begin() + autoincrementIndex);
                    }
                    for(auto& str: constraintsStrings) {
                        ss << str << ' ';
                    }
                }
                if(c.not_null()) {
                    ss << "NOT NULL ";
                }
                return ss.str();
            }
        };

        template<class T, class... Args>
        struct statement_serializer<remove_all_t<T, Args...>, void> {
            using statement_type = remove_all_t<T, Args...>;

            template<class Ctx>
            std::string operator()(const statement_type& rem, const Ctx& context) const {
                auto& tImpl = pick_impl<T>(context.impl);

                std::stringstream ss;
                ss << "DELETE FROM " << streaming_identifier(tImpl.table.name)
                   << streaming_conditions_tuple(rem.conditions, context);
                return ss.str();
            }
        };

        template<class T>
        struct statement_serializer<replace_t<T>, void> {
            using statement_type = replace_t<T>;

            template<class Ctx>
            std::string operator()(const statement_type& statement, const Ctx& context) const {
                using expression_type = std::decay_t<decltype(statement)>;
                using object_type = typename expression_object_type<expression_type>::type;
                auto& tImpl = pick_impl<object_type>(context.impl);
                std::stringstream ss;
                ss << "REPLACE INTO " << streaming_identifier(tImpl.table.name) << " ("
                   << streaming_non_generated_column_names(tImpl.table) << ")"
                   << " VALUES (";

                auto columnIndex = 0;
                tImpl.table.for_each_column(
                    [&ss, &columnIndex, &object = get_ref(statement.object), &context](auto& column) {
                        if(column.is_generated()) {
                            return;
                        }

                        if(columnIndex > 0) {
                            ss << ", ";
                        }
                        if(column.member_pointer) {
                            ss << serialize(object.*column.member_pointer, context);
                        } else {
                            ss << serialize((object.*column.getter)(), context);
                        }
                        ++columnIndex;
                    });
                ss << ")";
                return ss.str();
            }
        };

        template<class T, class... Cols>
        struct statement_serializer<insert_explicit<T, Cols...>, void> {
            using statement_type = insert_explicit<T, Cols...>;

            template<class Ctx>
            std::string operator()(const statement_type& ins, const Ctx& context) const {
                constexpr size_t colsCount = std::tuple_size<std::tuple<Cols...>>::value;
                static_assert(colsCount > 0, "Use insert or replace with 1 argument instead");
                using expression_type = std::decay_t<decltype(ins)>;
                using object_type = typename expression_object_type<expression_type>::type;
                auto& tImpl = pick_impl<object_type>(context.impl);
                std::stringstream ss;
                ss << "INSERT INTO " << streaming_identifier(tImpl.table.name) << " ";
                ss << "(" << streaming_mapped_columns_expressions(ins.columns.columns, context) << ") "
                   << "VALUES (";
                auto index = 0;
                iterate_tuple(ins.columns.columns,
                              [&ss, &context, &index, &object = get_ref(ins.obj)](auto& memberPointer) {
                                  using member_pointer_type = std::decay_t<decltype(memberPointer)>;
                                  static_assert(!is_setter<member_pointer_type>::value,
                                                "Unable to use setter within insert explicit");

                                  std::string valueString;
                                  static_if<is_getter<member_pointer_type>{}>(
                                      [&valueString, &memberPointer, &context](auto& object) {
                                          valueString = serialize((object.*memberPointer)(), context);
                                      },
                                      [&valueString, &memberPointer, &context](auto& object) {
                                          valueString = serialize(object.*memberPointer, context);
                                      })(object);

                                  if(index > 0) {
                                      ss << ", ";
                                  }
                                  ss << valueString;
                                  ++index;
                              });
                ss << ")";
                return ss.str();
            }
        };

        template<class T>
        struct statement_serializer<update_t<T>, void> {
            using statement_type = update_t<T>;

            template<class Ctx>
            std::string operator()(const statement_type& statement, const Ctx& context) const {
                using expression_type = std::decay_t<decltype(statement)>;
                using object_type = typename expression_object_type<expression_type>::type;
                auto& tImpl = pick_impl<object_type>(context.impl);

                std::stringstream ss;
                ss << "UPDATE " << streaming_identifier(tImpl.table.name) << " SET ";
                //                std::vector<std::string> setColumnNames;
                auto columnIndex = 0;
                tImpl.table.for_each_column([&tImpl, &columnIndex, &ss, &object = get_ref(statement.object), &context](
                                                auto& column) {
                    if(column.template has<primary_key_t<>>() || tImpl.table.exists_in_composite_primary_key(column)) {
                        return;
                    }

                    if(columnIndex > 0) {
                        ss << ", ";
                    }
                    ss << streaming_identifier(column.name) << " = ";
                    if(column.member_pointer) {
                        ss << serialize(object.*column.member_pointer, context);
                    } else {
                        ss << serialize((object.*column.getter)(), context);
                    }
                    ++columnIndex;
                });
                ss << " WHERE ";
                columnIndex = 0;
                tImpl.table.for_each_column(
                    [&tImpl, &columnIndex, &ss, &object = get_ref(statement.object), &context](auto& column) {
                        if(!column.template has<primary_key_t<>>() &&
                           !tImpl.table.exists_in_composite_primary_key(column)) {
                            return;
                        }

                        if(columnIndex > 0) {
                            ss << " AND ";
                        }
                        ss << streaming_identifier(column.name) << " = ";
                        if(column.member_pointer) {
                            ss << serialize(object.*column.member_pointer, context);
                        } else {
                            ss << serialize((object.*column.getter)(), context);
                        }
                        ++columnIndex;
                    });
                return ss.str();
            }
        };

        template<class... Args>
        struct statement_serializer<set_t<Args...>, void> {
            using statement_type = set_t<Args...>;

            template<class Ctx>
            std::string operator()(const statement_type& statement, const Ctx& context) const {
                std::stringstream ss;
                ss << "SET ";
                constexpr size_t assignsCount = std::tuple_size<typename statement_type::assigns_type>::value;
                size_t assignIndex = 0;
                auto leftContext = context;
                leftContext.skip_table_name = true;
                iterate_tuple(statement.assigns, [&ss, &context, &leftContext, &assignIndex](auto& value) {
                    if(assignIndex > 0) {
                        ss << ", ";
                    }
                    ss << serialize(value.lhs, leftContext);
                    ss << ' ' << value.serialize() << ' ';
                    ss << serialize(value.rhs, context);
                    ++assignIndex;
                });
                return ss.str();
            }
        };

        template<class... Args, class... Wargs>
        struct statement_serializer<update_all_t<set_t<Args...>, Wargs...>, void> {
            using statement_type = update_all_t<set_t<Args...>, Wargs...>;

            template<class Ctx>
            std::string operator()(const statement_type& upd, const Ctx& context) const {
                table_name_collector collector([&context](std::type_index ti) {
                    return context.impl.find_table_name(ti);
                });
                iterate_ast(upd.set.assigns, collector);

                if(collector.table_names.empty()) {
                    throw std::system_error{orm_error_code::no_tables_specified};
                }

                std::stringstream ss;
                ss << "UPDATE";
                ss << " " << streaming_identifier(collector.table_names.begin()->first) << " SET ";
                {
                    std::vector<std::string> setPairs;
                    setPairs.reserve(std::tuple_size<typename set_t<Args...>::assigns_type>::value);
                    auto leftContext = context;
                    leftContext.skip_table_name = true;
                    iterate_tuple(upd.set.assigns, [&context, &leftContext, &setPairs](auto& asgn) {
                        std::stringstream sss;
                        sss << serialize(asgn.lhs, leftContext);
                        sss << ' ' << asgn.serialize() << ' ';
                        sss << serialize(asgn.rhs, context);
                        setPairs.push_back(sss.str());
                    });
                    ss << streaming_serialized(setPairs) << streaming_conditions_tuple(upd.conditions, context);
                    return ss.str();
                }
            }
        };

        template<class T>
        struct statement_serializer<insert_t<T>, void> {
            using statement_type = insert_t<T>;

            template<class Ctx>
            std::string operator()(const statement_type& statement, const Ctx& context) const {
                using object_type = typename expression_object_type<statement_type>::type;
                auto& tImpl = pick_impl<object_type>(context.impl);

                std::stringstream ss;
                ss << "INSERT INTO " << streaming_identifier(tImpl.table.name) << " ";

                auto columnIndex = 0;
                tImpl.table.for_each_column([&tImpl, &columnIndex, &ss](auto& column) {
                    using table_type = std::decay_t<decltype(tImpl.table)>;
                    if(!table_type::is_without_rowid &&
                       (column.template has<primary_key_t<>>() || tImpl.table.exists_in_composite_primary_key(column) ||
                        column.is_generated())) {
                        return;
                    }

                    if(columnIndex == 0) {
                        ss << '(';
                    } else {
                        ss << ", ";
                    }
                    ss << streaming_identifier(column.name);
                    ++columnIndex;
                });
                auto columnsToInsertCount = columnIndex;
                if(columnsToInsertCount > 0) {
                    ss << ')';
                } else {
                    ss << "DEFAULT";
                }
                ss << " VALUES ";
                if(columnsToInsertCount > 0) {
                    ss << "(";
                    columnIndex = 0;
                    tImpl.table.for_each_column([&tImpl,
                                                 &columnIndex,
                                                 &ss,
                                                 columnsToInsertCount,
                                                 &context,
                                                 &object = get_ref(statement.object)](auto& column) {
                        using table_type = std::decay_t<decltype(tImpl.table)>;
                        if(!table_type::is_without_rowid &&
                           (column.template has<primary_key_t<>>() ||
                            tImpl.table.exists_in_composite_primary_key(column) || column.is_generated())) {
                            return;
                        }

                        if(columnIndex > 0) {
                            ss << ", ";
                        }
                        if(column.member_pointer) {
                            ss << serialize(object.*column.member_pointer, context);
                        } else {
                            ss << serialize((object.*column.getter)(), context);
                        }
                        ++columnIndex;
                    });
                    ss << ")";
                }

                return ss.str();
            }
        };

        template<class T>
        struct statement_serializer<into_t<T>, void> {
            using statement_type = into_t<T>;

            template<class Ctx>
            std::string operator()(const statement_type& statement, const Ctx& context) const {
                auto& tImpl = pick_impl<T>(context.impl);

                std::stringstream ss;
                ss << "INTO " << streaming_identifier(tImpl.table.name);
                return ss.str();
            }
        };

        template<class... Args>
        struct statement_serializer<columns_t<Args...>, void> {
            using statement_type = columns_t<Args...>;

            template<class Ctx>
            std::string operator()(const statement_type& statement, const Ctx& context) const {
                std::stringstream ss;
                auto index = 0;
                if(context.use_parentheses) {
                    ss << '(';
                }
                ss << streaming_expressions_tuple(statement.columns, context);
                if(context.use_parentheses) {
                    ss << ')';
                }
                return ss.str();
            }
        };

        template<class T>
        struct statement_serializer<
            T,
            typename std::enable_if<is_insert_raw<T>::value || is_replace_raw<T>::value>::type> {
            using statement_type = T;

            template<class Ctx>
            std::string operator()(const statement_type& statement, const Ctx& context) const {
                std::stringstream ss;
                if(is_insert_raw<T>::value) {
                    ss << "INSERT";
                } else {
                    ss << "REPLACE";
                }
                iterate_tuple(statement.args, [&context, &ss](auto& value) {
                    using value_type = std::decay_t<decltype(value)>;
                    ss << ' ';
                    if(is_columns<value_type>::value) {
                        auto newContext = context;
                        newContext.skip_table_name = true;
                        newContext.use_parentheses = true;
                        ss << serialize(value, newContext);
                    } else if(is_values<value_type>::value || is_select<value_type>::value) {
                        auto newContext = context;
                        newContext.use_parentheses = false;
                        ss << serialize(value, newContext);
                    } else {
                        ss << serialize(value, context);
                    }
                });
                return ss.str();
            }
        };

        template<class T, class... Ids>
        struct statement_serializer<remove_t<T, Ids...>, void> {
            using statement_type = remove_t<T, Ids...>;

            template<class Ctx>
            std::string operator()(const statement_type& statement, const Ctx& context) const {
                auto& tImpl = pick_impl<T>(context.impl);
                std::stringstream ss;
                ss << "DELETE FROM " << streaming_identifier(tImpl.table.name) << " "
                   << "WHERE ";
                std::vector<std::string> idsStrings;
                idsStrings.reserve(std::tuple_size<typename statement_type::ids_type>::value);
                iterate_tuple(statement.ids, [&idsStrings, &context](auto& idValue) {
                    idsStrings.push_back(serialize(idValue, context));
                });
                auto index = 0;
                tImpl.table.for_each_primary_key_column([&ss, &index, &tImpl, &idsStrings](auto& memberPointer) {
                    auto* columnName = tImpl.table.find_column_name(memberPointer);
                    if(!columnName) {
                        throw std::system_error{orm_error_code::column_not_found};
                    }

                    if(index > 0) {
                        ss << " AND ";
                    }
                    ss << streaming_identifier(*columnName) << " = " << idsStrings[index];
                    ++index;
                });
                return ss.str();
            }
        };

        template<class It, class L, class O>
        struct statement_serializer<replace_range_t<It, L, O>, void> {
            using statement_type = replace_range_t<It, L, O>;

            template<class Ctx>
            std::string operator()(const statement_type& rep, const Ctx& context) const {
                using expression_type = std::decay_t<decltype(rep)>;
                using object_type = typename expression_object_type<expression_type>::type;
                auto& tImpl = pick_impl<object_type>(context.impl);

                std::stringstream ss;
                ss << "REPLACE INTO " << streaming_identifier(tImpl.table.name) << " ("
                   << streaming_non_generated_column_names(tImpl.table) << ")";
                const auto valuesCount = std::distance(rep.range.first, rep.range.second);
                const auto columnsCount = tImpl.table.non_generated_columns_count();
                ss << " VALUES " << streaming_values_placeholders(columnsCount, valuesCount);
                return ss.str();
            }
        };

        template<class It, class L, class O>
        struct statement_serializer<insert_range_t<It, L, O>, void> {
            using statement_type = insert_range_t<It, L, O>;

            template<class Ctx>
            std::string operator()(const statement_type& statement, const Ctx& context) const {
                using object_type = typename expression_object_type<statement_type>::type;
                auto& tImpl = pick_impl<object_type>(context.impl);

                std::stringstream ss;
                ss << "INSERT INTO " << streaming_identifier(tImpl.table.name) << " ";

                std::vector<std::string> columnNames;
                tImpl.table.for_each_column([&columnNames, &tImpl](auto& column) {
                    using table_type = std::decay_t<decltype(tImpl.table)>;
                    if(table_type::is_without_rowid ||
                       (!column.template has<primary_key_t<>>() &&
                        !tImpl.table.exists_in_composite_primary_key(column) && !column.is_generated())) {
                        columnNames.push_back(column.name);
                    }
                });

                const auto valuesCount = std::distance(statement.range.first, statement.range.second);
                const auto columnNamesCount = columnNames.size();
                if(columnNamesCount) {
                    ss << "(" << streaming_identifiers(columnNames) << ")";
                } else {
                    ss << "DEFAULT";
                }
                ss << " VALUES ";
                if(columnNamesCount) {
                    ss << streaming_values_placeholders(columnNamesCount, valuesCount);
                } else if(valuesCount != 1) {
                    throw std::system_error{orm_error_code::cannot_use_default_value};
                }
                return ss.str();
            }
        };

        template<class T, class Ctx>
        std::string serialize_get_all_impl(const T& get, const Ctx& context) {
            using primary_type = type_t<T>;

            table_name_collector collector;
            collector.table_names.emplace(context.impl.find_table_name(typeid(primary_type)), "");
            // note: not collecting table names from get.conditions;

            auto& tImpl = pick_impl<primary_type>(context.impl);
            std::stringstream ss;
            ss << "SELECT " << streaming_table_column_names(tImpl.table, true);
            if(!collector.table_names.empty()) {
                ss << " FROM " << streaming_identifiers(collector.table_names);
            }
            ss << streaming_conditions_tuple(get.conditions, context);
            return ss.str();
        }

#ifdef SQLITE_ORM_OPTIONAL_SUPPORTED
        template<class T, class R, class... Args>
        struct statement_serializer<get_all_optional_t<T, R, Args...>, void> {
            using statement_type = get_all_optional_t<T, R, Args...>;

            template<class Ctx>
            std::string operator()(const statement_type& get, const Ctx& context) const {
                return serialize_get_all_impl(get, context);
            }
        };
#endif  //  SQLITE_ORM_OPTIONAL_SUPPORTED

        template<class T, class R, class... Args>
        struct statement_serializer<get_all_pointer_t<T, R, Args...>, void> {
            using statement_type = get_all_pointer_t<T, R, Args...>;

            template<class Ctx>
            std::string operator()(const statement_type& get, const Ctx& context) const {
                return serialize_get_all_impl(get, context);
            }
        };

        template<class T, class R, class... Args>
        struct statement_serializer<get_all_t<T, R, Args...>, void> {
            using statement_type = get_all_t<T, R, Args...>;

            template<class Ctx>
            std::string operator()(const statement_type& get, const Ctx& context) const {
                return serialize_get_all_impl(get, context);
            }
        };

        template<class T, class Ctx>
        std::string serialize_get_impl(const T&, const Ctx& context) {
            using primary_type = type_t<T>;
            auto& tImpl = pick_impl<primary_type>(context.impl);
            std::stringstream ss;
            ss << "SELECT " << streaming_table_column_names(tImpl.table, false) << " FROM "
               << streaming_identifier(tImpl.table.name) << " WHERE ";

            auto primaryKeyColumnNames = tImpl.table.primary_key_column_names();
            if(primaryKeyColumnNames.empty()) {
                throw std::system_error{orm_error_code::table_has_no_primary_key_column};
            }

            for(size_t i = 0; i < primaryKeyColumnNames.size(); ++i) {
                if(i > 0) {
                    ss << " AND ";
                }
                ss << streaming_identifier(primaryKeyColumnNames[i]) << " = ?";
            }
            return ss.str();
        }

        template<class T, class... Ids>
        struct statement_serializer<get_t<T, Ids...>, void> {
            using statement_type = get_t<T, Ids...>;

            template<class Ctx>
            std::string operator()(const statement_type& get, const Ctx& context) const {
                return serialize_get_impl(get, context);
            }
        };

        template<class T, class... Ids>
        struct statement_serializer<get_pointer_t<T, Ids...>, void> {
            using statement_type = get_pointer_t<T, Ids...>;

            template<class Ctx>
            std::string operator()(const statement_type& statement, const Ctx& context) const {
                return serialize_get_impl(statement, context);
            }
        };

        template<>
        struct statement_serializer<conflict_action, void> {
            using statement_type = conflict_action;

            template<class Ctx>
            std::string operator()(const statement_type& statement, const Ctx& context) const {
                switch(statement) {
                    case conflict_action::replace:
                        return "REPLACE";
                    case conflict_action::abort:
                        return "ABORT";
                    case conflict_action::fail:
                        return "FAIL";
                    case conflict_action::ignore:
                        return "IGNORE";
                    case conflict_action::rollback:
                        return "ROLLBACK";
                }
            }
        };

        template<>
        struct statement_serializer<insert_constraint, void> {
            using statement_type = insert_constraint;

            template<class Ctx>
            std::string operator()(const statement_type& statement, const Ctx& context) const {
                return "OR " + serialize(statement.action, context);
            }
        };

#ifdef SQLITE_ORM_OPTIONAL_SUPPORTED
        template<class T, class... Ids>
        struct statement_serializer<get_optional_t<T, Ids...>, void> {
            using statement_type = get_optional_t<T, Ids...>;

            template<class Ctx>
            std::string operator()(const statement_type& get, const Ctx& context) const {
                return serialize_get_impl(get, context);
            }
        };
#endif  //  SQLITE_ORM_OPTIONAL_SUPPORTED
        template<class T, class... Args>
        struct statement_serializer<select_t<T, Args...>, void> {
            using statement_type = select_t<T, Args...>;

            template<class Ctx>
            std::string operator()(const statement_type& sel, const Ctx& context) const {
                std::stringstream ss;
                const auto isCompoundOperator = is_base_of_template<T, compound_operator>::value;
                if(!isCompoundOperator) {
                    if(!sel.highest_level && context.use_parentheses) {
                        ss << "(";
                    }
                    ss << "SELECT ";
                }
                if(get_distinct(sel.col)) {
                    ss << static_cast<std::string>(distinct(0)) << " ";
                }
                ss << streaming_serialized(get_column_names(sel.col, context));
                table_name_collector collector([&context](std::type_index ti) {
                    return context.impl.find_table_name(ti);
                });
                const auto explicitFromItemsCount = count_tuple<std::tuple<Args...>, is_from>::value;
                if(!explicitFromItemsCount) {
                    iterate_ast(sel.col, collector);
                    iterate_ast(sel.conditions, collector);
                    join_iterator<Args...>()([&collector, &context](const auto& c) {
                        using original_join_type = typename std::decay<decltype(c)>::type::join_type::type;
                        using cross_join_type = typename internal::mapped_type_proxy<original_join_type>::type;
                        auto crossJoinedTableName = lookup_table_name<cross_join_type>(context.impl);
                        auto tableAliasString = alias_extractor<original_join_type>::get();
                        std::pair<std::string, std::string> tableNameWithAlias{std::move(crossJoinedTableName),
                                                                               std::move(tableAliasString)};
                        collector.table_names.erase(tableNameWithAlias);
                    });
                    if(!collector.table_names.empty() && !isCompoundOperator) {
                        ss << " FROM " << streaming_identifiers(collector.table_names);
                    }
                }
                ss << streaming_conditions_tuple(sel.conditions, context);
                if(!is_base_of_template<T, compound_operator>::value) {
                    if(!sel.highest_level && context.use_parentheses) {
                        ss << ")";
                    }
                }
                return ss.str();
            }
        };

        template<class T>
        struct statement_serializer<indexed_column_t<T>, void> {
            using statement_type = indexed_column_t<T>;

            template<class Ctx>
            std::string operator()(const statement_type& statement, const Ctx& context) const {
                std::stringstream ss;
                ss << serialize(statement.column_or_expression, context);
                if(!statement._collation_name.empty()) {
                    ss << " COLLATE " << statement._collation_name;
                }
                if(statement._order) {
                    switch(statement._order) {
                        case -1:
                            ss << " DESC";
                            break;
                        case 1:
                            ss << " ASC";
                            break;
                        default:
                            throw std::system_error{orm_error_code::incorrect_order};
                    }
                }
                return ss.str();
            }
        };

        template<class... Cols>
        struct statement_serializer<index_t<Cols...>, void> {
            using statement_type = index_t<Cols...>;

            template<class Ctx>
            std::string operator()(const statement_type& statement, const Ctx& context) const {
                std::stringstream ss;
                ss << "CREATE ";
                if(statement.unique) {
                    ss << "UNIQUE ";
                }
                using elements_type = typename std::decay<decltype(statement)>::type::elements_type;
                using head_t = typename std::tuple_element<0, elements_type>::type::column_type;
                using indexed_type = typename table_type<head_t>::type;
<<<<<<< HEAD
                ss << "INDEX IF NOT EXISTS '" << statement.name << "' ON '"
                   << lookup_table_name<indexed_type>(context.impl) << "' (";
=======
                ss << "INDEX IF NOT EXISTS " << streaming_identifier(statement.name) << " ON "
                   << streaming_identifier(context.impl.find_table_name(typeid(indexed_type)));
>>>>>>> 909a4fc7
                std::vector<std::string> columnNames;
                std::string whereString;
                iterate_tuple(statement.elements, [&columnNames, &context, &whereString](auto& value) {
                    using value_type = std::decay_t<decltype(value)>;
                    if(!is_where<value_type>::value) {
                        auto newContext = context;
                        newContext.use_parentheses = false;
                        auto whereString = serialize(value, newContext);
                        columnNames.push_back(move(whereString));
                    } else {
                        auto columnName = serialize(value, context);
                        whereString = move(columnName);
                    }
                });
                ss << " (" << streaming_serialized(columnNames) << ")";
                if(!whereString.empty()) {
                    ss << ' ' << whereString;
                }
                return ss.str();
            }
        };

        template<class... Args>
        struct statement_serializer<from_t<Args...>, void> {
            using statement_type = from_t<Args...>;

            template<class Ctx>
            std::string operator()(const statement_type& statement, const Ctx& context) const {
                using tuple = std::tuple<Args...>;

                std::stringstream ss;
                ss << "FROM ";
                size_t index = 0;
                iterate_tuple<tuple>([&context, &ss, &index](auto* itemPointer) {
                    using from_type = std::remove_cv_t<std::remove_pointer_t<decltype(itemPointer)>>;

<<<<<<< HEAD
                    ss << "'" << lookup_table_name<typename mapped_type_proxy<from_type>::type>(context.impl) << "'";
                    auto aliasString = alias_extractor<from_type>::get();
                    if(!aliasString.empty()) {
                        ss << " '" << aliasString << "'";
                    }
                    if(index < std::tuple_size<tuple>::value - 1) {
=======
                    if(index > 0) {
>>>>>>> 909a4fc7
                        ss << ", ";
                    }
                    ss << streaming_identifier(
                        context.impl.find_table_name(typeid(typename mapped_type_proxy<mapped_type>::type)),
                        alias_extractor<mapped_type>::get());
                    ++index;
                });
                return ss.str();
            }
        };

        template<class T>
        struct statement_serializer<old_t<T>, void> {
            using statement_type = old_t<T>;

            template<class Ctx>
            std::string operator()(const statement_type& statement, const Ctx& context) const {
                std::stringstream ss;
                ss << "OLD.";
                auto newContext = context;
                newContext.skip_table_name = true;
                ss << serialize(statement.expression, newContext);
                return ss.str();
            }
        };

        template<class T>
        struct statement_serializer<new_t<T>, void> {
            using statement_type = new_t<T>;

            template<class Ctx>
            std::string operator()(const statement_type& statement, const Ctx& context) const {
                std::stringstream ss;
                ss << "NEW.";
                auto newContext = context;
                newContext.skip_table_name = true;
                ss << serialize(statement.expression, newContext);
                return ss.str();
            }
        };

        template<>
        struct statement_serializer<raise_t, void> {
            using statement_type = raise_t;

            template<class Ctx>
            std::string operator()(const statement_type& statement, const Ctx& context) const {
                switch(statement.type) {
                    case decltype(statement.type)::ignore:
                        return "RAISE(IGNORE)";

                    case decltype(statement.type)::rollback:
                        return "RAISE(ROLLBACK, " + serialize(statement.message, context) + ")";

                    case decltype(statement.type)::abort:
                        return "RAISE(ABORT, " + serialize(statement.message, context) + ")";

                    case decltype(statement.type)::fail:
                        return "RAISE(FAIL, " + serialize(statement.message, context) + ")";
                }
                return {};
            }
        };

        template<>
        struct statement_serializer<trigger_timing, void> {
            using statement_type = trigger_timing;

            template<class Ctx>
            std::string operator()(const statement_type& statement, const Ctx& context) const {
                switch(statement) {
                    case trigger_timing::trigger_before:
                        return "BEFORE";
                    case trigger_timing::trigger_after:
                        return "AFTER";
                    case trigger_timing::trigger_instead_of:
                        return "INSTEAD OF";
                    default:
                        return "";
                }
            }
        };

        template<>
        struct statement_serializer<trigger_type, void> {
            using statement_type = trigger_type;

            template<class Ctx>
            std::string operator()(const statement_type& statement, const Ctx& context) const {
                switch(statement) {
                    case trigger_type::trigger_delete:
                        return "DELETE";
                    case trigger_type::trigger_insert:
                        return "INSERT";
                    case trigger_type::trigger_update:
                        return "UPDATE";
                    default:
                        return "";
                }
            }
        };

        template<>
        struct statement_serializer<trigger_type_base_t, void> {
            using statement_type = trigger_type_base_t;

            template<class Ctx>
            std::string operator()(const statement_type& statement, const Ctx& context) const {
                std::stringstream ss;

                ss << serialize(statement.timing, context) << " " << serialize(statement.type, context);
                return ss.str();
            }
        };

        template<class... Cs>
        struct statement_serializer<trigger_update_type_t<Cs...>, void> {
            using statement_type = trigger_update_type_t<Cs...>;

            template<class Ctx>
            std::string operator()(const statement_type& statement, const Ctx& context) const {
                std::stringstream ss;

                ss << serialize(statement.timing, context) << " UPDATE OF "
                   << streaming_mapped_columns_expressions(statement.columns, context);
                return ss.str();
            }
        };

        template<class T, class W, class Trigger>
        struct statement_serializer<trigger_base_t<T, W, Trigger>, void> {
            using statement_type = trigger_base_t<T, W, Trigger>;

            template<class Ctx>
            std::string operator()(const statement_type& statement, const Ctx& context) const {
                std::stringstream ss;

                ss << serialize(statement.type_base, context);
<<<<<<< HEAD
                ss << " ON '" << lookup_table_name<T>(context.impl) << "'";
=======
                ss << " ON " << streaming_identifier(context.impl.find_table_name(typeid(T)));
>>>>>>> 909a4fc7
                if(statement.do_for_each_row) {
                    ss << " FOR EACH ROW";
                }
                statement.container_when.apply([&ss, &context](auto& value) {
                    ss << " WHEN " << serialize(value, context);
                });
                return ss.str();
            }
        };

        template<class... S>
        struct statement_serializer<trigger_t<S...>, void> {
            using statement_type = trigger_t<S...>;

            template<class Ctx>
            std::string operator()(const statement_type& statement, const Ctx& context) const {
                std::stringstream ss;
                ss << "CREATE ";

                ss << "TRIGGER IF NOT EXISTS " << streaming_identifier(statement.name) << " "
                   << serialize(statement.base, context);
                ss << " BEGIN ";
                iterate_tuple(statement.elements, [&ss, &context](auto& element) {
                    using element_type = std::decay_t<decltype(element)>;
                    if(is_select<element_type>::value) {
                        auto newContext = context;
                        newContext.use_parentheses = false;
                        ss << serialize(element, newContext);
                    } else {
                        ss << serialize(element, context);
                    }
                    ss << ";";
                });
                ss << " END";

                return ss.str();
            }
        };

        template<class T>
        struct statement_serializer<where_t<T>, void> {
            using statement_type = where_t<T>;

            template<class Ctx>
            std::string operator()(const statement_type& statement, const Ctx& context) const {
                Ctx newContext = context;
                // be on the safe side
                newContext.skip_table_name = false;

                std::stringstream ss;
                ss << statement.serialize() << " ";
                auto whereString = serialize(statement.expression, newContext);
                ss << '(' << whereString << ')';
                return ss.str();
            }
        };

        template<class O>
        struct statement_serializer<order_by_t<O>, void> {
            using statement_type = order_by_t<O>;

            template<class Ctx>
            std::string operator()(const statement_type& orderBy, const Ctx& context) const {
                std::stringstream ss;
                ss << static_cast<std::string>(orderBy) << " ";
                ss << serialize_order_by(orderBy, context);
                return ss.str();
            }
        };

        template<class C>
        struct statement_serializer<dynamic_order_by_t<C>, void> {
            using statement_type = dynamic_order_by_t<C>;

            template<class Ctx>
            std::string operator()(const statement_type& orderBy, const Ctx& context) const {
                return serialize_order_by(orderBy, context);
            }
        };

        template<class... Args>
        struct statement_serializer<multi_order_by_t<Args...>, void> {
            using statement_type = multi_order_by_t<Args...>;

            template<class Ctx>
            std::string operator()(const statement_type& orderBy, const Ctx& context) const {
                std::stringstream ss;
                ss << static_cast<std::string>(orderBy) << " " << streaming_expressions_tuple(orderBy.args, context);
                return ss.str();
            }
        };

        template<class O>
        struct statement_serializer<cross_join_t<O>, void> {
            using statement_type = cross_join_t<O>;

            template<class Ctx>
            std::string operator()(const statement_type& c, const Ctx& context) const {
                std::stringstream ss;
<<<<<<< HEAD
                ss << static_cast<std::string>(c);
                ss << " '" << lookup_table_name<O>(context.impl) << "'";
=======
                ss << static_cast<std::string>(c) << " "
                   << streaming_identifier(context.impl.find_table_name(typeid(O)));
>>>>>>> 909a4fc7
                return ss.str();
            }
        };

        template<class T, class O>
        struct statement_serializer<inner_join_t<T, O>, void> {
            using statement_type = inner_join_t<T, O>;

            template<class Ctx>
            std::string operator()(const statement_type& l, const Ctx& context) const {
                std::stringstream ss;
<<<<<<< HEAD
                ss << static_cast<std::string>(l);
                ss << " '" << lookup_table_name<typename mapped_type_proxy<T>::type>(context.impl) << "' ";
                auto aliasString = alias_extractor<T>::get();
                if(!aliasString.empty()) {
                    ss << "'" << aliasString << "' ";
                }
                ss << serialize(l.constraint, context);
=======
                ss << static_cast<std::string>(l) << " "
                   << streaming_identifier(context.impl.find_table_name(typeid(typename mapped_type_proxy<T>::type)),
                                           alias_extractor<T>::get())
                   << serialize(l.constraint, context);
>>>>>>> 909a4fc7
                return ss.str();
            }
        };

        template<class T>
        struct statement_serializer<on_t<T>, void> {
            using statement_type = on_t<T>;

            template<class Ctx>
            std::string operator()(const statement_type& t, const Ctx& context) const {
                std::stringstream ss;
                auto newContext = context;
                newContext.skip_table_name = false;
                ss << static_cast<std::string>(t) << " " << serialize(t.arg, newContext) << " ";
                return ss.str();
            }
        };

        template<class T, class O>
        struct statement_serializer<join_t<T, O>, void> {
            using statement_type = join_t<T, O>;

            template<class Ctx>
            std::string operator()(const statement_type& l, const Ctx& context) const {
                std::stringstream ss;
<<<<<<< HEAD
                ss << static_cast<std::string>(l);
                ss << " '" << lookup_table_name<typename mapped_type_proxy<T>::type>(context.impl) << "' ";
                auto aliasString = alias_extractor<T>::get();
                if(!aliasString.empty()) {
                    ss << "'" << aliasString << "' ";
                }
                ss << serialize(l.constraint, context);
=======
                ss << static_cast<std::string>(l) << " "
                   << streaming_identifier(context.impl.find_table_name(typeid(typename mapped_type_proxy<T>::type)),
                                           alias_extractor<T>::get())
                   << " " << serialize(l.constraint, context);
>>>>>>> 909a4fc7
                return ss.str();
            }
        };

        template<class T, class O>
        struct statement_serializer<left_join_t<T, O>, void> {
            using statement_type = left_join_t<T, O>;

            template<class Ctx>
            std::string operator()(const statement_type& l, const Ctx& context) const {
                std::stringstream ss;
<<<<<<< HEAD
                ss << static_cast<std::string>(l);
                ss << " '" << lookup_table_name<typename mapped_type_proxy<T>::type>(context.impl) << "' ";
                auto aliasString = alias_extractor<T>::get();
                if(!aliasString.empty()) {
                    ss << "'" << aliasString << "' ";
                }
                ss << serialize(l.constraint, context);
=======
                ss << static_cast<std::string>(l) << " "
                   << streaming_identifier(context.impl.find_table_name(typeid(typename mapped_type_proxy<T>::type)),
                                           alias_extractor<T>::get())
                   << " " << serialize(l.constraint, context);
>>>>>>> 909a4fc7
                return ss.str();
            }
        };

        template<class T, class O>
        struct statement_serializer<left_outer_join_t<T, O>, void> {
            using statement_type = left_outer_join_t<T, O>;

            template<class Ctx>
            std::string operator()(const statement_type& l, const Ctx& context) const {
                std::stringstream ss;
<<<<<<< HEAD
                ss << static_cast<std::string>(l);
                ss << " '" << lookup_table_name<typename mapped_type_proxy<T>::type>(context.impl) << "' ";
                auto aliasString = alias_extractor<T>::get();
                if(!aliasString.empty()) {
                    ss << "'" << aliasString << "' ";
                }
                ss << serialize(l.constraint, context);
=======
                ss << static_cast<std::string>(l) << " "
                   << streaming_identifier(context.impl.find_table_name(typeid(typename mapped_type_proxy<T>::type)),
                                           alias_extractor<T>::get())
                   << " " << serialize(l.constraint, context);
>>>>>>> 909a4fc7
                return ss.str();
            }
        };

        template<class O>
        struct statement_serializer<natural_join_t<O>, void> {
            using statement_type = natural_join_t<O>;

            template<class Ctx>
            std::string operator()(const statement_type& c, const Ctx& context) const {
                std::stringstream ss;
<<<<<<< HEAD
                ss << static_cast<std::string>(c);
                ss << " '" << lookup_table_name<O>(context.impl) << "'";
=======
                ss << static_cast<std::string>(c) << " "
                   << streaming_identifier(context.impl.find_table_name(typeid(O)));
>>>>>>> 909a4fc7
                return ss.str();
            }
        };

        template<class T, class... Args>
        struct statement_serializer<group_by_with_having<T, Args...>, void> {
            using statement_type = group_by_with_having<T, Args...>;

            template<class Ctx>
            std::string operator()(const statement_type& statement, const Ctx& context) const {
                std::stringstream ss;
                auto newContext = context;
                newContext.skip_table_name = false;
                ss << "GROUP BY " << streaming_expressions_tuple(statement.args, newContext) << " HAVING "
                   << serialize(statement.expression, context);
                return ss.str();
            }
        };

        template<class... Args>
        struct statement_serializer<group_by_t<Args...>, void> {
            using statement_type = group_by_t<Args...>;

            template<class Ctx>
            std::string operator()(const statement_type& statement, const Ctx& context) const {
                std::stringstream ss;
                auto newContext = context;
                newContext.skip_table_name = false;
                ss << "GROUP BY " << streaming_expressions_tuple(statement.args, newContext);
                return ss.str();
            }
        };

        template<class T>
        struct statement_serializer<having_t<T>, void> {
            using statement_type = having_t<T>;

            template<class Ctx>
            std::string operator()(const statement_type& statement, const Ctx& context) const {
                std::stringstream ss;
                auto newContext = context;
                newContext.skip_table_name = false;
                ss << "HAVING " << serialize(statement.expression, newContext);
                return ss.str();
            }
        };

        /**
         *  HO - has offset
         *  OI - offset is implicit
         */
        template<class T, bool HO, bool OI, class O>
        struct statement_serializer<limit_t<T, HO, OI, O>, void> {
            using statement_type = limit_t<T, HO, OI, O>;

            template<class Ctx>
            std::string operator()(const statement_type& limt, const Ctx& context) const {
                auto newContext = context;
                newContext.skip_table_name = false;
                std::stringstream ss;
                ss << static_cast<std::string>(limt) << " ";
                if(HO) {
                    if(OI) {
                        limt.off.apply([&newContext, &ss](auto& value) {
                            ss << serialize(value, newContext);
                        });
                        ss << ", ";
                        ss << serialize(limt.lim, newContext);
                    } else {
                        ss << serialize(limt.lim, newContext) << " OFFSET ";
                        limt.off.apply([&newContext, &ss](auto& value) {
                            ss << serialize(value, newContext);
                        });
                    }
                } else {
                    ss << serialize(limt.lim, newContext);
                }
                return ss.str();
            }
        };

        template<>
        struct statement_serializer<default_values_t, void> {
            using statement_type = default_values_t;

            template<class Ctx>
            std::string operator()(const statement_type& statement, const Ctx& context) const {
                return "DEFAULT VALUES";
            }
        };

        template<class T, class M>
        struct statement_serializer<using_t<T, M>, void> {
            using statement_type = using_t<T, M>;

            template<class Ctx>
            std::string operator()(const statement_type& statement, const Ctx& context) const {
                auto newContext = context;
                newContext.skip_table_name = true;
                return static_cast<std::string>(statement) + " (" + serialize(statement.column, newContext) + ")";
            }
        };

        template<class... Args>
        struct statement_serializer<std::tuple<Args...>, void> {
            using statement_type = std::tuple<Args...>;

            template<class Ctx>
            std::string operator()(const statement_type& statement, const Ctx& context) const {
                std::stringstream ss;
<<<<<<< HEAD
                if(context.use_parentheses) {
                    ss << '(';
                }
                auto index = 0;
                using TupleSize = std::tuple_size<statement_type>;
                iterate_tuple(statement, [&context, &index, &ss](auto& value) {
                    ss << serialize(value, context);
                    if(index < TupleSize::value - 1) {
                        ss << ", ";
                    }
                    ++index;
                });
                if(context.use_parentheses) {
                    ss << ')';
                }
=======
                ss << '(' << streaming_expressions_tuple(statement, context) << ')';
>>>>>>> 909a4fc7
                return ss.str();
            }
        };

        template<class... Args>
        struct statement_serializer<values_t<Args...>, void> {
            using statement_type = values_t<Args...>;

            template<class Ctx>
            std::string operator()(const statement_type& statement, const Ctx& context) const {
                std::stringstream ss;
                if(context.use_parentheses) {
                    ss << '(';
                }
                ss << "VALUES " << streaming_expressions_tuple(statement.tuple, context);
                if(context.use_parentheses) {
                    ss << ')';
                }
                return ss.str();
            }
        };

        template<class T>
        struct statement_serializer<dynamic_values_t<T>, void> {
            using statement_type = dynamic_values_t<T>;

            template<class Ctx>
            std::string operator()(const statement_type& statement, const Ctx& context) const {
                std::stringstream ss;
                if(context.use_parentheses) {
                    ss << '(';
                }
                ss << "VALUES " << streaming_dynamic_expressions(statement.vector, context);
                if(context.use_parentheses) {
                    ss << ')';
                }
                return ss.str();
            }
        };
    }
}<|MERGE_RESOLUTION|>--- conflicted
+++ resolved
@@ -644,11 +644,7 @@
             std::string operator()(const statement_type& m, const Ctx& context) const {
                 std::stringstream ss;
                 if(!context.skip_table_name) {
-<<<<<<< HEAD
-                    ss << "\"" << lookup_table_name<O>(context.impl) << "\".";
-=======
-                    ss << streaming_identifier(context.impl.find_table_name(typeid(O))) << ".";
->>>>>>> 909a4fc7
+                    ss << streaming_identifier(lookup_table_name<O>(context.impl)) << ".";
                 }
                 if(auto* columnName = find_column_name(context.impl, m)) {
                     ss << streaming_identifier(*columnName);
@@ -697,11 +693,7 @@
             std::string operator()(const statement_type& s, const Ctx& context) const {
                 std::stringstream ss;
                 if(!context.skip_table_name) {
-<<<<<<< HEAD
-                    ss << "'" << lookup_table_name<O>(context.impl) << "'.";
-=======
-                    ss << streaming_identifier(context.impl.find_table_name(typeid(O))) << ".";
->>>>>>> 909a4fc7
+                    ss << streaming_identifier(lookup_table_name<O>(context.impl)) << ".";
                 }
                 ss << static_cast<std::string>(s);
                 return ss.str();
@@ -716,11 +708,7 @@
             std::string operator()(const statement_type& s, const Ctx& context) const {
                 std::stringstream ss;
                 if(!context.skip_table_name) {
-<<<<<<< HEAD
-                    ss << "'" << lookup_table_name<O>(context.impl) << "'.";
-=======
-                    ss << streaming_identifier(context.impl.find_table_name(typeid(O))) << ".";
->>>>>>> 909a4fc7
+                    ss << streaming_identifier(lookup_table_name<O>(context.impl)) << ".";
                 }
                 ss << static_cast<std::string>(s);
                 return ss.str();
@@ -735,11 +723,7 @@
             std::string operator()(const statement_type& s, const Ctx& context) const {
                 std::stringstream ss;
                 if(!context.skip_table_name) {
-<<<<<<< HEAD
-                    ss << "'" << lookup_table_name<O>(context.impl) << "'.";
-=======
-                    ss << streaming_identifier(context.impl.find_table_name(typeid(O))) << ".";
->>>>>>> 909a4fc7
+                    ss << streaming_identifier(lookup_table_name<O>(context.impl)) << ".";
                 }
                 ss << static_cast<std::string>(s);
                 return ss.str();
@@ -826,11 +810,7 @@
             std::string operator()(const statement_type& c, const Ctx& context) const {
                 std::stringstream ss;
                 if(!context.skip_table_name) {
-<<<<<<< HEAD
-                    ss << "'" << lookup_table_name<T>(context.impl) << "'.";
-=======
-                    ss << streaming_identifier(context.impl.find_table_name(typeid(T))) << ".";
->>>>>>> 909a4fc7
+                    ss << streaming_identifier(lookup_table_name<T>(context.impl)) << ".";
                 }
                 if(auto* columnName = find_column_name(context.impl, c)) {
                     ss << streaming_identifier(*columnName);
@@ -1250,13 +1230,8 @@
                     using references_type_t = typename std::decay<decltype(fk)>::type::references_type;
                     using first_reference_t = std::tuple_element_t<0, references_type_t>;
                     using first_reference_mapped_type = typename internal::table_type<first_reference_t>::type;
-<<<<<<< HEAD
                     auto refTableName = lookup_table_name<first_reference_mapped_type>(context.impl);
-                    ss << '\'' << refTableName << '\'';
-=======
-                    auto refTableName = context.impl.find_table_name(typeid(first_reference_mapped_type));
                     ss << streaming_identifier(refTableName);
->>>>>>> 909a4fc7
                 }
                 ss << "(" << streaming_mapped_columns_expressions(fk.references, context) << ")";
                 if(fk.on_update) {
@@ -1793,7 +1768,7 @@
             using primary_type = type_t<T>;
 
             table_name_collector collector;
-            collector.table_names.emplace(context.impl.find_table_name(typeid(primary_type)), "");
+            collector.table_names.emplace(lookup_table_name<primary_type>(context.impl), "");
             // note: not collecting table names from get.conditions;
 
             auto& tImpl = pick_impl<primary_type>(context.impl);
@@ -2011,13 +1986,8 @@
                 using elements_type = typename std::decay<decltype(statement)>::type::elements_type;
                 using head_t = typename std::tuple_element<0, elements_type>::type::column_type;
                 using indexed_type = typename table_type<head_t>::type;
-<<<<<<< HEAD
-                ss << "INDEX IF NOT EXISTS '" << statement.name << "' ON '"
-                   << lookup_table_name<indexed_type>(context.impl) << "' (";
-=======
                 ss << "INDEX IF NOT EXISTS " << streaming_identifier(statement.name) << " ON "
-                   << streaming_identifier(context.impl.find_table_name(typeid(indexed_type)));
->>>>>>> 909a4fc7
+                   << streaming_identifier(lookup_table_name<indexed_type>(context.impl));
                 std::vector<std::string> columnNames;
                 std::string whereString;
                 iterate_tuple(statement.elements, [&columnNames, &context, &whereString](auto& value) {
@@ -2054,21 +2024,12 @@
                 iterate_tuple<tuple>([&context, &ss, &index](auto* itemPointer) {
                     using from_type = std::remove_cv_t<std::remove_pointer_t<decltype(itemPointer)>>;
 
-<<<<<<< HEAD
-                    ss << "'" << lookup_table_name<typename mapped_type_proxy<from_type>::type>(context.impl) << "'";
-                    auto aliasString = alias_extractor<from_type>::get();
-                    if(!aliasString.empty()) {
-                        ss << " '" << aliasString << "'";
-                    }
-                    if(index < std::tuple_size<tuple>::value - 1) {
-=======
                     if(index > 0) {
->>>>>>> 909a4fc7
                         ss << ", ";
                     }
                     ss << streaming_identifier(
-                        context.impl.find_table_name(typeid(typename mapped_type_proxy<mapped_type>::type)),
-                        alias_extractor<mapped_type>::get());
+                        lookup_table_name<typename mapped_type_proxy<from_type>::type>(context.impl),
+                        alias_extractor<from_type>::get());
                     ++index;
                 });
                 return ss.str();
@@ -2202,11 +2163,7 @@
                 std::stringstream ss;
 
                 ss << serialize(statement.type_base, context);
-<<<<<<< HEAD
-                ss << " ON '" << lookup_table_name<T>(context.impl) << "'";
-=======
-                ss << " ON " << streaming_identifier(context.impl.find_table_name(typeid(T)));
->>>>>>> 909a4fc7
+                ss << " ON " << streaming_identifier(lookup_table_name<T>(context.impl));
                 if(statement.do_for_each_row) {
                     ss << " FOR EACH ROW";
                 }
@@ -2306,13 +2263,7 @@
             template<class Ctx>
             std::string operator()(const statement_type& c, const Ctx& context) const {
                 std::stringstream ss;
-<<<<<<< HEAD
-                ss << static_cast<std::string>(c);
-                ss << " '" << lookup_table_name<O>(context.impl) << "'";
-=======
-                ss << static_cast<std::string>(c) << " "
-                   << streaming_identifier(context.impl.find_table_name(typeid(O)));
->>>>>>> 909a4fc7
+                ss << static_cast<std::string>(c) << " " << streaming_identifier(lookup_table_name<O>(context.impl));
                 return ss.str();
             }
         };
@@ -2324,20 +2275,10 @@
             template<class Ctx>
             std::string operator()(const statement_type& l, const Ctx& context) const {
                 std::stringstream ss;
-<<<<<<< HEAD
-                ss << static_cast<std::string>(l);
-                ss << " '" << lookup_table_name<typename mapped_type_proxy<T>::type>(context.impl) << "' ";
-                auto aliasString = alias_extractor<T>::get();
-                if(!aliasString.empty()) {
-                    ss << "'" << aliasString << "' ";
-                }
-                ss << serialize(l.constraint, context);
-=======
                 ss << static_cast<std::string>(l) << " "
-                   << streaming_identifier(context.impl.find_table_name(typeid(typename mapped_type_proxy<T>::type)),
+                   << streaming_identifier(lookup_table_name<typename mapped_type_proxy<T>::type>(context.impl),
                                            alias_extractor<T>::get())
                    << serialize(l.constraint, context);
->>>>>>> 909a4fc7
                 return ss.str();
             }
         };
@@ -2363,20 +2304,10 @@
             template<class Ctx>
             std::string operator()(const statement_type& l, const Ctx& context) const {
                 std::stringstream ss;
-<<<<<<< HEAD
-                ss << static_cast<std::string>(l);
-                ss << " '" << lookup_table_name<typename mapped_type_proxy<T>::type>(context.impl) << "' ";
-                auto aliasString = alias_extractor<T>::get();
-                if(!aliasString.empty()) {
-                    ss << "'" << aliasString << "' ";
-                }
-                ss << serialize(l.constraint, context);
-=======
                 ss << static_cast<std::string>(l) << " "
-                   << streaming_identifier(context.impl.find_table_name(typeid(typename mapped_type_proxy<T>::type)),
+                   << streaming_identifier(lookup_table_name<typename mapped_type_proxy<T>::type>(context.impl),
                                            alias_extractor<T>::get())
                    << " " << serialize(l.constraint, context);
->>>>>>> 909a4fc7
                 return ss.str();
             }
         };
@@ -2388,20 +2319,10 @@
             template<class Ctx>
             std::string operator()(const statement_type& l, const Ctx& context) const {
                 std::stringstream ss;
-<<<<<<< HEAD
-                ss << static_cast<std::string>(l);
-                ss << " '" << lookup_table_name<typename mapped_type_proxy<T>::type>(context.impl) << "' ";
-                auto aliasString = alias_extractor<T>::get();
-                if(!aliasString.empty()) {
-                    ss << "'" << aliasString << "' ";
-                }
-                ss << serialize(l.constraint, context);
-=======
                 ss << static_cast<std::string>(l) << " "
-                   << streaming_identifier(context.impl.find_table_name(typeid(typename mapped_type_proxy<T>::type)),
+                   << streaming_identifier(lookup_table_name<typename mapped_type_proxy<T>::type>(context.impl),
                                            alias_extractor<T>::get())
                    << " " << serialize(l.constraint, context);
->>>>>>> 909a4fc7
                 return ss.str();
             }
         };
@@ -2413,20 +2334,10 @@
             template<class Ctx>
             std::string operator()(const statement_type& l, const Ctx& context) const {
                 std::stringstream ss;
-<<<<<<< HEAD
-                ss << static_cast<std::string>(l);
-                ss << " '" << lookup_table_name<typename mapped_type_proxy<T>::type>(context.impl) << "' ";
-                auto aliasString = alias_extractor<T>::get();
-                if(!aliasString.empty()) {
-                    ss << "'" << aliasString << "' ";
-                }
-                ss << serialize(l.constraint, context);
-=======
                 ss << static_cast<std::string>(l) << " "
-                   << streaming_identifier(context.impl.find_table_name(typeid(typename mapped_type_proxy<T>::type)),
+                   << streaming_identifier(lookup_table_name<typename mapped_type_proxy<T>::type>(context.impl),
                                            alias_extractor<T>::get())
                    << " " << serialize(l.constraint, context);
->>>>>>> 909a4fc7
                 return ss.str();
             }
         };
@@ -2438,13 +2349,7 @@
             template<class Ctx>
             std::string operator()(const statement_type& c, const Ctx& context) const {
                 std::stringstream ss;
-<<<<<<< HEAD
-                ss << static_cast<std::string>(c);
-                ss << " '" << lookup_table_name<O>(context.impl) << "'";
-=======
-                ss << static_cast<std::string>(c) << " "
-                   << streaming_identifier(context.impl.find_table_name(typeid(O)));
->>>>>>> 909a4fc7
+                ss << static_cast<std::string>(c) << " " << streaming_identifier(lookup_table_name<O>(context.impl));
                 return ss.str();
             }
         };
@@ -2555,25 +2460,13 @@
             template<class Ctx>
             std::string operator()(const statement_type& statement, const Ctx& context) const {
                 std::stringstream ss;
-<<<<<<< HEAD
                 if(context.use_parentheses) {
                     ss << '(';
                 }
-                auto index = 0;
-                using TupleSize = std::tuple_size<statement_type>;
-                iterate_tuple(statement, [&context, &index, &ss](auto& value) {
-                    ss << serialize(value, context);
-                    if(index < TupleSize::value - 1) {
-                        ss << ", ";
-                    }
-                    ++index;
-                });
+                ss << streaming_expressions_tuple(statement, context);
                 if(context.use_parentheses) {
                     ss << ')';
                 }
-=======
-                ss << '(' << streaming_expressions_tuple(statement, context) << ')';
->>>>>>> 909a4fc7
                 return ss.str();
             }
         };
@@ -2588,7 +2481,12 @@
                 if(context.use_parentheses) {
                     ss << '(';
                 }
-                ss << "VALUES " << streaming_expressions_tuple(statement.tuple, context);
+                ss << "VALUES ";
+                {
+                    Ctx tupleContext = context;
+                    tupleContext.use_parentheses = true;
+                    ss << streaming_expressions_tuple(statement.tuple, tupleContext);
+                }
                 if(context.use_parentheses) {
                     ss << ')';
                 }
