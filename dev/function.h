--- conflicted
+++ resolved
@@ -161,13 +161,8 @@
         template<size_t I, class PointerArg>
         constexpr bool is_same_pvt_v<I, PointerArg, nullptr_t, polyfill::void_t<typename PointerArg::tag>> = true;
 
-<<<<<<< HEAD
 #if __cplusplus >= 201703L  // C++17 or later
-        template<size_t I, const char *PointerArg, const char *Binding>
-=======
-#if __cplusplus >= 201703L  // using C++17 or higher
         template<size_t I, const char* PointerArg, const char* Binding>
->>>>>>> f4b8000c
         SQLITE_ORM_CONSTEVAL bool assert_same_pointer_type() {
             constexpr bool valid = Binding == PointerArg;
             static_assert(valid, "Pointer value types of I-th argument do not match");
