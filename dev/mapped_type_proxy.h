#pragma once

#include <type_traits>  //  std::remove_const

#include "type_traits.h"
<<<<<<< HEAD
#include "alias.h"
=======
#include "alias_traits.h"
>>>>>>> d87938ef

namespace sqlite_orm {

    namespace internal {

        /**
         *  If T is a recordset alias then the typename mapped_type_proxy<T>::type is the unqualified aliased type,
         *  otherwise unqualified T.
         */
        template<class T, class SFINAE = void>
        struct mapped_type_proxy : std::remove_const<T> {};

        template<class T>
<<<<<<< HEAD
        struct mapped_type_proxy<T, match_if<is_any_table_alias, T>> {
            using type = std::remove_const_t<type_t<T>>;
        };
=======
        struct mapped_type_proxy<T, match_if<is_recordset_alias, T>> : std::remove_const<type_t<T>> {};
>>>>>>> d87938ef

        template<class T>
        using mapped_type_proxy_t = typename mapped_type_proxy<T>::type;
    }
}<|MERGE_RESOLUTION|>--- conflicted
+++ resolved
@@ -3,11 +3,7 @@
 #include <type_traits>  //  std::remove_const
 
 #include "type_traits.h"
-<<<<<<< HEAD
-#include "alias.h"
-=======
 #include "alias_traits.h"
->>>>>>> d87938ef
 
 namespace sqlite_orm {
 
@@ -21,13 +17,7 @@
         struct mapped_type_proxy : std::remove_const<T> {};
 
         template<class T>
-<<<<<<< HEAD
-        struct mapped_type_proxy<T, match_if<is_any_table_alias, T>> {
-            using type = std::remove_const_t<type_t<T>>;
-        };
-=======
         struct mapped_type_proxy<T, match_if<is_recordset_alias, T>> : std::remove_const<type_t<T>> {};
->>>>>>> d87938ef
 
         template<class T>
         using mapped_type_proxy_t = typename mapped_type_proxy<T>::type;
