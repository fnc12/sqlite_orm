#pragma once

<<<<<<< HEAD
#include "type_traits.h"
=======
#include <type_traits>

#include "cxx_polyfill.h"
>>>>>>> fe2af7f7
#include "alias.h"

namespace sqlite_orm {

    namespace internal {

        /**
         *  If T is alias then mapped_type_proxy<T>::type is alias::type
         *  otherwise T is T.
         */
        template<class T, class SFINAE = void>
        struct mapped_type_proxy {
            using type = std::remove_const_t<T>;
        };

        template<class T>
<<<<<<< HEAD
        struct mapped_type_proxy<T, match_if<is_table_alias, T>> {
            using type = type_t<T>;
=======
        struct mapped_type_proxy<T, std::enable_if_t<std::is_base_of<alias_tag, T>::value>> {
            using type = typename T::type;
>>>>>>> fe2af7f7
        };
    }
}<|MERGE_RESOLUTION|>--- conflicted
+++ resolved
@@ -1,12 +1,6 @@
 #pragma once
 
-<<<<<<< HEAD
 #include "type_traits.h"
-=======
-#include <type_traits>
-
-#include "cxx_polyfill.h"
->>>>>>> fe2af7f7
 #include "alias.h"
 
 namespace sqlite_orm {
@@ -23,13 +17,8 @@
         };
 
         template<class T>
-<<<<<<< HEAD
         struct mapped_type_proxy<T, match_if<is_table_alias, T>> {
             using type = type_t<T>;
-=======
-        struct mapped_type_proxy<T, std::enable_if_t<std::is_base_of<alias_tag, T>::value>> {
-            using type = typename T::type;
->>>>>>> fe2af7f7
         };
     }
 }