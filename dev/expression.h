#pragma once
<<<<<<< HEAD
#include <utility>
#ifdef SQLITE_ORM_OPTIONAL_SUPPORTED
#include <optional>
#endif

=======

#include <tuple>
#include <utility>  //  std::move, std::forward
#include "functional/cxx_optional.h"

#include "functional/cxx_universal.h"
>>>>>>> 31c3beb5
#include "operators.h"

namespace sqlite_orm {

    namespace internal {

        template<class L, class R>
        struct and_condition_t;

        template<class L, class R>
        struct or_condition_t;

        /**
         *  Is not an operator but a result of c(...) function. Has operator= overloaded which returns assign_t
         */
        template<class T>
        struct expression_t : condition_t {
            T value;

            expression_t(T value_) : value(std::move(value_)) {}

            template<class R>
            assign_t<T, R> operator=(R r) const {
                return {this->value, std::move(r)};
            }

            assign_t<T, nullptr_t> operator=(nullptr_t) const {
                return {this->value, nullptr};
            }
#ifdef SQLITE_ORM_OPTIONAL_SUPPORTED
            assign_t<T, std::nullopt_t> operator=(std::nullopt_t) const {
                return {this->value, std::nullopt};
            }
#endif
            template<class... Args>
            in_t<T, Args...> in(Args... args) const {
                return {this->value, std::make_tuple(std::forward<Args>(args)...), false};
            }

            template<class... Args>
            in_t<T, Args...> not_in(Args... args) const {
                return {this->value, std::make_tuple(std::forward<Args>(args)...), true};
            }

            template<class R>
            and_condition_t<T, R> and_(R right) const {
                return {this->value, std::move(right)};
            }

            template<class R>
            or_condition_t<T, R> or_(R right) const {
                return {this->value, std::move(right)};
            }
        };

        template<class T>
        T get_from_expression(T value) {
            return std::move(value);
        }

        template<class T>
        T get_from_expression(expression_t<T> expression) {
            return std::move(expression.value);
        }
    }

    /**
     *  Public interface for syntax sugar for columns. Example: `where(c(&User::id) == 5)` or
     * `storage.update(set(c(&User::name) = "Dua Lipa"));
     */
    template<class T>
    internal::expression_t<T> c(T value) {
        return {std::move(value)};
    }
}<|MERGE_RESOLUTION|>--- conflicted
+++ resolved
@@ -1,18 +1,10 @@
 #pragma once
-<<<<<<< HEAD
-#include <utility>
-#ifdef SQLITE_ORM_OPTIONAL_SUPPORTED
-#include <optional>
-#endif
-
-=======
 
 #include <tuple>
 #include <utility>  //  std::move, std::forward
 #include "functional/cxx_optional.h"
 
 #include "functional/cxx_universal.h"
->>>>>>> 31c3beb5
 #include "operators.h"
 
 namespace sqlite_orm {
