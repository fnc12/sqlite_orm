#pragma once

#include <vector>  //  std::vector
#include <functional>  //  std::reference_wrapper

#include "tuple_helper/tuple_iteration.h"
#include "type_traits.h"
#include "conditions.h"
#include "alias.h"
#include "select_constraints.h"
#include "operators.h"
#include "core_functions.h"
#include "prepared_statement.h"
#include "values.h"
#include "function.h"
#include "ast/excluded.h"
#include "ast/upsert_clause.h"
#include "ast/where.h"
#include "ast/into.h"
#include "ast/group_by.h"
#include "ast/exists.h"
#include "ast/set.h"

namespace sqlite_orm {

    namespace internal {

        /**
         *  ast_iterator accepts any expression and a callable object
         *  which will be called for any node of provided expression.
         *  E.g. if we pass `where(is_equal(5, max(&User::id, 10))` then
         *  callable object will be called with 5, &User::id and 10.
<<<<<<< HEAD
         *  ast_iterator is used mostly in finding literals to be bound to
         *  a statement, and collecting table names.
         *  To use it just call `iterate_ast(object, callable);` T is an ast element.
=======
         *  ast_iterator is used in finding literals to be bound to
         *  a statement, and to collect table names.
         *  
         *  Note that not all leaves of the expression tree are always visited:
         *  Column expressions can be more complex, but are passed as a whole to the callable.
         *  Examples are `column_pointer<>` and `alias_column_t<>`.
         *  
         *  To use `ast_iterator` call `iterate_ast(object, callable);`
         *  
         *  `T` is an ast element, e.g. where_t
>>>>>>> 9f6d05f3
         */
        template<class T, class SFINAE = void>
        struct ast_iterator {
            using node_type = T;

            /**
             *  L is a callable type. Mostly is a templated lambda
             */
            template<class L>
            void operator()(const T& t, L& lambda) const {
                lambda(t);
            }
        };

        /**
         *  Simplified API
         */
        template<class T, class L>
        void iterate_ast(const T& t, L&& lambda) {
            ast_iterator<T> iterator;
            iterator(t, lambda);
        }

#ifdef SQLITE_ORM_OPTIONAL_SUPPORTED
        template<class T>
        struct ast_iterator<as_optional_t<T>, void> {
            using node_type = as_optional_t<T>;

            template<class L>
            void operator()(const node_type& node, L& lambda) const {
                iterate_ast(node.value, lambda);
            }
        };
#endif  //  SQLITE_ORM_OPTIONAL_SUPPORTED

        template<class T>
        struct ast_iterator<std::reference_wrapper<T>, void> {
            using node_type = std::reference_wrapper<T>;

            template<class L>
            void operator()(const node_type& expression, L& lambda) const {
                iterate_ast(expression.get(), lambda);
            }
        };

        template<class... Args>
        struct ast_iterator<group_by_t<Args...>, void> {
            using node_type = group_by_t<Args...>;

            template<class L>
            void operator()(const node_type& expression, L& lambda) const {
                iterate_ast(expression.args, lambda);
            }
        };

        template<class T>
        struct ast_iterator<excluded_t<T>, void> {
            using node_type = excluded_t<T>;

            template<class L>
            void operator()(const node_type& expression, L& lambda) const {
                iterate_ast(expression.expression, lambda);
            }
        };

        template<class... TargetArgs, class... ActionsArgs>
        struct ast_iterator<upsert_clause<std::tuple<TargetArgs...>, std::tuple<ActionsArgs...>>, void> {
            using node_type = upsert_clause<std::tuple<TargetArgs...>, std::tuple<ActionsArgs...>>;

            template<class L>
            void operator()(const node_type& expression, L& lambda) const {
                iterate_ast(expression.actions, lambda);
            }
        };

        template<class C>
        struct ast_iterator<where_t<C>, void> {
            using node_type = where_t<C>;

            template<class L>
            void operator()(const node_type& expression, L& lambda) const {
                iterate_ast(expression.expression, lambda);
            }
        };

        template<class T>
        struct ast_iterator<T, std::enable_if_t<is_base_of_template_v<T, binary_condition>>> {
            using node_type = T;

            template<class L>
            void operator()(const node_type& binaryCondition, L& lambda) const {
                iterate_ast(binaryCondition.l, lambda);
                iterate_ast(binaryCondition.r, lambda);
            }
        };

        template<class L, class R, class... Ds>
        struct ast_iterator<binary_operator<L, R, Ds...>, void> {
            using node_type = binary_operator<L, R, Ds...>;

            template<class C>
            void operator()(const node_type& binaryOperator, C& lambda) const {
                iterate_ast(binaryOperator.lhs, lambda);
                iterate_ast(binaryOperator.rhs, lambda);
            }
        };

        template<class... Args>
        struct ast_iterator<columns_t<Args...>, void> {
            using node_type = columns_t<Args...>;

            template<class L>
            void operator()(const node_type& cols, L& lambda) const {
                iterate_ast(cols.columns, lambda);
            }
        };

        template<class L, class A>
        struct ast_iterator<dynamic_in_t<L, A>, void> {
            using node_type = dynamic_in_t<L, A>;

            template<class C>
            void operator()(const node_type& in, C& lambda) const {
                iterate_ast(in.left, lambda);
                iterate_ast(in.argument, lambda);
            }
        };

        template<class L, class... Args>
        struct ast_iterator<in_t<L, Args...>, void> {
            using node_type = in_t<L, Args...>;

            template<class C>
            void operator()(const node_type& in, C& lambda) const {
                iterate_ast(in.left, lambda);
                iterate_ast(in.argument, lambda);
            }
        };

        template<class T>
        struct ast_iterator<std::vector<T>, void> {
            using node_type = std::vector<T>;

            template<class L>
            void operator()(const node_type& vec, L& lambda) const {
                for(auto& i: vec) {
                    iterate_ast(i, lambda);
                }
            }
        };

        template<>
        struct ast_iterator<std::vector<char>, void> {
            using node_type = std::vector<char>;

            template<class L>
            void operator()(const node_type& vec, L& lambda) const {
                lambda(vec);
            }
        };

#ifdef SQLITE_ORM_WITH_CTE
        template<class CTE>
        struct ast_iterator<CTE, match_specialization_of<CTE, common_table_expression>> {
            using node_type = CTE;

            template<class L>
            void operator()(const node_type& c, L& lambda) const {
                iterate_ast(c.subselect, lambda);
            }
        };

        template<class With>
        struct ast_iterator<With, match_specialization_of<With, with_t>> {
            using node_type = With;

            template<class L>
            void operator()(const node_type& c, L& lambda) const {
                iterate_ast(c.cte, lambda);
                iterate_ast(c.expression, lambda);
            }
        };
#endif

        template<class T>
        struct ast_iterator<T, std::enable_if_t<is_base_of_template_v<T, compound_operator>>> {
            using node_type = T;

            template<class L>
            void operator()(const node_type& c, L& lambda) const {
                iterate_ast(c.left, lambda);
                iterate_ast(c.right, lambda);
            }
        };

        template<class T>
        struct ast_iterator<into_t<T>, void> {
            using node_type = into_t<T>;

            template<class L>
            void operator()(const node_type& /*node*/, L& /*lambda*/) const {
                //..
            }
        };

        template<class... Args>
        struct ast_iterator<insert_raw_t<Args...>, void> {
            using node_type = insert_raw_t<Args...>;

            template<class L>
            void operator()(const node_type& node, L& lambda) const {
                iterate_ast(node.args, lambda);
            }
        };

        template<class... Args>
        struct ast_iterator<replace_raw_t<Args...>, void> {
            using node_type = replace_raw_t<Args...>;

            template<class L>
            void operator()(const node_type& node, L& lambda) const {
                iterate_ast(node.args, lambda);
            }
        };

        template<class T, class... Args>
        struct ast_iterator<select_t<T, Args...>, void> {
            using node_type = select_t<T, Args...>;

            template<class L>
            void operator()(const node_type& sel, L& lambda) const {
                iterate_ast(sel.col, lambda);
                iterate_ast(sel.conditions, lambda);
            }
        };

        template<class T, class R, class... Args>
        struct ast_iterator<get_all_t<T, R, Args...>, void> {
            using node_type = get_all_t<T, R, Args...>;

            template<class L>
            void operator()(const node_type& get, L& lambda) const {
                iterate_ast(get.conditions, lambda);
            }
        };

        template<class T, class... Args>
        struct ast_iterator<get_all_pointer_t<T, Args...>, void> {
            using node_type = get_all_pointer_t<T, Args...>;

            template<class L>
            void operator()(const node_type& get, L& lambda) const {
                iterate_ast(get.conditions, lambda);
            }
        };

#ifdef SQLITE_ORM_OPTIONAL_SUPPORTED
        template<class T, class... Args>
        struct ast_iterator<get_all_optional_t<T, Args...>, void> {
            using node_type = get_all_optional_t<T, Args...>;

            template<class L>
            void operator()(const node_type& get, L& lambda) const {
                iterate_ast(get.conditions, lambda);
            }
        };
#endif  // SQLITE_ORM_OPTIONAL_SUPPORTED

        template<class S, class... Wargs>
        struct ast_iterator<update_all_t<S, Wargs...>, void> {
            using node_type = update_all_t<S, Wargs...>;

            template<class L>
            void operator()(const node_type& u, L& lambda) const {
                iterate_ast(u.set, lambda);
                iterate_ast(u.conditions, lambda);
            }
        };

        template<class T, class... Args>
        struct ast_iterator<remove_all_t<T, Args...>, void> {
            using node_type = remove_all_t<T, Args...>;

            template<class L>
            void operator()(const node_type& r, L& lambda) const {
                iterate_ast(r.conditions, lambda);
            }
        };

        template<class... Args>
        struct ast_iterator<set_t<Args...>, void> {
            using node_type = set_t<Args...>;

            template<class L>
            void operator()(const node_type& node, L& lambda) const {
                iterate_ast(node.assigns, lambda);
            }
        };

        template<class S>
        struct ast_iterator<dynamic_set_t<S>, void> {
            using node_type = dynamic_set_t<S>;

            template<class L>
            void operator()(const node_type& node, L& lambda) const {
                iterate_ast(node.entries, lambda);
            }
        };

        template<class... Args>
        struct ast_iterator<std::tuple<Args...>, void> {
            using node_type = std::tuple<Args...>;

            template<class L>
            void operator()(const node_type& node, L& lambda) const {
                iterate_tuple(node, [&lambda](auto& v) {
                    iterate_ast(v, lambda);
                });
            }
        };

        template<class T, class... Args>
        struct ast_iterator<group_by_with_having<T, Args...>, void> {
            using node_type = group_by_with_having<T, Args...>;

            template<class L>
            void operator()(const node_type& node, L& lambda) const {
                iterate_ast(node.args, lambda);
                iterate_ast(node.expression, lambda);
            }
        };

        template<class T>
        struct ast_iterator<having_t<T>, void> {
            using node_type = having_t<T>;

            template<class L>
            void operator()(const node_type& node, L& lambda) const {
                iterate_ast(node.expression, lambda);
            }
        };

        template<class T, class E>
        struct ast_iterator<cast_t<T, E>, void> {
            using node_type = cast_t<T, E>;

            template<class L>
            void operator()(const node_type& c, L& lambda) const {
                iterate_ast(c.expression, lambda);
            }
        };

        template<class T>
        struct ast_iterator<exists_t<T>, void> {
            using node_type = exists_t<T>;

            template<class L>
            void operator()(const node_type& node, L& lambda) const {
                iterate_ast(node.expression, lambda);
            }
        };

        template<class A, class T, class E>
        struct ast_iterator<like_t<A, T, E>, void> {
            using node_type = like_t<A, T, E>;

            template<class L>
            void operator()(const node_type& lk, L& lambda) const {
                iterate_ast(lk.arg, lambda);
                iterate_ast(lk.pattern, lambda);
                lk.arg3.apply([&lambda](auto& value) {
                    iterate_ast(value, lambda);
                });
            }
        };

        template<class A, class T>
        struct ast_iterator<glob_t<A, T>, void> {
            using node_type = glob_t<A, T>;

            template<class L>
            void operator()(const node_type& lk, L& lambda) const {
                iterate_ast(lk.arg, lambda);
                iterate_ast(lk.pattern, lambda);
            }
        };

        template<class A, class T>
        struct ast_iterator<between_t<A, T>, void> {
            using node_type = between_t<A, T>;

            template<class L>
            void operator()(const node_type& b, L& lambda) const {
                iterate_ast(b.expr, lambda);
                iterate_ast(b.b1, lambda);
                iterate_ast(b.b2, lambda);
            }
        };

        template<class T>
        struct ast_iterator<named_collate<T>, void> {
            using node_type = named_collate<T>;

            template<class L>
            void operator()(const node_type& col, L& lambda) const {
                iterate_ast(col.expr, lambda);
            }
        };

        template<class C>
        struct ast_iterator<negated_condition_t<C>, void> {
            using node_type = negated_condition_t<C>;

            template<class L>
            void operator()(const node_type& neg, L& lambda) const {
                iterate_ast(neg.c, lambda);
            }
        };

        template<class T>
        struct ast_iterator<is_null_t<T>, void> {
            using node_type = is_null_t<T>;

            template<class L>
            void operator()(const node_type& i, L& lambda) const {
                iterate_ast(i.t, lambda);
            }
        };

        template<class T>
        struct ast_iterator<is_not_null_t<T>, void> {
            using node_type = is_not_null_t<T>;

            template<class L>
            void operator()(const node_type& i, L& lambda) const {
                iterate_ast(i.t, lambda);
            }
        };

        template<class F, class... Args>
        struct ast_iterator<function_call<F, Args...>, void> {
            using node_type = function_call<F, Args...>;

            template<class L>
            void operator()(const node_type& f, L& lambda) const {
                iterate_ast(f.args, lambda);
            }
        };

        template<class R, class S, class... Args>
        struct ast_iterator<built_in_function_t<R, S, Args...>, void> {
            using node_type = built_in_function_t<R, S, Args...>;

            template<class L>
            void operator()(const node_type& node, L& lambda) const {
                iterate_ast(node.args, lambda);
            }
        };

        template<class R, class S, class... Args>
        struct ast_iterator<built_in_aggregate_function_t<R, S, Args...>, void> {
            using node_type = built_in_aggregate_function_t<R, S, Args...>;

            template<class L>
            void operator()(const node_type& node, L& lambda) const {
                iterate_ast(node.args, lambda);
            }
        };

        template<class F, class W>
        struct ast_iterator<filtered_aggregate_function<F, W>, void> {
            using node_type = filtered_aggregate_function<F, W>;

            template<class L>
            void operator()(const node_type& node, L& lambda) const {
                iterate_ast(node.function, lambda);
                iterate_ast(node.where, lambda);
            }
        };

        template<class T, class O>
        struct ast_iterator<left_join_t<T, O>, void> {
            using node_type = left_join_t<T, O>;

            template<class L>
            void operator()(const node_type& j, L& lambda) const {
                iterate_ast(j.constraint, lambda);
            }
        };

        template<class T>
        struct ast_iterator<on_t<T>, void> {
            using node_type = on_t<T>;

            template<class L>
            void operator()(const node_type& o, L& lambda) const {
                iterate_ast(o.arg, lambda);
            }
        };

        // note: not strictly necessary as there's no binding support for USING;
        // we provide it nevertheless, in line with on_t.
        template<class T>
        struct ast_iterator<T, std::enable_if_t<polyfill::is_specialization_of_v<T, using_t>>> {
            using node_type = T;

            template<class L>
            void operator()(const node_type& o, L& lambda) const {
                iterate_ast(o.column, lambda);
            }
        };

        template<class T, class O>
        struct ast_iterator<join_t<T, O>, void> {
            using node_type = join_t<T, O>;

            template<class L>
            void operator()(const node_type& j, L& lambda) const {
                iterate_ast(j.constraint, lambda);
            }
        };

        template<class T, class O>
        struct ast_iterator<left_outer_join_t<T, O>, void> {
            using node_type = left_outer_join_t<T, O>;

            template<class L>
            void operator()(const node_type& j, L& lambda) const {
                iterate_ast(j.constraint, lambda);
            }
        };

        template<class T, class O>
        struct ast_iterator<inner_join_t<T, O>, void> {
            using node_type = inner_join_t<T, O>;

            template<class L>
            void operator()(const node_type& j, L& lambda) const {
                iterate_ast(j.constraint, lambda);
            }
        };

        template<class R, class T, class E, class... Args>
        struct ast_iterator<simple_case_t<R, T, E, Args...>, void> {
            using node_type = simple_case_t<R, T, E, Args...>;

            template<class L>
            void operator()(const node_type& c, L& lambda) const {
                c.case_expression.apply([&lambda](auto& c_) {
                    iterate_ast(c_, lambda);
                });
                iterate_tuple(c.args, [&lambda](auto& pair) {
                    iterate_ast(pair.first, lambda);
                    iterate_ast(pair.second, lambda);
                });
                c.else_expression.apply([&lambda](auto& el) {
                    iterate_ast(el, lambda);
                });
            }
        };

        template<class T, class E>
        struct ast_iterator<as_t<T, E>, void> {
            using node_type = as_t<T, E>;

            template<class L>
            void operator()(const node_type& a, L& lambda) const {
                iterate_ast(a.expression, lambda);
            }
        };

        template<class T, bool OI>
        struct ast_iterator<limit_t<T, false, OI, void>, void> {
            using node_type = limit_t<T, false, OI, void>;

            template<class L>
            void operator()(const node_type& a, L& lambda) const {
                iterate_ast(a.lim, lambda);
            }
        };

        template<class T, class O>
        struct ast_iterator<limit_t<T, true, false, O>, void> {
            using node_type = limit_t<T, true, false, O>;

            template<class L>
            void operator()(const node_type& a, L& lambda) const {
                iterate_ast(a.lim, lambda);
                a.off.apply([&lambda](auto& value) {
                    iterate_ast(value, lambda);
                });
            }
        };

        template<class T, class O>
        struct ast_iterator<limit_t<T, true, true, O>, void> {
            using node_type = limit_t<T, true, true, O>;

            template<class L>
            void operator()(const node_type& a, L& lambda) const {
                a.off.apply([&lambda](auto& value) {
                    iterate_ast(value, lambda);
                });
                iterate_ast(a.lim, lambda);
            }
        };

        template<class T>
        struct ast_iterator<distinct_t<T>, void> {
            using node_type = distinct_t<T>;

            template<class L>
            void operator()(const node_type& a, L& lambda) const {
                iterate_ast(a.value, lambda);
            }
        };

        template<class T>
        struct ast_iterator<all_t<T>, void> {
            using node_type = all_t<T>;

            template<class L>
            void operator()(const node_type& a, L& lambda) const {
                iterate_ast(a.value, lambda);
            }
        };

        template<class T>
        struct ast_iterator<bitwise_not_t<T>, void> {
            using node_type = bitwise_not_t<T>;

            template<class L>
            void operator()(const node_type& a, L& lambda) const {
                iterate_ast(a.argument, lambda);
            }
        };

        template<class... Args>
        struct ast_iterator<values_t<Args...>, void> {
            using node_type = values_t<Args...>;

            template<class L>
            void operator()(const node_type& node, L& lambda) const {
                iterate_ast(node.tuple, lambda);
            }
        };

        template<class T>
        struct ast_iterator<dynamic_values_t<T>, void> {
            using node_type = dynamic_values_t<T>;

            template<class L>
            void operator()(const node_type& node, L& lambda) const {
                iterate_ast(node.vector, lambda);
            }
        };

        /**
         *  Column alias or literal: skipped
         */
        template<class T>
        struct ast_iterator<
            T,
            std::enable_if_t<polyfill::disjunction_v<polyfill::is_specialization_of<T, alias_holder>,
                                                     polyfill::is_specialization_of<T, literal_holder>>>> {
            using node_type = T;

            template<class L>
            void operator()(const node_type& /*node*/, L& /*lambda*/) const {}
        };

        /**
         *  Column alias: skipped
         */
        template<char... C>
        struct ast_iterator<column_alias<C...>, void> {
            using node_type = column_alias<C...>;

            template<class L>
            void operator()(const node_type& /*node*/, L& /*lambda*/) const {}
        };

        template<class E>
        struct ast_iterator<order_by_t<E>, void> {
            using node_type = order_by_t<E>;

            template<class L>
            void operator()(const node_type& node, L& lambda) const {
                iterate_ast(node.expression, lambda);
            }
        };

        template<class T>
        struct ast_iterator<collate_t<T>, void> {
            using node_type = collate_t<T>;

            template<class L>
            void operator()(const node_type& node, L& lambda) const {
                iterate_ast(node.expr, lambda);
            }
        };

    }
}<|MERGE_RESOLUTION|>--- conflicted
+++ resolved
@@ -30,11 +30,6 @@
          *  which will be called for any node of provided expression.
          *  E.g. if we pass `where(is_equal(5, max(&User::id, 10))` then
          *  callable object will be called with 5, &User::id and 10.
-<<<<<<< HEAD
-         *  ast_iterator is used mostly in finding literals to be bound to
-         *  a statement, and collecting table names.
-         *  To use it just call `iterate_ast(object, callable);` T is an ast element.
-=======
          *  ast_iterator is used in finding literals to be bound to
          *  a statement, and to collect table names.
          *  
@@ -45,7 +40,6 @@
          *  To use `ast_iterator` call `iterate_ast(object, callable);`
          *  
          *  `T` is an ast element, e.g. where_t
->>>>>>> 9f6d05f3
          */
         template<class T, class SFINAE = void>
         struct ast_iterator {
