--- conflicted
+++ resolved
@@ -261,7 +261,6 @@
                 iterate_ast(neg.c, l);
             }
         };
-<<<<<<< HEAD
         
         template<class T>
         struct ast_iterator<conditions::is_null_t<T>, void> {
@@ -284,10 +283,6 @@
         };
         
         template<class R, class S, class ...Args>
-=======
-
-        template<class R, class S, class... Args>
->>>>>>> 3e2fa3e6
         struct ast_iterator<core_functions::core_function_t<R, S, Args...>, void> {
             using node_type = core_functions::core_function_t<R, S, Args...>;
 
