#pragma once

#include <type_traits>  //  std::true_type, std::false_type, std::declval

namespace sqlite_orm {

    namespace internal {

        /*
         * This is because of bug in MSVC, for more information, please visit
         * https://stackoverflow.com/questions/34672441/stdis-base-of-for-template-classes/34672753#34672753
         */
<<<<<<< HEAD
#if defined(_MSC_VER) && (_MSC_VER < 1920)
        template<template<typename...> class Base, typename Derived>
=======
#ifdef SQLITE_ORM_BROKEN_VARIADIC_PACK_EXPANSION
        template<template<typename...> class Base>
>>>>>>> 31c3beb5
        struct is_base_of_template_impl {
            template<typename... Ts>
            static constexpr std::true_type test(const Base<Ts...>&);

            static constexpr std::false_type test(...);
        };

        template<typename T, template<typename...> class C>
        using is_base_of_template = decltype(is_base_of_template_impl<C>::test(std::declval<T>()));
#else
        template<template<typename...> class C, typename... Ts>
        std::true_type is_base_of_template_impl(const C<Ts...>&);

        template<template<typename...> class C>
        std::false_type is_base_of_template_impl(...);

        template<typename T, template<typename...> class C>
        using is_base_of_template = decltype(is_base_of_template_impl<C>(std::declval<T>()));
#endif

        template<typename T, template<typename...> class C>
        SQLITE_ORM_INLINE_VAR constexpr bool is_base_of_template_v = is_base_of_template<T, C>::value;
    }
}<|MERGE_RESOLUTION|>--- conflicted
+++ resolved
@@ -10,13 +10,8 @@
          * This is because of bug in MSVC, for more information, please visit
          * https://stackoverflow.com/questions/34672441/stdis-base-of-for-template-classes/34672753#34672753
          */
-<<<<<<< HEAD
-#if defined(_MSC_VER) && (_MSC_VER < 1920)
-        template<template<typename...> class Base, typename Derived>
-=======
 #ifdef SQLITE_ORM_BROKEN_VARIADIC_PACK_EXPANSION
         template<template<typename...> class Base>
->>>>>>> 31c3beb5
         struct is_base_of_template_impl {
             template<typename... Ts>
             static constexpr std::true_type test(const Base<Ts...>&);
