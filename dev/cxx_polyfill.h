--- conflicted
+++ resolved
@@ -1,211 +1,154 @@
-#pragma once
-
-#include <type_traits>
-
-#include "start_macros.h"
-
-namespace sqlite_orm {
-    namespace internal {
-        namespace polyfill {
-#if __cplusplus < 201703L  // before C++17
-<<<<<<< HEAD
-            template<typename...>
-            using void_t = void;
-
-=======
->>>>>>> e43103aa
-            template<bool v>
-            using bool_constant = std::integral_constant<bool, v>;
-
-            template<typename...>
-            struct conjunction : std::true_type {};
-            template<typename B1>
-            struct conjunction<B1> : B1 {};
-            template<typename B1, typename... Bn>
-<<<<<<< HEAD
-            struct conjunction<B1, Bn...> : std::conditional_t<B1::value, conjunction<Bn...>, B1> {};
-=======
-            struct conjunction<B1, Bn...> : std::conditional_t<bool(B1::value), conjunction<Bn...>, B1> {};
->>>>>>> e43103aa
-            template<typename... Bs>
-            constexpr bool conjunction_v = conjunction<Bs...>::value;
-
-            template<typename...>
-            struct disjunction : std::false_type {};
-            template<typename B1>
-            struct disjunction<B1> : B1 {};
-            template<typename B1, typename... Bn>
-            struct disjunction<B1, Bn...> : std::conditional_t<bool(B1::value), B1, disjunction<Bn...>> {};
-            template<typename... Bs>
-            constexpr bool disjunction_v = disjunction<Bs...>::value;
-<<<<<<< HEAD
-#else
-            using std::bool_constant;
-            using std::conjunction;
-            using std::conjunction_v;
-            using std::disjunction;
-            using std::disjunction_v;
-=======
-
-            template<class B>
-            struct negation : bool_constant<!bool(B::value)> {};
-
-            template<class...>
-            using void_t = void;
-#else
-            using std::bool_constant;
-            using std::conjunction, std::conjunction_v;
-            using std::disjunction, std::disjunction_v;
-            using std::negation;
->>>>>>> e43103aa
-            using std::void_t;
-#endif
-
-#if __cplusplus < 202002L  // before C++20
-            template<class T>
-            struct remove_cvref : std::remove_cv<std::remove_reference_t<T>> {};
-
-            template<class T>
-            using remove_cvref_t = typename remove_cvref<T>::type;
-#else
-            using std::remove_cvref;
-            using std::remove_cvref_t;
-#endif
-
-#if 1  // proposed but not pursued                                                                                     \
-    // is_specialization_of: https://github.com/cplusplus/papers/issues/812
-
-            template<typename Type, template<typename...> class Primary>
-            SQLITE_ORM_INLINE_VAR constexpr bool is_specialization_of_v = false;
-
-            template<template<typename...> class Primary, class... Types>
-            SQLITE_ORM_INLINE_VAR constexpr bool is_specialization_of_v<Primary<Types...>, Primary> = true;
-
-            template<typename Type, template<typename...> class Primary>
-            struct is_specialization_of : bool_constant<is_specialization_of_v<Type, Primary>> {};
-
-            template<typename... T>
-            using is_specialization_of_t = typename is_specialization_of<T...>::type;
-#else
-            using std::is_specialization_of, std::is_specialization_of_t, std::is_specialization_of_v;
-#endif
-#if 1  // library fundamentals TS v2, [meta.detect]
-            struct nonesuch {
-                ~nonesuch() = delete;
-                nonesuch(const nonesuch&) = delete;
-                void operator=(const nonesuch&) = delete;
-            };
-
-            template<class Default, class AlwaysVoid, template<class...> class Op, class... Args>
-            struct detector {
-                using value_t = std::false_type;
-                using type = Default;
-            };
-
-            template<class Default, template<class...> class Op, class... Args>
-            struct detector<Default, polyfill::void_t<Op<Args...>>, Op, Args...> {
-                using value_t = std::true_type;
-                using type = Op<Args...>;
-            };
-
-            template<template<class...> class Op, class... Args>
-            using is_detected = typename detector<nonesuch, void, Op, Args...>::value_t;
-
-            template<template<class...> class Op, class... Args>
-            using detected = detector<nonesuch, void, Op, Args...>;
-
-            template<template<class...> class Op, class... Args>
-            using detected_t = typename detector<nonesuch, void, Op, Args...>::type;
-
-            template<class Default, template<class...> class Op, class... Args>
-            using detected_or = detector<Default, void, Op, Args...>;
-
-            template<class Default, template<class...> class Op, class... Args>
-            using detected_or_t = typename detected_or<Default, Op, Args...>::type;
-
-            template<template<class...> class Op, class... Args>
-            SQLITE_ORM_INLINE_VAR constexpr bool is_detected_v = is_detected<Op, Args...>::value;
-#endif
-
-            template<typename...>
-            SQLITE_ORM_INLINE_VAR constexpr bool always_false_v = false;
-
-            template<size_t I>
-            using index_constant = std::integral_constant<size_t, I>;
-
-#if 1  // library fundamentals TS v2
-            struct nonesuch {
-                ~nonesuch() = delete;
-                nonesuch(const nonesuch&) = delete;
-                void operator=(const nonesuch&) = delete;
-            };
-
-            template<class Default, class AlwaysVoid, template<class...> class Op, class... Args>
-            struct detector {
-                using value_t = std::false_type;
-                using type = Default;
-            };
-
-            template<class Default, template<class...> class Op, class... Args>
-            struct detector<Default, polyfill::void_t<Op<Args...>>, Op, Args...> {
-                using value_t = std::true_type;
-                using type = Op<Args...>;
-            };
-
-            template<template<class...> class Op, class... Args>
-            using is_detected = typename detector<nonesuch, void, Op, Args...>::value_t;
-
-            template<template<class...> class Op, class... Args>
-            using detected = detector<nonesuch, void, Op, Args...>;
-
-            template<template<class...> class Op, class... Args>
-            using detected_t = typename detector<nonesuch, void, Op, Args...>::type;
-
-            template<class Default, template<class...> class Op, class... Args>
-            using detected_or = detector<Default, void, Op, Args...>;
-
-            template<class Default, template<class...> class Op, class... Args>
-            using detected_or_t = typename detected_or<Default, Op, Args...>::type;
-
-            template<template<class...> class Op, class... Args>
-            SQLITE_ORM_INLINE_VAR constexpr bool is_detected_v = is_detected<Op, Args...>::value;
-#endif
-
-            template<template<typename...> class Base, typename... Fs>
-            Base<Fs...>& as_template_base(Base<Fs...>& base) {
-                return base;
-            }
-            template<template<typename...> class Base, typename... Fs>
-            const Base<Fs...>& as_template_base(const Base<Fs...>& base) {
-                return base;
-            }
-            template<template<typename...> class Base, typename... Fs>
-            Base<Fs...>&& as_template_base(Base<Fs...>&& base) {
-                return std::move(base);
-            }
-            template<template<typename...> class Base, typename... Fs>
-            const Base<Fs...>&& as_template_base(const Base<Fs...>&& base) {
-                return std::move(base);
-            }
-
-            /** @short Deduce template base specialization from a derived type */
-            template<template<typename...> class Base, class Derived>
-            using as_template_base_t = decltype(as_template_base<Base>(std::declval<Derived>()));
-
-            template<template<typename...> class Base, class Derived, typename SFINAE = void>
-            struct is_template_base_of : std::false_type {};
-
-            template<template<typename...> class Base, class Derived>
-            struct is_template_base_of<Base, Derived, polyfill::void_t<as_template_base_t<Base, Derived>>>
-                : std::true_type {};
-
-            template<template<typename...> class Base, class Derived>
-            using is_template_base_of_t = typename is_template_base_of<Base, Derived>::type;
-
-            template<template<typename...> class Base, class Derived>
-            SQLITE_ORM_INLINE_VAR constexpr bool is_template_base_of_v = is_template_base_of<Base, Derived>::value;
-        }
-    }
-
-    namespace polyfill = internal::polyfill;
-}
+#pragma once
+
+#include <type_traits>
+
+#include "start_macros.h"
+
+namespace sqlite_orm {
+    namespace internal {
+        namespace polyfill {
+#if __cplusplus < 201703L  // before C++17
+            template<bool v>
+            using bool_constant = std::integral_constant<bool, v>;
+
+            template<typename...>
+            struct conjunction : std::true_type {};
+            template<typename B1>
+            struct conjunction<B1> : B1 {};
+            template<typename B1, typename... Bn>
+            struct conjunction<B1, Bn...> : std::conditional_t<bool(B1::value), conjunction<Bn...>, B1> {};
+            template<typename... Bs>
+            constexpr bool conjunction_v = conjunction<Bs...>::value;
+
+            template<typename...>
+            struct disjunction : std::false_type {};
+            template<typename B1>
+            struct disjunction<B1> : B1 {};
+            template<typename B1, typename... Bn>
+            struct disjunction<B1, Bn...> : std::conditional_t<bool(B1::value), B1, disjunction<Bn...>> {};
+            template<typename... Bs>
+            constexpr bool disjunction_v = disjunction<Bs...>::value;
+
+            template<class B>
+            struct negation : bool_constant<!bool(B::value)> {};
+
+            template<class...>
+            using void_t = void;
+#else
+            using std::bool_constant;
+            using std::conjunction, std::conjunction_v;
+            using std::disjunction, std::disjunction_v;
+            using std::negation;
+            using std::void_t;
+#endif
+
+#if __cplusplus < 202002L  // before C++20
+            template<class T>
+            struct remove_cvref : std::remove_cv<std::remove_reference_t<T>> {};
+
+            template<class T>
+            using remove_cvref_t = typename remove_cvref<T>::type;
+#else
+            using std::remove_cvref;
+            using std::remove_cvref_t;
+#endif
+
+#if 1  // proposed but not pursued                                                                                     \
+    // is_specialization_of: https://github.com/cplusplus/papers/issues/812
+
+            template<typename Type, template<typename...> class Primary>
+            SQLITE_ORM_INLINE_VAR constexpr bool is_specialization_of_v = false;
+
+            template<template<typename...> class Primary, class... Types>
+            SQLITE_ORM_INLINE_VAR constexpr bool is_specialization_of_v<Primary<Types...>, Primary> = true;
+
+            template<typename Type, template<typename...> class Primary>
+            struct is_specialization_of : bool_constant<is_specialization_of_v<Type, Primary>> {};
+
+            template<typename... T>
+            using is_specialization_of_t = typename is_specialization_of<T...>::type;
+#else
+            using std::is_specialization_of, std::is_specialization_of_t, std::is_specialization_of_v;
+#endif
+#if 1  // library fundamentals TS v2, [meta.detect]
+            struct nonesuch {
+                ~nonesuch() = delete;
+                nonesuch(const nonesuch&) = delete;
+                void operator=(const nonesuch&) = delete;
+            };
+
+            template<class Default, class AlwaysVoid, template<class...> class Op, class... Args>
+            struct detector {
+                using value_t = std::false_type;
+                using type = Default;
+            };
+
+            template<class Default, template<class...> class Op, class... Args>
+            struct detector<Default, polyfill::void_t<Op<Args...>>, Op, Args...> {
+                using value_t = std::true_type;
+                using type = Op<Args...>;
+            };
+
+            template<template<class...> class Op, class... Args>
+            using is_detected = typename detector<nonesuch, void, Op, Args...>::value_t;
+
+            template<template<class...> class Op, class... Args>
+            using detected = detector<nonesuch, void, Op, Args...>;
+
+            template<template<class...> class Op, class... Args>
+            using detected_t = typename detector<nonesuch, void, Op, Args...>::type;
+
+            template<class Default, template<class...> class Op, class... Args>
+            using detected_or = detector<Default, void, Op, Args...>;
+
+            template<class Default, template<class...> class Op, class... Args>
+            using detected_or_t = typename detected_or<Default, Op, Args...>::type;
+
+            template<template<class...> class Op, class... Args>
+            SQLITE_ORM_INLINE_VAR constexpr bool is_detected_v = is_detected<Op, Args...>::value;
+#endif
+
+            template<typename...>
+            SQLITE_ORM_INLINE_VAR constexpr bool always_false_v = false;
+
+            template<size_t I>
+            using index_constant = std::integral_constant<size_t, I>;
+
+            template<template<typename...> class Base, typename... Fs>
+            Base<Fs...>& as_template_base(Base<Fs...>& base) {
+                return base;
+            }
+            template<template<typename...> class Base, typename... Fs>
+            const Base<Fs...>& as_template_base(const Base<Fs...>& base) {
+                return base;
+            }
+            template<template<typename...> class Base, typename... Fs>
+            Base<Fs...>&& as_template_base(Base<Fs...>&& base) {
+                return std::move(base);
+            }
+            template<template<typename...> class Base, typename... Fs>
+            const Base<Fs...>&& as_template_base(const Base<Fs...>&& base) {
+                return std::move(base);
+            }
+
+            /** @short Deduce template base specialization from a derived type */
+            template<template<typename...> class Base, class Derived>
+            using as_template_base_t = decltype(as_template_base<Base>(std::declval<Derived>()));
+
+            template<template<typename...> class Base, class Derived, typename SFINAE = void>
+            struct is_template_base_of : std::false_type {};
+
+            template<template<typename...> class Base, class Derived>
+            struct is_template_base_of<Base, Derived, polyfill::void_t<as_template_base_t<Base, Derived>>>
+                : std::true_type {};
+
+            template<template<typename...> class Base, class Derived>
+            using is_template_base_of_t = typename is_template_base_of<Base, Derived>::type;
+
+            template<template<typename...> class Base, class Derived>
+            SQLITE_ORM_INLINE_VAR constexpr bool is_template_base_of_v = is_template_base_of<Base, Derived>::value;
+        }
+    }
+
+    namespace polyfill = internal::polyfill;
+}