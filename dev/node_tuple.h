#pragma once

#include <type_traits>  //  std::enable_if
#include <tuple>  //  std::tuple
#include <utility>  //  std::pair
#include <functional>  //  std::reference_wrapper
#include "functional/cxx_optional.h"

#include "cxx_polyfill.h"
#include "tuple_helper/tuple_filter.h"
#include "conditions.h"
#include "operators.h"
#include "select_constraints.h"
#include "prepared_statement.h"
#include "optional_container.h"
#include "core_functions.h"
#include "function.h"
#include "ast/excluded.h"
#include "ast/upsert_clause.h"
#include "ast/where.h"
#include "ast/into.h"
#include "ast/group_by.h"

namespace sqlite_orm {

    namespace internal {

        template<class T, class SFINAE = void>
        struct node_tuple {
            using type = std::tuple<T>;
        };

        template<class T>
        using node_tuple_t = typename node_tuple<T>::type;

        template<>
        struct node_tuple<void, void> {
            using type = std::tuple<>;
        };
#ifdef SQLITE_ORM_OPTIONAL_SUPPORTED
        template<class T>
        struct node_tuple<as_optional_t<T>, void> : node_tuple<T> {};
#endif  //  SQLITE_ORM_OPTIONAL_SUPPORTED
        template<class T>
        struct node_tuple<std::reference_wrapper<T>, void> : node_tuple<T> {};

        template<class... Args>
        struct node_tuple<group_by_t<Args...>, void> : node_tuple<std::tuple<Args...>> {};

        template<class T, class... Args>
        struct node_tuple<group_by_with_having<T, Args...>, void> {
            using args_tuple = node_tuple_t<std::tuple<Args...>>;
            using expression_tuple = node_tuple_t<T>;
            using type = tuple_cat_t<args_tuple, expression_tuple>;
        };

        template<class... TargetArgs, class... ActionsArgs>
        struct node_tuple<upsert_clause<std::tuple<TargetArgs...>, std::tuple<ActionsArgs...>>, void>
            : node_tuple<std::tuple<ActionsArgs...>> {};

        template<class... Args>
        struct node_tuple<set_t<Args...>, void> {
            using type = tuple_cat_t<node_tuple_t<Args>...>;
        };

        template<class T>
        struct node_tuple<excluded_t<T>, void> : node_tuple<T> {};

        template<class C>
        struct node_tuple<where_t<C>, void> : node_tuple<C> {};

        /**
         *  Column alias
         */
        template<class A>
        struct node_tuple<alias_holder<A>, void> : node_tuple<void> {};

        /**
         *  Literal
         */
        template<class T>
        struct node_tuple<literal_holder<T>, void> : node_tuple<void> {};

        template<class E>
        struct node_tuple<order_by_t<E>, void> : node_tuple<E> {};

        template<class T>
<<<<<<< HEAD
        struct node_tuple<T, std::enable_if_t<is_base_of_template<T, binary_condition>::value>> {
=======
        struct node_tuple<T, std::enable_if_t<is_base_of_template_v<T, binary_condition>>> {
>>>>>>> 31c3beb5
            using node_type = T;
            using left_type = typename node_type::left_type;
            using right_type = typename node_type::right_type;
            using left_node_tuple = node_tuple_t<left_type>;
            using right_node_tuple = node_tuple_t<right_type>;
            using type = tuple_cat_t<left_node_tuple, right_node_tuple>;
        };

        template<class L, class R, class... Ds>
        struct node_tuple<binary_operator<L, R, Ds...>, void> {
            using node_type = binary_operator<L, R, Ds...>;
            using left_type = typename node_type::left_type;
            using right_type = typename node_type::right_type;
            using left_node_tuple = node_tuple_t<left_type>;
            using right_node_tuple = node_tuple_t<right_type>;
            using type = tuple_cat_t<left_node_tuple, right_node_tuple>;
        };

        template<class... Args>
        struct node_tuple<columns_t<Args...>, void> {
            using type = tuple_cat_t<node_tuple_t<Args>...>;
        };

        template<class L, class A>
        struct node_tuple<dynamic_in_t<L, A>, void> {
            using left_tuple = node_tuple_t<L>;
            using right_tuple = node_tuple_t<A>;
            using type = tuple_cat_t<left_tuple, right_tuple>;
        };

        template<class L, class... Args>
        struct node_tuple<in_t<L, Args...>, void> {
            using left_tuple = node_tuple_t<L>;
            using right_tuple = tuple_cat_t<node_tuple_t<Args>...>;
            using type = tuple_cat_t<left_tuple, right_tuple>;
        };

        template<class T>
<<<<<<< HEAD
        struct node_tuple<T, std::enable_if_t<is_base_of_template<T, compound_operator>::value>> {
=======
        struct node_tuple<T, std::enable_if_t<is_base_of_template_v<T, compound_operator>>> {
>>>>>>> 31c3beb5
            using node_type = T;
            using left_type = typename node_type::left_type;
            using right_type = typename node_type::right_type;
            using left_tuple = node_tuple_t<left_type>;
            using right_tuple = node_tuple_t<right_type>;
            using type = tuple_cat_t<left_tuple, right_tuple>;
        };

        template<class CTE>
        struct node_tuple<CTE, std::enable_if_t<polyfill::is_specialization_of_v<CTE, common_table_expression>>> {
            using node_type = CTE;
            using type = node_tuple_t<typename node_type::expression_type>;
        };

        template<class With>
        struct node_tuple<With, std::enable_if_t<polyfill::is_specialization_of_v<With, with_t>>> {
            using node_type = With;
            using cte_tuple = node_tuple_t<typename node_type::cte_type>;
            using expression_tuple = node_tuple_t<typename node_type::expression_type>;
            using type = typename conc_tuple<cte_tuple, expression_tuple>::type;
        };

        template<class T, class... Args>
        struct node_tuple<select_t<T, Args...>, void> {
            using columns_tuple = node_tuple_t<T>;
            using args_tuple = tuple_cat_t<node_tuple_t<Args>...>;
            using type = tuple_cat_t<columns_tuple, args_tuple>;
        };

        template<class... Args>
        struct node_tuple<insert_raw_t<Args...>, void> {
            using type = tuple_cat_t<node_tuple_t<Args>...>;
        };

        template<class... Args>
        struct node_tuple<replace_raw_t<Args...>, void> {
            using type = tuple_cat_t<node_tuple_t<Args>...>;
        };

        template<class T>
        struct node_tuple<into_t<T>, void> : node_tuple<void> {};

        template<class... Args>
        struct node_tuple<values_t<Args...>, void> {
            using type = tuple_cat_t<node_tuple_t<Args>...>;
        };

        template<class... Args>
        struct node_tuple<std::tuple<Args...>, void> {
            using type = tuple_cat_t<node_tuple_t<Args>...>;
        };

        template<class T, class R, class... Args>
        struct node_tuple<get_all_t<T, R, Args...>, void> {
            using type = tuple_cat_t<node_tuple_t<Args>...>;
        };

        template<class T, class... Args>
        struct node_tuple<get_all_pointer_t<T, Args...>, void> {
            using type = tuple_cat_t<node_tuple_t<Args>...>;
        };

#ifdef SQLITE_ORM_OPTIONAL_SUPPORTED
        template<class T, class... Args>
        struct node_tuple<get_all_optional_t<T, Args...>, void> {
            using type = tuple_cat_t<node_tuple_t<Args>...>;
        };
#endif  // SQLITE_ORM_OPTIONAL_SUPPORTED

        template<class... Args, class... Wargs>
        struct node_tuple<update_all_t<set_t<Args...>, Wargs...>, void> {
            using set_tuple = tuple_cat_t<node_tuple_t<Args>...>;
            using conditions_tuple = tuple_cat_t<node_tuple_t<Wargs>...>;
            using type = tuple_cat_t<set_tuple, conditions_tuple>;
        };

        template<class T, class... Args>
        struct node_tuple<remove_all_t<T, Args...>, void> {
            using type = tuple_cat_t<node_tuple_t<Args>...>;
        };

        template<class T>
        struct node_tuple<having_t<T>, void> : node_tuple<T> {};

        template<class T, class E>
        struct node_tuple<cast_t<T, E>, void> : node_tuple<E> {};

        template<class T>
        struct node_tuple<exists_t<T>, void> : node_tuple<T> {};

        template<class T>
        struct node_tuple<optional_container<T>, void> : node_tuple<T> {};

        template<class A, class T, class E>
        struct node_tuple<like_t<A, T, E>, void> {
            using arg_tuple = node_tuple_t<A>;
            using pattern_tuple = node_tuple_t<T>;
            using escape_tuple = node_tuple_t<E>;
            using type = tuple_cat_t<arg_tuple, pattern_tuple, escape_tuple>;
        };

        template<class A, class T>
        struct node_tuple<glob_t<A, T>, void> {
            using arg_tuple = node_tuple_t<A>;
            using pattern_tuple = node_tuple_t<T>;
            using type = tuple_cat_t<arg_tuple, pattern_tuple>;
        };

        template<class A, class T>
        struct node_tuple<between_t<A, T>, void> {
            using expression_tuple = node_tuple_t<A>;
            using lower_tuple = node_tuple_t<T>;
            using upper_tuple = node_tuple_t<T>;
            using type = tuple_cat_t<expression_tuple, lower_tuple, upper_tuple>;
        };

        template<class T>
        struct node_tuple<named_collate<T>, void> : node_tuple<T> {};

        template<class T>
        struct node_tuple<is_null_t<T>, void> : node_tuple<T> {};

        template<class T>
        struct node_tuple<is_not_null_t<T>, void> : node_tuple<T> {};

        template<class C>
        struct node_tuple<negated_condition_t<C>, void> : node_tuple<C> {};

        template<class R, class S, class... Args>
        struct node_tuple<built_in_function_t<R, S, Args...>, void> {
            using type = tuple_cat_t<node_tuple_t<Args>...>;
        };

        template<class R, class S, class... Args>
        struct node_tuple<built_in_aggregate_function_t<R, S, Args...>, void> {
            using type = tuple_cat_t<node_tuple_t<Args>...>;
        };

        template<class F, class W>
        struct node_tuple<filtered_aggregate_function<F, W>, void> {
            using left_tuple = node_tuple_t<F>;
            using right_tuple = node_tuple_t<W>;
            using type = tuple_cat_t<left_tuple, right_tuple>;
        };

        template<class F, class... Args>
        struct node_tuple<function_call<F, Args...>, void> {
            using type = tuple_cat_t<node_tuple_t<Args>...>;
        };

        template<class T, class O>
        struct node_tuple<left_join_t<T, O>, void> : node_tuple<O> {};

        template<class T>
        struct node_tuple<on_t<T>, void> : node_tuple<T> {};

        // note: not strictly necessary as there's no binding support for USING;
        // we provide it nevertheless, in line with on_t.
        template<class T, class M>
        struct node_tuple<using_t<T, M>, void> : node_tuple<column_pointer<T, M>> {};

        template<class T, class O>
        struct node_tuple<join_t<T, O>, void> : node_tuple<O> {};

        template<class T, class O>
        struct node_tuple<left_outer_join_t<T, O>, void> : node_tuple<O> {};

        template<class T, class O>
        struct node_tuple<inner_join_t<T, O>, void> : node_tuple<O> {};

        template<class R, class T, class E, class... Args>
        struct node_tuple<simple_case_t<R, T, E, Args...>, void> {
            using case_tuple = node_tuple_t<T>;
            using args_tuple = tuple_cat_t<node_tuple_t<Args>...>;
            using else_tuple = node_tuple_t<E>;
            using type = tuple_cat_t<case_tuple, args_tuple, else_tuple>;
        };

        template<class L, class R>
        struct node_tuple<std::pair<L, R>, void> {
            using left_tuple = node_tuple_t<L>;
            using right_tuple = node_tuple_t<R>;
            using type = tuple_cat_t<left_tuple, right_tuple>;
        };

        template<class T, class E>
        struct node_tuple<as_t<T, E>, void> : node_tuple<E> {};

        template<class T>
        struct node_tuple<limit_t<T, false, false, void>, void> : node_tuple<T> {};

        template<class T, class O>
        struct node_tuple<limit_t<T, true, false, O>, void> {
            using type = tuple_cat_t<node_tuple_t<T>, node_tuple_t<O>>;
        };

        template<class T, class O>
        struct node_tuple<limit_t<T, true, true, O>, void> {
            using type = tuple_cat_t<node_tuple_t<O>, node_tuple_t<T>>;
        };
    }
}<|MERGE_RESOLUTION|>--- conflicted
+++ resolved
@@ -6,7 +6,7 @@
 #include <functional>  //  std::reference_wrapper
 #include "functional/cxx_optional.h"
 
-#include "cxx_polyfill.h"
+#include "functional/cxx_type_traits_polyfill.h"
 #include "tuple_helper/tuple_filter.h"
 #include "conditions.h"
 #include "operators.h"
@@ -85,11 +85,7 @@
         struct node_tuple<order_by_t<E>, void> : node_tuple<E> {};
 
         template<class T>
-<<<<<<< HEAD
-        struct node_tuple<T, std::enable_if_t<is_base_of_template<T, binary_condition>::value>> {
-=======
         struct node_tuple<T, std::enable_if_t<is_base_of_template_v<T, binary_condition>>> {
->>>>>>> 31c3beb5
             using node_type = T;
             using left_type = typename node_type::left_type;
             using right_type = typename node_type::right_type;
@@ -128,11 +124,7 @@
         };
 
         template<class T>
-<<<<<<< HEAD
-        struct node_tuple<T, std::enable_if_t<is_base_of_template<T, compound_operator>::value>> {
-=======
         struct node_tuple<T, std::enable_if_t<is_base_of_template_v<T, compound_operator>>> {
->>>>>>> 31c3beb5
             using node_type = T;
             using left_type = typename node_type::left_type;
             using right_type = typename node_type::right_type;
