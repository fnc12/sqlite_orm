--- conflicted
+++ resolved
@@ -1,4 +1,3 @@
-<<<<<<< HEAD
 #pragma once
 
 #include <tuple>  //  std::tuple
@@ -77,19 +76,11 @@
             constraints_type constraints;
 
             /**
-             *  Checks whether contraints are of trait `Trait`
+             *  Checks whether contraints contain specified type.
              */
             template<template<class...> class Trait>
-            constexpr bool is() const {
+            constexpr static bool is() {
                 return tuple_has<Trait, constraints_type>::value;
-            }
-
-            constexpr bool is_generated() const {
-#if SQLITE_VERSION_NUMBER >= 3031000
-                return is<is_generated_always>();
-#else
-                return false;
-#endif
             }
 
             /**
@@ -203,190 +194,4 @@
         SQLITE_ORM_CLANG_SUPPRESS_MISSING_BRACES(
             return {std::move(name), getter, setter, std::tuple<Op...>{std::move(constraints)...}});
     }
-}
-=======
-#pragma once
-
-#include <tuple>  //  std::tuple
-#include <string>  //  std::string
-#include <memory>  //  std::unique_ptr
-#include <type_traits>  //  std::is_same, std::is_member_object_pointer
-#include <utility>  //  std::move
-
-#include "../functional/cxx_universal.h"
-#include "../functional/cxx_type_traits_polyfill.h"
-#include "../tuple_helper/tuple_traits.h"
-#include "../tuple_helper/tuple_filter.h"
-#include "../type_traits.h"
-#include "../member_traits/member_traits.h"
-#include "../type_is_nullable.h"
-#include "../constraints.h"
-
-namespace sqlite_orm {
-
-    namespace internal {
-
-        struct column_identifier {
-
-            /**
-             *  Column name.
-             */
-            std::string name;
-        };
-
-        struct empty_setter {};
-
-        /*
-         *  Encapsulates object member pointers that are used as column fields,
-         *  and whose object is mapped to storage.
-         *  
-         *  G is a member object pointer or member function pointer
-         *  S is a member function pointer or `empty_setter`
-         */
-        template<class G, class S>
-        struct column_field {
-            using member_pointer_t = G;
-            using setter_type = S;
-            using object_type = member_object_type_t<G>;
-            using field_type = member_field_type_t<G>;
-
-            /**
-             *  Member pointer used to read a field value.
-             *  If it is a object member pointer it is also used to write a field value.
-             */
-            const member_pointer_t member_pointer;
-
-            /**
-             *  Setter member function to write a field value
-             */
-            SQLITE_ORM_NOUNIQUEADDRESS
-            const setter_type setter;
-
-            /**
-             *  Simplified interface for `NOT NULL` constraint
-             */
-            constexpr bool is_not_null() const {
-                return !type_is_nullable<field_type>::value;
-            }
-        };
-
-        /*
-         *  Encapsulates a tuple of column constraints.
-         *  
-         *  Op... is a constraints pack, e.g. primary_key_t, unique_t etc
-         */
-        template<class... Op>
-        struct column_constraints {
-            using constraints_type = std::tuple<Op...>;
-
-            SQLITE_ORM_NOUNIQUEADDRESS
-            constraints_type constraints;
-
-            /**
-             *  Checks whether contraints contain specified type.
-             */
-            template<template<class...> class Trait>
-            constexpr static bool is() {
-                return tuple_has<Trait, constraints_type>::value;
-            }
-
-            /**
-             *  Simplified interface for `DEFAULT` constraint
-             *  @return string representation of default value if it exists otherwise nullptr
-             */
-            std::unique_ptr<std::string> default_value() const;
-        };
-
-        /**
-         *  Column definition.
-         *  
-         *  It is a composition of orthogonal information stored in different base classes.
-         */
-        template<class G, class S, class... Op>
-        struct column_t : column_identifier, column_field<G, S>, column_constraints<Op...> {
-#ifndef SQLITE_ORM_AGGREGATE_BASES_SUPPORTED
-            column_t(std::string name, G memberPointer, S setter, std::tuple<Op...> op) :
-                column_identifier{std::move(name)}, column_field<G, S>{memberPointer, setter},
-                column_constraints<Op...>{std::move(op)} {}
-#endif
-        };
-
-        template<class T>
-        SQLITE_ORM_INLINE_VAR constexpr bool is_column_v = polyfill::is_specialization_of_v<T, column_t>;
-
-        template<class T>
-        using is_column = polyfill::bool_constant<is_column_v<T>>;
-
-        template<class Elements, class F>
-        using col_index_sequence_with_field_type =
-            filter_tuple_sequence_t<Elements,
-                                    check_if_is_type<F>::template fn,
-                                    field_type_t,
-                                    filter_tuple_sequence_t<Elements, is_column>>;
-
-        template<class Elements, template<class...> class TraitFn>
-        using col_index_sequence_with = filter_tuple_sequence_t<Elements,
-                                                                check_if_tuple_has<TraitFn>::template fn,
-                                                                constraints_type_t,
-                                                                filter_tuple_sequence_t<Elements, is_column>>;
-
-        template<class Elements, template<class...> class TraitFn>
-        using col_index_sequence_excluding = filter_tuple_sequence_t<Elements,
-                                                                     check_if_tuple_has_not<TraitFn>::template fn,
-                                                                     constraints_type_t,
-                                                                     filter_tuple_sequence_t<Elements, is_column>>;
-    }
-
-    /**
-     *  Factory function for a column definition from a member object pointer of the object to be mapped.
-     */
-    template<class M, class... Op, internal::satisfies<std::is_member_object_pointer, M> = true>
-    internal::column_t<M, internal::empty_setter, Op...>
-    make_column(std::string name, M memberPointer, Op... constraints) {
-        static_assert(polyfill::conjunction_v<internal::is_constraint<Op>...>, "Incorrect constraints pack");
-
-        // attention: do not use `std::make_tuple()` for constructing the tuple member `[[no_unique_address]] column_constraints::constraints`,
-        // as this will lead to UB with Clang on MinGW!
-        SQLITE_ORM_CLANG_SUPPRESS_MISSING_BRACES(
-            return {std::move(name), memberPointer, {}, std::tuple<Op...>{std::move(constraints)...}});
-    }
-
-    /**
-     *  Factory function for a column definition from "setter" and "getter" member function pointers of the object to be mapped.
-     */
-    template<class G,
-             class S,
-             class... Op,
-             internal::satisfies<internal::is_getter, G> = true,
-             internal::satisfies<internal::is_setter, S> = true>
-    internal::column_t<G, S, Op...> make_column(std::string name, S setter, G getter, Op... constraints) {
-        static_assert(std::is_same<internal::setter_field_type_t<S>, internal::getter_field_type_t<G>>::value,
-                      "Getter and setter must get and set same data type");
-        static_assert(polyfill::conjunction_v<internal::is_constraint<Op>...>, "Incorrect constraints pack");
-
-        // attention: do not use `std::make_tuple()` for constructing the tuple member `[[no_unique_address]] column_constraints::constraints`,
-        // as this will lead to UB with Clang on MinGW!
-        SQLITE_ORM_CLANG_SUPPRESS_MISSING_BRACES(
-            return {std::move(name), getter, setter, std::tuple<Op...>{std::move(constraints)...}});
-    }
-
-    /**
-     *  Factory function for a column definition from "getter" and "setter" member function pointers of the object to be mapped.
-     */
-    template<class G,
-             class S,
-             class... Op,
-             internal::satisfies<internal::is_getter, G> = true,
-             internal::satisfies<internal::is_setter, S> = true>
-    internal::column_t<G, S, Op...> make_column(std::string name, G getter, S setter, Op... constraints) {
-        static_assert(std::is_same<internal::setter_field_type_t<S>, internal::getter_field_type_t<G>>::value,
-                      "Getter and setter must get and set same data type");
-        static_assert(polyfill::conjunction_v<internal::is_constraint<Op>...>, "Incorrect constraints pack");
-
-        // attention: do not use `std::make_tuple()` for constructing the tuple member `[[no_unique_address]] column_constraints::constraints`,
-        // as this will lead to UB with Clang on MinGW!
-        SQLITE_ORM_CLANG_SUPPRESS_MISSING_BRACES(
-            return {std::move(name), getter, setter, std::tuple<Op...>{std::move(constraints)...}});
-    }
-}
->>>>>>> 7fa95826
+}