--- conflicted
+++ resolved
@@ -1,11 +1,7 @@
 #pragma once
 
-<<<<<<< HEAD
 #ifndef _IMPORT_STD_MODULE
-#include <type_traits>  //  std::index_sequence
-=======
 #include <type_traits>  //  std::index_sequence, std::remove_cvref
->>>>>>> db649e1b
 #include <tuple>
 #include <array>
 #include <string>
@@ -242,11 +238,7 @@
         std::ostream& operator<<(std::ostream& ss, std::tuple<const streaming<stream_as::serialized>&, C> tpl) {
             const auto& strings = std::get<1>(tpl);
 
-<<<<<<< HEAD
-            constexpr std::array<const char*, 2> sep = {", ", ""};
-=======
             static constexpr std::array<const char*, 2> sep = {", ", ""};
->>>>>>> db649e1b
             for (size_t i = 0, first = true; i < strings.size(); ++i) {
                 ss << sep[std::exchange(first, false)] << strings[i];
             }
@@ -298,11 +290,7 @@
             std::string result;
             result.reserve((1 + (columnsCount * 1) + (columnsCount * 2 - 2) + 1) * valuesCount + (valuesCount * 2 - 2));
 
-<<<<<<< HEAD
-            constexpr std::array<const char*, 2> sep = {", ", ""};
-=======
             static constexpr std::array<const char*, 2> sep = {", ", ""};
->>>>>>> db649e1b
             for (ptrdiff_t i = 0, first = true; i < valuesCount; ++i) {
                 result += sep[std::exchange(first, false)];
                 result += "(";
