--- conflicted
+++ resolved
@@ -1,820 +1,414 @@
-<<<<<<< HEAD
-#pragma once
-
-#include <type_traits>  //  std::index_sequence
-#include <tuple>
-#include <array>
-#include <string>
-#include <ostream>
-#include <utility>  //  std::exchange, std::tuple_size
-
-#include "functional/cxx_universal.h"  //  ::size_t
-#include "functional/cxx_type_traits_polyfill.h"
-#include "tuple_helper/tuple_iteration.h"
-#include "error_code.h"
-#include "serializer_context.h"
-#include "serialize_result_type.h"
-#include "util.h"
-
-namespace sqlite_orm {
-    namespace internal {
-        template<class O>
-        struct order_by_t;
-
-        template<class T, class DBOs>
-        std::string serialize(const T&, const serializer_context<DBOs>&);
-
-        template<class T, class Ctx>
-        std::string serialize_order_by(const T&, const Ctx&);
-
-        inline void stream_sql_escaped(std::ostream& os, serialize_arg_type str, char char2Escape) {
-            for(size_t offset = 0, next; true; offset = next + 1) {
-                next = str.find(char2Escape, offset);
-
-                if(next == str.npos) {
-                    os.write(str.data() + offset, str.size() - offset);
-                    break;
-                }
-
-                os.write(str.data() + offset, next - offset + 1);
-                os.write(&char2Escape, 1);
-            }
-        }
-
-        inline void stream_identifier(std::ostream& ss,
-                                      serialize_arg_type qualifier,
-                                      serialize_arg_type identifier,
-                                      serialize_arg_type alias) {
-            constexpr char quoteChar = '"';
-            constexpr char qualified[] = {quoteChar, '.', '\0'};
-            constexpr char aliased[] = {' ', quoteChar, '\0'};
-
-            // note: In practice, escaping double quotes in identifiers is arguably overkill,
-            // but since the SQLite grammar allows it, it's better to be safe than sorry.
-
-            if(!qualifier.empty()) {
-                ss << quoteChar;
-                stream_sql_escaped(ss, qualifier, quoteChar);
-                ss << qualified;
-            }
-            {
-                ss << quoteChar;
-                stream_sql_escaped(ss, identifier, quoteChar);
-                ss << quoteChar;
-            }
-            if(!alias.empty()) {
-                ss << aliased;
-                stream_sql_escaped(ss, alias, quoteChar);
-                ss << quoteChar;
-            }
-        }
-
-        inline void stream_identifier(std::ostream& ss, const std::string& identifier, const std::string& alias) {
-            return stream_identifier(ss, "", identifier, alias);
-        }
-
-        inline void stream_identifier(std::ostream& ss, const std::string& identifier) {
-            return stream_identifier(ss, "", identifier, "");
-        }
-
-        template<typename Tpl, size_t... Is>
-        void stream_identifier(std::ostream& ss, const Tpl& tpl, std::index_sequence<Is...>) {
-            static_assert(sizeof...(Is) > 0 && sizeof...(Is) <= 3, "");
-            return stream_identifier(ss, std::get<Is>(tpl)...);
-        }
-
-        template<typename Tpl, std::enable_if_t<polyfill::is_detected_v<type_t, std::tuple_size<Tpl>>, bool> = true>
-        void stream_identifier(std::ostream& ss, const Tpl& tpl) {
-            return stream_identifier(ss, tpl, std::make_index_sequence<std::tuple_size<Tpl>::value>{});
-        }
-
-        enum class stream_as {
-            conditions_tuple,
-            actions_tuple,
-            expressions_tuple,
-            dynamic_expressions,
-            serialized,
-            identifier,
-            identifiers,
-            values_placeholders,
-            table_columns,
-            non_generated_columns,
-            field_values_excluding,
-            mapped_columns_expressions,
-            column_constraints,
-        };
-
-        template<stream_as mode>
-        struct streaming {
-            template<class... Ts>
-            auto operator()(const Ts&... ts) const {
-                return std::forward_as_tuple(*this, ts...);
-            }
-
-            template<size_t... Idx>
-            constexpr std::index_sequence<1u + Idx...> offset_index(std::index_sequence<Idx...>) const {
-                return {};
-            }
-        };
-
-        constexpr streaming<stream_as::conditions_tuple> streaming_conditions_tuple{};
-        constexpr streaming<stream_as::actions_tuple> streaming_actions_tuple{};
-        constexpr streaming<stream_as::expressions_tuple> streaming_expressions_tuple{};
-        constexpr streaming<stream_as::dynamic_expressions> streaming_dynamic_expressions{};
-        constexpr streaming<stream_as::serialized> streaming_serialized{};
-        constexpr streaming<stream_as::identifier> streaming_identifier{};
-        constexpr streaming<stream_as::identifiers> streaming_identifiers{};
-        constexpr streaming<stream_as::values_placeholders> streaming_values_placeholders{};
-        constexpr streaming<stream_as::table_columns> streaming_table_column_names{};
-        constexpr streaming<stream_as::non_generated_columns> streaming_non_generated_column_names{};
-        constexpr streaming<stream_as::field_values_excluding> streaming_field_values_excluding{};
-        constexpr streaming<stream_as::mapped_columns_expressions> streaming_mapped_columns_expressions{};
-        constexpr streaming<stream_as::column_constraints> streaming_column_constraints{};
-
-        // serialize and stream a tuple of condition expressions;
-        // space + space-separated
-        template<class T, class Ctx>
-        std::ostream& operator<<(std::ostream& ss,
-                                 std::tuple<const streaming<stream_as::conditions_tuple>&, T, Ctx> tpl) {
-            const auto& conditions = get<1>(tpl);
-            auto& context = get<2>(tpl);
-
-            iterate_tuple(conditions, [&ss, &context](auto& c) {
-                ss << " " << serialize(c, context);
-            });
-            return ss;
-        }
-
-        // serialize and stream a tuple of action expressions;
-        // space-separated
-        template<class T, class Ctx>
-        std::ostream& operator<<(std::ostream& ss, std::tuple<const streaming<stream_as::actions_tuple>&, T, Ctx> tpl) {
-            const auto& actions = get<1>(tpl);
-            auto& context = get<2>(tpl);
-
-            iterate_tuple(actions, [&ss, &context, first = true](auto& action) mutable {
-                constexpr std::array<const char*, 2> sep = {" ", ""};
-                ss << sep[std::exchange(first, false)] << serialize(action, context);
-            });
-            return ss;
-        }
-
-        // serialize and stream a tuple of expressions;
-        // comma-separated
-        template<class T, class Ctx>
-        std::ostream& operator<<(std::ostream& ss,
-                                 std::tuple<const streaming<stream_as::expressions_tuple>&, T, Ctx> tpl) {
-            const auto& args = get<1>(tpl);
-            auto& context = get<2>(tpl);
-
-            iterate_tuple(args, [&ss, &context, first = true](auto& arg) mutable {
-                constexpr std::array<const char*, 2> sep = {", ", ""};
-                ss << sep[std::exchange(first, false)] << serialize(arg, context);
-            });
-            return ss;
-        }
-
-        // serialize and stream multi_order_by arguments;
-        // comma-separated
-        template<class... Os, class Ctx>
-        std::ostream& operator<<(
-            std::ostream& ss,
-            std::tuple<const streaming<stream_as::expressions_tuple>&, const std::tuple<order_by_t<Os>...>&, Ctx> tpl) {
-            const auto& args = get<1>(tpl);
-            auto& context = get<2>(tpl);
-
-            iterate_tuple(args, [&ss, &context, first = true](auto& arg) mutable {
-                constexpr std::array<const char*, 2> sep = {", ", ""};
-                ss << sep[std::exchange(first, false)] << serialize_order_by(arg, context);
-            });
-            return ss;
-        }
-
-        // serialize and stream a vector of expressions;
-        // comma-separated
-        template<class C, class Ctx>
-        std::ostream& operator<<(std::ostream& ss,
-                                 std::tuple<const streaming<stream_as::dynamic_expressions>&, C, Ctx> tpl) {
-            const auto& args = get<1>(tpl);
-            auto& context = get<2>(tpl);
-
-            constexpr std::array<const char*, 2> sep = {", ", ""};
-            for(size_t i = 0, first = true; i < args.size(); ++i) {
-                ss << sep[std::exchange(first, false)] << serialize(args[i], context);
-            }
-            return ss;
-        }
-
-        // stream a vector of already serialized strings;
-        // comma-separated
-        template<class C>
-        std::ostream& operator<<(std::ostream& ss, std::tuple<const streaming<stream_as::serialized>&, C> tpl) {
-            const auto& strings = get<1>(tpl);
-
-            constexpr std::array<const char*, 2> sep = {", ", ""};
-            bool first = true;
-            for(auto it = strings.begin(); it != strings.end(); ++it) {
-                ss << sep[std::exchange(first, false)] << *it;
-            }
-            return ss;
-        }
-
-        // stream an identifier described by a variadic string pack, which is one of:
-        // 1. identifier
-        // 2. identifier, alias
-        // 3. qualifier, identifier, alias
-        template<class... Strings>
-        std::ostream& operator<<(std::ostream& ss,
-                                 std::tuple<const streaming<stream_as::identifier>&, Strings...> tpl) {
-            stream_identifier(ss, tpl, streaming_identifier.offset_index(std::index_sequence_for<Strings...>{}));
-            return ss;
-        }
-
-        // stream a container of identifiers described by a string or a tuple, which is one of:
-        // 1. identifier
-        // 1. tuple(identifier)
-        // 2. tuple(identifier, alias), pair(identifier, alias)
-        // 3. tuple(qualifier, identifier, alias)
-        //
-        // comma-separated
-        template<class C>
-        std::ostream& operator<<(std::ostream& ss, std::tuple<const streaming<stream_as::identifiers>&, C> tpl) {
-            const auto& identifiers = get<1>(tpl);
-
-            constexpr std::array<const char*, 2> sep = {", ", ""};
-            bool first = true;
-            for(auto& identifier: identifiers) {
-                ss << sep[std::exchange(first, false)];
-                stream_identifier(ss, identifier);
-            }
-            return ss;
-        }
-
-        // stream placeholders as part of a values clause
-        template<class... Ts>
-        std::ostream& operator<<(std::ostream& ss,
-                                 std::tuple<const streaming<stream_as::values_placeholders>&, Ts...> tpl) {
-            const size_t& columnsCount = get<1>(tpl);
-            const ptrdiff_t& valuesCount = get<2>(tpl);
-
-            if(!valuesCount || !columnsCount) {
-                return ss;
-            }
-
-            std::string result;
-            result.reserve((1 + (columnsCount * 1) + (columnsCount * 2 - 2) + 1) * valuesCount + (valuesCount * 2 - 2));
-
-            constexpr std::array<const char*, 2> sep = {", ", ""};
-            for(ptrdiff_t i = 0, first = true; i < valuesCount; ++i) {
-                result += sep[std::exchange(first, false)];
-                result += "(";
-                for(size_t i = 0, first = true; i < columnsCount; ++i) {
-                    result += sep[std::exchange(first, false)];
-                    result += "?";
-                }
-                result += ")";
-            }
-            ss << result;
-            return ss;
-        }
-
-        // stream a table's column identifiers, possibly qualified;
-        // comma-separated
-        template<class Table>
-        std::ostream&
-        operator<<(std::ostream& ss,
-                   std::tuple<const streaming<stream_as::table_columns>&, Table, const std::string&> tpl) {
-            const auto& table = get<1>(tpl);
-            const std::string& qualifier = get<2>(tpl);
-
-            table.for_each_column([&ss, &qualifier, first = true](const column_identifier& column) mutable {
-                constexpr std::array<const char*, 2> sep = {", ", ""};
-                ss << sep[std::exchange(first, false)];
-                stream_identifier(ss, qualifier, column.name, std::string{});
-            });
-            return ss;
-        }
-
-        // stream a table's non-generated column identifiers, unqualified;
-        // comma-separated
-        template<class Table>
-        std::ostream& operator<<(std::ostream& ss,
-                                 std::tuple<const streaming<stream_as::non_generated_columns>&, Table> tpl) {
-            const auto& table = get<1>(tpl);
-
-            table.template for_each_column_excluding<is_generated_always>(
-                [&ss, first = true](const column_identifier& column) mutable {
-                    constexpr std::array<const char*, 2> sep = {", ", ""};
-                    ss << sep[std::exchange(first, false)];
-                    stream_identifier(ss, column.name);
-                });
-            return ss;
-        }
-
-        // stream a table's non-generated column identifiers, unqualified;
-        // comma-separated
-        template<class PredFnCls, class L, class Ctx, class Obj>
-        std::ostream&
-        operator<<(std::ostream& ss,
-                   std::tuple<const streaming<stream_as::field_values_excluding>&, PredFnCls, L, Ctx, Obj> tpl) {
-            using check_if_excluded = polyfill::remove_cvref_t<std::tuple_element_t<1, decltype(tpl)>>;
-            auto& excluded = get<2>(tpl);
-            auto& context = get<3>(tpl);
-            auto& object = get<4>(tpl);
-            using object_type = polyfill::remove_cvref_t<decltype(object)>;
-            auto& table = pick_table<object_type>(context.db_objects);
-
-            table.template for_each_column_excluding<check_if_excluded>(call_as_template_base<column_field>(
-                [&ss, &excluded, &context, &object, first = true](auto& column) mutable {
-                    if(excluded(column)) {
-                        return;
-                    }
-
-                    constexpr std::array<const char*, 2> sep = {", ", ""};
-                    ss << sep[std::exchange(first, false)]
-                       << serialize(polyfill::invoke(column.member_pointer, object), context);
-                }));
-            return ss;
-        }
-
-        // stream a tuple of mapped columns (which are member pointers or column pointers);
-        // comma-separated
-        template<class T, class Ctx>
-        std::ostream& operator<<(std::ostream& ss,
-                                 std::tuple<const streaming<stream_as::mapped_columns_expressions>&, T, Ctx> tpl) {
-            const auto& columns = get<1>(tpl);
-            auto& context = get<2>(tpl);
-
-            iterate_tuple(columns, [&ss, &context, first = true](auto& colRef) mutable {
-                const std::string* columnName = find_column_name(context.db_objects, colRef);
-                if(!columnName) {
-                    throw std::system_error{orm_error_code::column_not_found};
-                }
-
-                constexpr std::array<const char*, 2> sep = {", ", ""};
-                ss << sep[std::exchange(first, false)];
-                stream_identifier(ss, *columnName);
-            });
-            return ss;
-        }
-
-        template<class... Op, class Ctx>
-        std::ostream& operator<<(std::ostream& ss,
-                                 std::tuple<const streaming<stream_as::column_constraints>&,
-                                            const column_constraints<Op...>&,
-                                            const bool&,
-                                            Ctx> tpl) {
-            const auto& column = get<1>(tpl);
-            const bool& isNotNull = get<2>(tpl);
-            auto& context = get<3>(tpl);
-
-            using constraints_type = constraints_type_t<column_constraints<Op...>>;
-            constexpr size_t constraintsCount = std::tuple_size<constraints_type>::value;
-            if(constraintsCount) {
-                std::vector<std::string> constraintsStrings;
-                constraintsStrings.reserve(constraintsCount);
-                int primaryKeyIndex = -1;
-                int autoincrementIndex = -1;
-                int tupleIndex = 0;
-                iterate_tuple(column.constraints,
-                              [&constraintsStrings, &primaryKeyIndex, &autoincrementIndex, &tupleIndex, &context](
-                                  auto& constraint) {
-                                  using constraint_type = std::decay_t<decltype(constraint)>;
-                                  constraintsStrings.push_back(serialize(constraint, context));
-                                  if(is_primary_key_v<constraint_type>) {
-                                      primaryKeyIndex = tupleIndex;
-                                  } else if(is_autoincrement_v<constraint_type>) {
-                                      autoincrementIndex = tupleIndex;
-                                  }
-                                  ++tupleIndex;
-                              });
-                if(primaryKeyIndex != -1 && autoincrementIndex != -1 && autoincrementIndex < primaryKeyIndex) {
-                    iter_swap(constraintsStrings.begin() + primaryKeyIndex,
-                              constraintsStrings.begin() + autoincrementIndex);
-                }
-                for(auto& str: constraintsStrings) {
-                    ss << str << ' ';
-                }
-            }
-            if(isNotNull) {
-                ss << "NOT NULL ";
-            }
-
-            return ss;
-        }
-    }
-}
-=======
-#pragma once
-
-#include <type_traits>  //  std::index_sequence
-#include <tuple>
-#include <array>
-#include <string>
-#include <ostream>
-#include <utility>  //  std::exchange, std::tuple_size
-
-#include "functional/cxx_universal.h"  //  ::size_t
-#include "functional/cxx_type_traits_polyfill.h"
-#include "tuple_helper/tuple_iteration.h"
-#include "error_code.h"
-#include "serializer_context.h"
-#include "serialize_result_type.h"
-#include "util.h"
-
-namespace sqlite_orm {
-    namespace internal {
-        template<class O>
-        struct order_by_t;
-
-        template<class T, class C>
-        std::string serialize(const T& t, const C& context);
-
-        template<class T, class Ctx>
-        std::string serialize_order_by(const T&, const Ctx&);
-
-        inline void stream_sql_escaped(std::ostream& os, serialize_arg_type str, char char2Escape) {
-            for(size_t offset = 0, next; true; offset = next + 1) {
-                next = str.find(char2Escape, offset);
-
-                if(next == str.npos) {
-                    os.write(str.data() + offset, str.size() - offset);
-                    break;
-                }
-
-                os.write(str.data() + offset, next - offset + 1);
-                os.write(&char2Escape, 1);
-            }
-        }
-
-        inline void stream_identifier(std::ostream& ss,
-                                      serialize_arg_type qualifier,
-                                      serialize_arg_type identifier,
-                                      serialize_arg_type alias) {
-            constexpr char quoteChar = '"';
-            constexpr char qualified[] = {quoteChar, '.', '\0'};
-            constexpr char aliased[] = {' ', quoteChar, '\0'};
-
-            // note: In practice, escaping double quotes in identifiers is arguably overkill,
-            // but since the SQLite grammar allows it, it's better to be safe than sorry.
-
-            if(!qualifier.empty()) {
-                ss << quoteChar;
-                stream_sql_escaped(ss, qualifier, quoteChar);
-                ss << qualified;
-            }
-            {
-                ss << quoteChar;
-                stream_sql_escaped(ss, identifier, quoteChar);
-                ss << quoteChar;
-            }
-            if(!alias.empty()) {
-                ss << aliased;
-                stream_sql_escaped(ss, alias, quoteChar);
-                ss << quoteChar;
-            }
-        }
-
-        inline void stream_identifier(std::ostream& ss, const std::string& identifier, const std::string& alias) {
-            return stream_identifier(ss, "", identifier, alias);
-        }
-
-        inline void stream_identifier(std::ostream& ss, const std::string& identifier) {
-            return stream_identifier(ss, "", identifier, "");
-        }
-
-        template<typename Tpl, size_t... Is>
-        void stream_identifier(std::ostream& ss, const Tpl& tpl, std::index_sequence<Is...>) {
-            static_assert(sizeof...(Is) > 0 && sizeof...(Is) <= 3, "");
-            return stream_identifier(ss, std::get<Is>(tpl)...);
-        }
-
-        template<typename Tpl, std::enable_if_t<polyfill::is_detected_v<type_t, std::tuple_size<Tpl>>, bool> = true>
-        void stream_identifier(std::ostream& ss, const Tpl& tpl) {
-            return stream_identifier(ss, tpl, std::make_index_sequence<std::tuple_size<Tpl>::value>{});
-        }
-
-        enum class stream_as {
-            conditions_tuple,
-            actions_tuple,
-            expressions_tuple,
-            dynamic_expressions,
-            compound_expressions,
-            serialized,
-            identifier,
-            identifiers,
-            values_placeholders,
-            table_columns,
-            non_generated_columns,
-            field_values_excluding,
-            mapped_columns_expressions,
-            column_constraints,
-        };
-
-        template<stream_as mode>
-        struct streaming {
-            template<class... Ts>
-            auto operator()(const Ts&... ts) const {
-                return std::forward_as_tuple(*this, ts...);
-            }
-
-            template<size_t... Idx>
-            constexpr std::index_sequence<1u + Idx...> offset_index(std::index_sequence<Idx...>) const {
-                return {};
-            }
-        };
-        constexpr streaming<stream_as::conditions_tuple> streaming_conditions_tuple{};
-        constexpr streaming<stream_as::actions_tuple> streaming_actions_tuple{};
-        constexpr streaming<stream_as::expressions_tuple> streaming_expressions_tuple{};
-        constexpr streaming<stream_as::dynamic_expressions> streaming_dynamic_expressions{};
-        constexpr streaming<stream_as::compound_expressions> streaming_compound_expressions{};
-        constexpr streaming<stream_as::serialized> streaming_serialized{};
-        constexpr streaming<stream_as::identifier> streaming_identifier{};
-        constexpr streaming<stream_as::identifiers> streaming_identifiers{};
-        constexpr streaming<stream_as::values_placeholders> streaming_values_placeholders{};
-        constexpr streaming<stream_as::table_columns> streaming_table_column_names{};
-        constexpr streaming<stream_as::non_generated_columns> streaming_non_generated_column_names{};
-        constexpr streaming<stream_as::field_values_excluding> streaming_field_values_excluding{};
-        constexpr streaming<stream_as::mapped_columns_expressions> streaming_mapped_columns_expressions{};
-        constexpr streaming<stream_as::column_constraints> streaming_column_constraints{};
-
-        // serialize and stream a tuple of condition expressions;
-        // space + space-separated
-        template<class T, class Ctx>
-        std::ostream& operator<<(std::ostream& ss,
-                                 std::tuple<const streaming<stream_as::conditions_tuple>&, T, Ctx> tpl) {
-            const auto& conditions = get<1>(tpl);
-            auto& context = get<2>(tpl);
-
-            iterate_tuple(conditions, [&ss, &context](auto& c) {
-                ss << " " << serialize(c, context);
-            });
-            return ss;
-        }
-
-        // serialize and stream a tuple of action expressions;
-        // space-separated
-        template<class T, class Ctx>
-        std::ostream& operator<<(std::ostream& ss, std::tuple<const streaming<stream_as::actions_tuple>&, T, Ctx> tpl) {
-            const auto& actions = get<1>(tpl);
-            auto& context = get<2>(tpl);
-
-            iterate_tuple(actions, [&ss, &context, first = true](auto& action) mutable {
-                constexpr std::array<const char*, 2> sep = {" ", ""};
-                ss << sep[std::exchange(first, false)] << serialize(action, context);
-            });
-            return ss;
-        }
-
-        // serialize and stream a tuple of expressions;
-        // comma-separated
-        template<class T, class Ctx>
-        std::ostream& operator<<(std::ostream& ss,
-                                 std::tuple<const streaming<stream_as::expressions_tuple>&, T, Ctx> tpl) {
-            const auto& args = get<1>(tpl);
-            auto& context = get<2>(tpl);
-
-            iterate_tuple(args, [&ss, &context, first = true](auto& arg) mutable {
-                constexpr std::array<const char*, 2> sep = {", ", ""};
-                ss << sep[std::exchange(first, false)] << serialize(arg, context);
-            });
-            return ss;
-        }
-
-        // serialize and stream expressions of a compound statement;
-        // separated by compound operator
-        template<class T, class Ctx>
-        std::ostream&
-        operator<<(std::ostream& ss,
-                   std::tuple<const streaming<stream_as::compound_expressions>&, T, const std::string&, Ctx> tpl) {
-            const auto& args = get<1>(tpl);
-            const std::string& opString = get<2>(tpl);
-            auto& context = get<3>(tpl);
-
-            iterate_tuple(args, [&ss, &opString, &context, first = true](auto& arg) mutable {
-                if(!std::exchange(first, false)) {
-                    ss << ' ' << opString << ' ';
-                }
-                ss << serialize(arg, context);
-            });
-            return ss;
-        }
-
-        // serialize and stream multi_order_by arguments;
-        // comma-separated
-        template<class... Os, class Ctx>
-        std::ostream& operator<<(
-            std::ostream& ss,
-            std::tuple<const streaming<stream_as::expressions_tuple>&, const std::tuple<order_by_t<Os>...>&, Ctx> tpl) {
-            const auto& args = get<1>(tpl);
-            auto& context = get<2>(tpl);
-
-            iterate_tuple(args, [&ss, &context, first = true](auto& arg) mutable {
-                constexpr std::array<const char*, 2> sep = {", ", ""};
-                ss << sep[std::exchange(first, false)] << serialize_order_by(arg, context);
-            });
-            return ss;
-        }
-
-        // serialize and stream a vector or any other STL container of expressions;
-        // comma-separated
-        template<class C, class Ctx>
-        std::ostream& operator<<(std::ostream& ss,
-                                 std::tuple<const streaming<stream_as::dynamic_expressions>&, C, Ctx> tpl) {
-            const auto& args = get<1>(tpl);
-            auto& context = get<2>(tpl);
-
-            constexpr std::array<const char*, 2> sep = {", ", ""};
-            bool first = true;
-            for(auto& argument: args) {
-                ss << sep[std::exchange(first, false)] << serialize(argument, context);
-            }
-            return ss;
-        }
-
-        // stream a vector of already serialized strings;
-        // comma-separated
-        template<class C>
-        std::ostream& operator<<(std::ostream& ss, std::tuple<const streaming<stream_as::serialized>&, C> tpl) {
-            const auto& strings = get<1>(tpl);
-
-            constexpr std::array<const char*, 2> sep = {", ", ""};
-            for(size_t i = 0, first = true; i < strings.size(); ++i) {
-                ss << sep[std::exchange(first, false)] << strings[i];
-            }
-            return ss;
-        }
-
-        // stream an identifier described by a variadic string pack, which is one of:
-        // 1. identifier
-        // 2. identifier, alias
-        // 3. qualifier, identifier, alias
-        template<class... Strings>
-        std::ostream& operator<<(std::ostream& ss,
-                                 std::tuple<const streaming<stream_as::identifier>&, Strings...> tpl) {
-            stream_identifier(ss, tpl, streaming_identifier.offset_index(std::index_sequence_for<Strings...>{}));
-            return ss;
-        }
-
-        // stream a container of identifiers described by a string or a tuple, which is one of:
-        // 1. identifier
-        // 1. tuple(identifier)
-        // 2. tuple(identifier, alias), pair(identifier, alias)
-        // 3. tuple(qualifier, identifier, alias)
-        //
-        // comma-separated
-        template<class C>
-        std::ostream& operator<<(std::ostream& ss, std::tuple<const streaming<stream_as::identifiers>&, C> tpl) {
-            const auto& identifiers = get<1>(tpl);
-
-            constexpr std::array<const char*, 2> sep = {", ", ""};
-            bool first = true;
-            for(auto& identifier: identifiers) {
-                ss << sep[std::exchange(first, false)];
-                stream_identifier(ss, identifier);
-            }
-            return ss;
-        }
-
-        // stream placeholders as part of a values clause
-        template<class... Ts>
-        std::ostream& operator<<(std::ostream& ss,
-                                 std::tuple<const streaming<stream_as::values_placeholders>&, Ts...> tpl) {
-            const size_t& columnsCount = get<1>(tpl);
-            const ptrdiff_t& valuesCount = get<2>(tpl);
-
-            if(!valuesCount || !columnsCount) {
-                return ss;
-            }
-
-            std::string result;
-            result.reserve((1 + (columnsCount * 1) + (columnsCount * 2 - 2) + 1) * valuesCount + (valuesCount * 2 - 2));
-
-            constexpr std::array<const char*, 2> sep = {", ", ""};
-            for(ptrdiff_t i = 0, first = true; i < valuesCount; ++i) {
-                result += sep[std::exchange(first, false)];
-                result += "(";
-                for(size_t i = 0, first = true; i < columnsCount; ++i) {
-                    result += sep[std::exchange(first, false)];
-                    result += "?";
-                }
-                result += ")";
-            }
-            ss << result;
-            return ss;
-        }
-
-        // stream a table's column identifiers, possibly qualified;
-        // comma-separated
-        template<class Table>
-        std::ostream&
-        operator<<(std::ostream& ss,
-                   std::tuple<const streaming<stream_as::table_columns>&, Table, const std::string&> tpl) {
-            const auto& table = get<1>(tpl);
-            const std::string& qualifier = get<2>(tpl);
-
-            table.for_each_column([&ss, &qualifier, first = true](const column_identifier& column) mutable {
-                constexpr std::array<const char*, 2> sep = {", ", ""};
-                ss << sep[std::exchange(first, false)];
-                stream_identifier(ss, qualifier, column.name, std::string{});
-            });
-            return ss;
-        }
-
-        // stream a table's non-generated column identifiers, unqualified;
-        // comma-separated
-        template<class Table>
-        std::ostream& operator<<(std::ostream& ss,
-                                 std::tuple<const streaming<stream_as::non_generated_columns>&, Table> tpl) {
-            const auto& table = get<1>(tpl);
-
-            table.template for_each_column_excluding<is_generated_always>(
-                [&ss, first = true](const column_identifier& column) mutable {
-                    constexpr std::array<const char*, 2> sep = {", ", ""};
-                    ss << sep[std::exchange(first, false)];
-                    stream_identifier(ss, column.name);
-                });
-            return ss;
-        }
-
-        // stream a table's non-generated column identifiers, unqualified;
-        // comma-separated
-        template<class PredFnCls, class L, class Ctx, class Obj>
-        std::ostream&
-        operator<<(std::ostream& ss,
-                   std::tuple<const streaming<stream_as::field_values_excluding>&, PredFnCls, L, Ctx, Obj> tpl) {
-            using check_if_excluded = polyfill::remove_cvref_t<std::tuple_element_t<1, decltype(tpl)>>;
-            auto& excluded = get<2>(tpl);
-            auto& context = get<3>(tpl);
-            auto& object = get<4>(tpl);
-            using object_type = polyfill::remove_cvref_t<decltype(object)>;
-            auto& table = pick_table<object_type>(context.db_objects);
-
-            table.template for_each_column_excluding<check_if_excluded>(call_as_template_base<column_field>(
-                [&ss, &excluded, &context, &object, first = true](auto& column) mutable {
-                    if(excluded(column)) {
-                        return;
-                    }
-
-                    constexpr std::array<const char*, 2> sep = {", ", ""};
-                    ss << sep[std::exchange(first, false)]
-                       << serialize(polyfill::invoke(column.member_pointer, object), context);
-                }));
-            return ss;
-        }
-
-        // stream a tuple of mapped columns (which are member pointers or column pointers);
-        // comma-separated
-        template<class T, class Ctx>
-        std::ostream& operator<<(std::ostream& ss,
-                                 std::tuple<const streaming<stream_as::mapped_columns_expressions>&, T, Ctx> tpl) {
-            const auto& columns = get<1>(tpl);
-            auto& context = get<2>(tpl);
-
-            iterate_tuple(columns, [&ss, &context, first = true](auto& colRef) mutable {
-                const std::string* columnName = find_column_name(context.db_objects, colRef);
-                if(!columnName) {
-                    throw std::system_error{orm_error_code::column_not_found};
-                }
-
-                constexpr std::array<const char*, 2> sep = {", ", ""};
-                ss << sep[std::exchange(first, false)];
-                stream_identifier(ss, *columnName);
-            });
-            return ss;
-        }
-
-        template<class... Op, class Ctx>
-        std::ostream& operator<<(std::ostream& ss,
-                                 std::tuple<const streaming<stream_as::column_constraints>&,
-                                            const column_constraints<Op...>&,
-                                            const bool&,
-                                            Ctx> tpl) {
-            const auto& column = get<1>(tpl);
-            const bool& isNotNull = get<2>(tpl);
-            auto& context = get<3>(tpl);
-
-            auto first = true;
-            constexpr std::array<const char*, 2> sep = {" ", ""};
-            iterate_tuple(column.constraints, [&ss, &context, &first, &sep](auto& constraint) {
-                ss << sep[std::exchange(first, false)];
-                ss << serialize(constraint, context);
-            });
-            using constraints_tuple = decltype(column.constraints);
-            constexpr bool hasExplicitNullableConstraint =
-                mpl::invoke_t<mpl::disjunction<check_if_tuple_has_type<null_t>, check_if_tuple_has_type<not_null_t>>,
-                              constraints_tuple>::value;
-            if(!hasExplicitNullableConstraint) {
-                ss << sep[std::exchange(first, false)];
-                if(isNotNull) {
-                    ss << "NOT NULL";
-                } else {
-                    ss << "NULL";
-                }
-            }
-
-            return ss;
-        }
-    }
-}
->>>>>>> e04f3ef2
+#pragma once
+
+#include <type_traits>  //  std::index_sequence
+#include <tuple>
+#include <array>
+#include <string>
+#include <ostream>
+#include <utility>  //  std::exchange, std::tuple_size
+
+#include "functional/cxx_universal.h"  //  ::size_t
+#include "functional/cxx_type_traits_polyfill.h"
+#include "tuple_helper/tuple_iteration.h"
+#include "error_code.h"
+#include "serializer_context.h"
+#include "serialize_result_type.h"
+#include "util.h"
+
+namespace sqlite_orm {
+    namespace internal {
+        template<class O>
+        struct order_by_t;
+
+        template<class T, class C>
+        std::string serialize(const T& t, const C& context);
+
+        template<class T, class Ctx>
+        std::string serialize_order_by(const T&, const Ctx&);
+
+        inline void stream_sql_escaped(std::ostream& os, serialize_arg_type str, char char2Escape) {
+            for(size_t offset = 0, next; true; offset = next + 1) {
+                next = str.find(char2Escape, offset);
+
+                if(next == str.npos) {
+                    os.write(str.data() + offset, str.size() - offset);
+                    break;
+                }
+
+                os.write(str.data() + offset, next - offset + 1);
+                os.write(&char2Escape, 1);
+            }
+        }
+
+        inline void stream_identifier(std::ostream& ss,
+                                      serialize_arg_type qualifier,
+                                      serialize_arg_type identifier,
+                                      serialize_arg_type alias) {
+            constexpr char quoteChar = '"';
+            constexpr char qualified[] = {quoteChar, '.', '\0'};
+            constexpr char aliased[] = {' ', quoteChar, '\0'};
+
+            // note: In practice, escaping double quotes in identifiers is arguably overkill,
+            // but since the SQLite grammar allows it, it's better to be safe than sorry.
+
+            if(!qualifier.empty()) {
+                ss << quoteChar;
+                stream_sql_escaped(ss, qualifier, quoteChar);
+                ss << qualified;
+            }
+            {
+                ss << quoteChar;
+                stream_sql_escaped(ss, identifier, quoteChar);
+                ss << quoteChar;
+            }
+            if(!alias.empty()) {
+                ss << aliased;
+                stream_sql_escaped(ss, alias, quoteChar);
+                ss << quoteChar;
+            }
+        }
+
+        inline void stream_identifier(std::ostream& ss, const std::string& identifier, const std::string& alias) {
+            return stream_identifier(ss, "", identifier, alias);
+        }
+
+        inline void stream_identifier(std::ostream& ss, const std::string& identifier) {
+            return stream_identifier(ss, "", identifier, "");
+        }
+
+        template<typename Tpl, size_t... Is>
+        void stream_identifier(std::ostream& ss, const Tpl& tpl, std::index_sequence<Is...>) {
+            static_assert(sizeof...(Is) > 0 && sizeof...(Is) <= 3, "");
+            return stream_identifier(ss, std::get<Is>(tpl)...);
+        }
+
+        template<typename Tpl, std::enable_if_t<polyfill::is_detected_v<type_t, std::tuple_size<Tpl>>, bool> = true>
+        void stream_identifier(std::ostream& ss, const Tpl& tpl) {
+            return stream_identifier(ss, tpl, std::make_index_sequence<std::tuple_size<Tpl>::value>{});
+        }
+
+        enum class stream_as {
+            conditions_tuple,
+            actions_tuple,
+            expressions_tuple,
+            dynamic_expressions,
+            compound_expressions,
+            serialized,
+            identifier,
+            identifiers,
+            values_placeholders,
+            table_columns,
+            non_generated_columns,
+            field_values_excluding,
+            mapped_columns_expressions,
+            column_constraints,
+        };
+
+        template<stream_as mode>
+        struct streaming {
+            template<class... Ts>
+            auto operator()(const Ts&... ts) const {
+                return std::forward_as_tuple(*this, ts...);
+            }
+
+            template<size_t... Idx>
+            constexpr std::index_sequence<1u + Idx...> offset_index(std::index_sequence<Idx...>) const {
+                return {};
+            }
+        };
+
+        constexpr streaming<stream_as::conditions_tuple> streaming_conditions_tuple{};
+        constexpr streaming<stream_as::actions_tuple> streaming_actions_tuple{};
+        constexpr streaming<stream_as::expressions_tuple> streaming_expressions_tuple{};
+        constexpr streaming<stream_as::dynamic_expressions> streaming_dynamic_expressions{};
+        constexpr streaming<stream_as::compound_expressions> streaming_compound_expressions{};
+        constexpr streaming<stream_as::serialized> streaming_serialized{};
+        constexpr streaming<stream_as::identifier> streaming_identifier{};
+        constexpr streaming<stream_as::identifiers> streaming_identifiers{};
+        constexpr streaming<stream_as::values_placeholders> streaming_values_placeholders{};
+        constexpr streaming<stream_as::table_columns> streaming_table_column_names{};
+        constexpr streaming<stream_as::non_generated_columns> streaming_non_generated_column_names{};
+        constexpr streaming<stream_as::field_values_excluding> streaming_field_values_excluding{};
+        constexpr streaming<stream_as::mapped_columns_expressions> streaming_mapped_columns_expressions{};
+        constexpr streaming<stream_as::column_constraints> streaming_column_constraints{};
+
+        // serialize and stream a tuple of condition expressions;
+        // space + space-separated
+        template<class T, class Ctx>
+        std::ostream& operator<<(std::ostream& ss,
+                                 std::tuple<const streaming<stream_as::conditions_tuple>&, T, Ctx> tpl) {
+            const auto& conditions = get<1>(tpl);
+            auto& context = get<2>(tpl);
+
+            iterate_tuple(conditions, [&ss, &context](auto& c) {
+                ss << " " << serialize(c, context);
+            });
+            return ss;
+        }
+
+        // serialize and stream a tuple of action expressions;
+        // space-separated
+        template<class T, class Ctx>
+        std::ostream& operator<<(std::ostream& ss, std::tuple<const streaming<stream_as::actions_tuple>&, T, Ctx> tpl) {
+            const auto& actions = get<1>(tpl);
+            auto& context = get<2>(tpl);
+
+            iterate_tuple(actions, [&ss, &context, first = true](auto& action) mutable {
+                constexpr std::array<const char*, 2> sep = {" ", ""};
+                ss << sep[std::exchange(first, false)] << serialize(action, context);
+            });
+            return ss;
+        }
+
+        // serialize and stream a tuple of expressions;
+        // comma-separated
+        template<class T, class Ctx>
+        std::ostream& operator<<(std::ostream& ss,
+                                 std::tuple<const streaming<stream_as::expressions_tuple>&, T, Ctx> tpl) {
+            const auto& args = get<1>(tpl);
+            auto& context = get<2>(tpl);
+
+            iterate_tuple(args, [&ss, &context, first = true](auto& arg) mutable {
+                constexpr std::array<const char*, 2> sep = {", ", ""};
+                ss << sep[std::exchange(first, false)] << serialize(arg, context);
+            });
+            return ss;
+        }
+
+        // serialize and stream expressions of a compound statement;
+        // separated by compound operator
+        template<class T, class Ctx>
+        std::ostream&
+        operator<<(std::ostream& ss,
+                   std::tuple<const streaming<stream_as::compound_expressions>&, T, const std::string&, Ctx> tpl) {
+            const auto& args = get<1>(tpl);
+            const std::string& opString = get<2>(tpl);
+            auto& context = get<3>(tpl);
+
+            iterate_tuple(args, [&ss, &opString, &context, first = true](auto& arg) mutable {
+                if(!std::exchange(first, false)) {
+                    ss << ' ' << opString << ' ';
+                }
+                ss << serialize(arg, context);
+            });
+            return ss;
+        }
+
+        // serialize and stream multi_order_by arguments;
+        // comma-separated
+        template<class... Os, class Ctx>
+        std::ostream& operator<<(
+            std::ostream& ss,
+            std::tuple<const streaming<stream_as::expressions_tuple>&, const std::tuple<order_by_t<Os>...>&, Ctx> tpl) {
+            const auto& args = get<1>(tpl);
+            auto& context = get<2>(tpl);
+
+            iterate_tuple(args, [&ss, &context, first = true](auto& arg) mutable {
+                constexpr std::array<const char*, 2> sep = {", ", ""};
+                ss << sep[std::exchange(first, false)] << serialize_order_by(arg, context);
+            });
+            return ss;
+        }
+
+        // serialize and stream a vector or any other STL container of expressions;
+        // comma-separated
+        template<class C, class Ctx>
+        std::ostream& operator<<(std::ostream& ss,
+                                 std::tuple<const streaming<stream_as::dynamic_expressions>&, C, Ctx> tpl) {
+            const auto& args = get<1>(tpl);
+            auto& context = get<2>(tpl);
+
+            constexpr std::array<const char*, 2> sep = {", ", ""};
+            bool first = true;
+            for(auto& argument: args) {
+                ss << sep[std::exchange(first, false)] << serialize(argument, context);
+            }
+            return ss;
+        }
+
+        // stream a vector of already serialized strings;
+        // comma-separated
+        template<class C>
+        std::ostream& operator<<(std::ostream& ss, std::tuple<const streaming<stream_as::serialized>&, C> tpl) {
+            const auto& strings = get<1>(tpl);
+
+            constexpr std::array<const char*, 2> sep = {", ", ""};
+            for(size_t i = 0, first = true; i < strings.size(); ++i) {
+                ss << sep[std::exchange(first, false)] << strings[i];
+            }
+            return ss;
+        }
+
+        // stream an identifier described by a variadic string pack, which is one of:
+        // 1. identifier
+        // 2. identifier, alias
+        // 3. qualifier, identifier, alias
+        template<class... Strings>
+        std::ostream& operator<<(std::ostream& ss,
+                                 std::tuple<const streaming<stream_as::identifier>&, Strings...> tpl) {
+            stream_identifier(ss, tpl, streaming_identifier.offset_index(std::index_sequence_for<Strings...>{}));
+            return ss;
+        }
+
+        // stream a container of identifiers described by a string or a tuple, which is one of:
+        // 1. identifier
+        // 1. tuple(identifier)
+        // 2. tuple(identifier, alias), pair(identifier, alias)
+        // 3. tuple(qualifier, identifier, alias)
+        //
+        // comma-separated
+        template<class C>
+        std::ostream& operator<<(std::ostream& ss, std::tuple<const streaming<stream_as::identifiers>&, C> tpl) {
+            const auto& identifiers = get<1>(tpl);
+
+            constexpr std::array<const char*, 2> sep = {", ", ""};
+            bool first = true;
+            for(auto& identifier: identifiers) {
+                ss << sep[std::exchange(first, false)];
+                stream_identifier(ss, identifier);
+            }
+            return ss;
+        }
+
+        // stream placeholders as part of a values clause
+        template<class... Ts>
+        std::ostream& operator<<(std::ostream& ss,
+                                 std::tuple<const streaming<stream_as::values_placeholders>&, Ts...> tpl) {
+            const size_t& columnsCount = get<1>(tpl);
+            const ptrdiff_t& valuesCount = get<2>(tpl);
+
+            if(!valuesCount || !columnsCount) {
+                return ss;
+            }
+
+            std::string result;
+            result.reserve((1 + (columnsCount * 1) + (columnsCount * 2 - 2) + 1) * valuesCount + (valuesCount * 2 - 2));
+
+            constexpr std::array<const char*, 2> sep = {", ", ""};
+            for(ptrdiff_t i = 0, first = true; i < valuesCount; ++i) {
+                result += sep[std::exchange(first, false)];
+                result += "(";
+                for(size_t i = 0, first = true; i < columnsCount; ++i) {
+                    result += sep[std::exchange(first, false)];
+                    result += "?";
+                }
+                result += ")";
+            }
+            ss << result;
+            return ss;
+        }
+
+        // stream a table's column identifiers, possibly qualified;
+        // comma-separated
+        template<class Table>
+        std::ostream&
+        operator<<(std::ostream& ss,
+                   std::tuple<const streaming<stream_as::table_columns>&, Table, const std::string&> tpl) {
+            const auto& table = get<1>(tpl);
+            const std::string& qualifier = get<2>(tpl);
+
+            table.for_each_column([&ss, &qualifier, first = true](const column_identifier& column) mutable {
+                constexpr std::array<const char*, 2> sep = {", ", ""};
+                ss << sep[std::exchange(first, false)];
+                stream_identifier(ss, qualifier, column.name, std::string{});
+            });
+            return ss;
+        }
+
+        // stream a table's non-generated column identifiers, unqualified;
+        // comma-separated
+        template<class Table>
+        std::ostream& operator<<(std::ostream& ss,
+                                 std::tuple<const streaming<stream_as::non_generated_columns>&, Table> tpl) {
+            const auto& table = get<1>(tpl);
+
+            table.template for_each_column_excluding<is_generated_always>(
+                [&ss, first = true](const column_identifier& column) mutable {
+                    constexpr std::array<const char*, 2> sep = {", ", ""};
+                    ss << sep[std::exchange(first, false)];
+                    stream_identifier(ss, column.name);
+                });
+            return ss;
+        }
+
+        // stream a table's non-generated column identifiers, unqualified;
+        // comma-separated
+        template<class PredFnCls, class L, class Ctx, class Obj>
+        std::ostream&
+        operator<<(std::ostream& ss,
+                   std::tuple<const streaming<stream_as::field_values_excluding>&, PredFnCls, L, Ctx, Obj> tpl) {
+            using check_if_excluded = polyfill::remove_cvref_t<std::tuple_element_t<1, decltype(tpl)>>;
+            auto& excluded = get<2>(tpl);
+            auto& context = get<3>(tpl);
+            auto& object = get<4>(tpl);
+            using object_type = polyfill::remove_cvref_t<decltype(object)>;
+            auto& table = pick_table<object_type>(context.db_objects);
+
+            table.template for_each_column_excluding<check_if_excluded>(call_as_template_base<column_field>(
+                [&ss, &excluded, &context, &object, first = true](auto& column) mutable {
+                    if(excluded(column)) {
+                        return;
+                    }
+
+                    constexpr std::array<const char*, 2> sep = {", ", ""};
+                    ss << sep[std::exchange(first, false)]
+                       << serialize(polyfill::invoke(column.member_pointer, object), context);
+                }));
+            return ss;
+        }
+
+        // stream a tuple of mapped columns (which are member pointers or column pointers);
+        // comma-separated
+        template<class T, class Ctx>
+        std::ostream& operator<<(std::ostream& ss,
+                                 std::tuple<const streaming<stream_as::mapped_columns_expressions>&, T, Ctx> tpl) {
+            const auto& columns = get<1>(tpl);
+            auto& context = get<2>(tpl);
+
+            iterate_tuple(columns, [&ss, &context, first = true](auto& colRef) mutable {
+                const std::string* columnName = find_column_name(context.db_objects, colRef);
+                if(!columnName) {
+                    throw std::system_error{orm_error_code::column_not_found};
+                }
+
+                constexpr std::array<const char*, 2> sep = {", ", ""};
+                ss << sep[std::exchange(first, false)];
+                stream_identifier(ss, *columnName);
+            });
+            return ss;
+        }
+
+        template<class... Op, class Ctx>
+        std::ostream& operator<<(std::ostream& ss,
+                                 std::tuple<const streaming<stream_as::column_constraints>&,
+                                            const column_constraints<Op...>&,
+                                            const bool&,
+                                            Ctx> tpl) {
+            const auto& column = get<1>(tpl);
+            const bool& isNotNull = get<2>(tpl);
+            auto& context = get<3>(tpl);
+
+            auto first = true;
+            constexpr std::array<const char*, 2> sep = {" ", ""};
+            iterate_tuple(column.constraints, [&ss, &context, &first, &sep](auto& constraint) {
+                ss << sep[std::exchange(first, false)];
+                ss << serialize(constraint, context);
+            });
+            using constraints_tuple = decltype(column.constraints);
+            constexpr bool hasExplicitNullableConstraint =
+                mpl::invoke_t<mpl::disjunction<check_if_tuple_has_type<null_t>, check_if_tuple_has_type<not_null_t>>,
+                              constraints_tuple>::value;
+            if(!hasExplicitNullableConstraint) {
+                ss << sep[std::exchange(first, false)];
+                if(isNotNull) {
+                    ss << "NOT NULL";
+                } else {
+                    ss << "NULL";
+                }
+            }
+
+            return ss;
+        }
+    }
+}
+