--- conflicted
+++ resolved
@@ -446,14 +446,9 @@
     struct row_extractor<journal_mode, void> {
         journal_mode extract(const char* columnText) const {
             if (columnText) {
-<<<<<<< HEAD
-                if (auto res = internal::journal_mode_from_string(columnText)) {
-                    return std::move(*res);
-=======
                 auto resultPair = internal::journal_mode_from_string(columnText);
                 if (resultPair.first) {
                     return resultPair.second;
->>>>>>> db649e1b
                 } else {
                     throw std::system_error{orm_error_code::incorrect_journal_mode_string};
                 }
