--- conflicted
+++ resolved
@@ -27,22 +27,6 @@
                 auto newContext = context;
                 newContext.skip_table_name = false;
                 auto columnName = serialize(orderBy.expression, newContext);
-<<<<<<< HEAD
-                ss << columnName;
-                if(!orderBy._collate_argument.empty()) {
-                    ss << " "
-                          "COLLATE "
-                       << orderBy._collate_argument;
-                }
-                switch(orderBy.asc_desc) {
-                    case 1:
-                        ss << " "
-                              "ASC";
-                        break;
-                    case -1:
-                        ss << " "
-                              "DESC";
-=======
                 ss << columnName << " ";
                 if(!orderBy._collate_argument.empty()) {
                     ss << " COLLATE " << orderBy._collate_argument;
@@ -53,7 +37,6 @@
                         break;
                     case -1:
                         ss << " DESC";
->>>>>>> a96cc480
                         break;
                 }
                 return ss.str();
