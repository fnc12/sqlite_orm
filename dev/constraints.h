--- conflicted
+++ resolved
@@ -311,12 +311,9 @@
 
         struct collate_constraint_t {
             collate_argument argument = collate_argument::binary;
-<<<<<<< HEAD
-=======
 #ifndef SQLITE_ORM_AGGREGATE_NSDMI_SUPPORTED
             collate_constraint_t(collate_argument argument) : argument{argument} {}
 #endif
->>>>>>> 170e9ea1
 
             operator std::string() const {
                 return "COLLATE " + this->string_from_collate_argument(this->argument);
