#pragma once

<<<<<<< HEAD
#include <type_traits>
#include <tuple>
=======
#include <type_traits>  //  std::enable_if, std::is_same
>>>>>>> 31c3beb5

#include "functional/cxx_type_traits_polyfill.h"

namespace sqlite_orm {
    // C++ generic traits used throughout the library
    namespace internal {
        template<class T, class... Types>
        using is_any_of = polyfill::disjunction<std::is_same<T, Types>...>;

        // enable_if for types
        template<template<typename...> class Op, class... Args>
        using match_if = std::enable_if_t<Op<Args...>::value>;

        // enable_if for types
        template<template<typename...> class Op, class... Args>
        using match_if_not = std::enable_if_t<polyfill::negation_v<Op<Args...>>>;

        // enable_if for types
        template<class T, template<typename...> class Primary>
        using match_specialization_of = std::enable_if_t<polyfill::is_specialization_of_v<T, Primary>>;

        // enable_if for functions
        template<template<typename...> class Op, class... Args>
        using satisfies = std::enable_if_t<Op<Args...>::value, bool>;

        // enable_if for functions
        template<template<typename...> class Op, class... Args>
        using satisfies_not = std::enable_if_t<polyfill::negation<Op<Args...>>::value, bool>;

        // enable_if for functions
        template<class T, template<typename...> class Primary>
        using satisfies_is_specialization_of = std::enable_if_t<polyfill::is_specialization_of_v<T, Primary>, bool>;
    }

    // type name template aliases for syntactic sugar
    namespace internal {
        template<typename T>
        using type_t = typename T::type;

        template<typename T>
        using value_type_t = typename T::value_type;

        template<typename T>
        using field_type_t = typename T::field_type;

        template<typename T>
        using constraints_type_t = typename T::constraints_type;

        template<typename T>
        using object_type_t = typename T::object_type;

        template<typename T>
<<<<<<< HEAD
        using cte_label_type_t = typename T::cte_label_type;

        template<typename T>
        using cte_object_type_t = typename T::cte_object_type;

        template<typename T>
        using table_type_t = typename T::table_type;

        template<typename S>
        using storage_object_type_t = typename S::table_type::object_type;

        template<typename S>
        using storage_cte_mapper_type_t = typename S::table_type::cte_mapper_type;

        template<typename S>
        using storage_cte_label_type_t = typename S::table_type::cte_label_type;

        template<typename T>
        using expression_type_t = typename T::expression_type;

        template<class As>
        using alias_type_t = typename As::alias_type;

        // T::alias_type or nonesuch
        template<class T>
        using alias_holder_type_or_none = polyfill::detected<type_t, T>;

        template<class T>
        using alias_holder_type_or_none_t = typename alias_holder_type_or_none<T>::type;
    }

    namespace internal {
        template<unsigned int N>
        using nth_constant = std::integral_constant<unsigned int, N>;

        template<typename... Fs>
        using fields_t = std::tuple<Fs...>;

#if __cplusplus >= 201703L  // C++17 or later
        // cudos to OznOg https://stackoverflow.com/a/64606884/279251
        template<class X, class Tuple>
        struct tuple_index_of;

        template<class X, class... T>
        struct tuple_index_of<X, std::tuple<T...>> {
            template<size_t... idx>
            static constexpr ptrdiff_t find_idx(std::index_sequence<idx...>) {
                return std::max({static_cast<ptrdiff_t>(std::is_same<X, T>::value ? idx : -1)...});
            }

            static constexpr ptrdiff_t value = find_idx(std::index_sequence_for<T...>{});
        };
        template<class X, class Tuple>
        inline constexpr ptrdiff_t tuple_index_of_v = tuple_index_of<X, Tuple>::value;
#endif

        template<typename T>
        struct tuplify {
            using type = std::tuple<T>;
        };
        template<typename... Ts>
        struct tuplify<std::tuple<Ts...>> {
            using type = std::tuple<Ts...>;
        };

        template<typename T>
        using tuplify_t = typename tuplify<T>::type;
=======
        using elements_type_t = typename T::elements_type;

        template<typename T>
        using target_type_t = typename T::target_type;
>>>>>>> 31c3beb5
    }
}<|MERGE_RESOLUTION|>--- conflicted
+++ resolved
@@ -1,11 +1,6 @@
 #pragma once
 
-<<<<<<< HEAD
-#include <type_traits>
-#include <tuple>
-=======
 #include <type_traits>  //  std::enable_if, std::is_same
->>>>>>> 31c3beb5
 
 #include "functional/cxx_type_traits_polyfill.h"
 
@@ -58,23 +53,22 @@
         using object_type_t = typename T::object_type;
 
         template<typename T>
-<<<<<<< HEAD
+        using elements_type_t = typename T::elements_type;
+
+        template<typename T>
+        using table_type_t = typename T::table_type;
+
+        template<typename T>
+        using target_type_t = typename T::target_type;
+
+        template<typename T>
         using cte_label_type_t = typename T::cte_label_type;
 
         template<typename T>
         using cte_object_type_t = typename T::cte_object_type;
 
         template<typename T>
-        using table_type_t = typename T::table_type;
-
-        template<typename S>
-        using storage_object_type_t = typename S::table_type::object_type;
-
-        template<typename S>
-        using storage_cte_mapper_type_t = typename S::table_type::cte_mapper_type;
-
-        template<typename S>
-        using storage_cte_label_type_t = typename S::table_type::cte_label_type;
+        using cte_mapper_type_t = typename T::cte_mapper_type;
 
         template<typename T>
         using expression_type_t = typename T::expression_type;
@@ -93,44 +87,5 @@
     namespace internal {
         template<unsigned int N>
         using nth_constant = std::integral_constant<unsigned int, N>;
-
-        template<typename... Fs>
-        using fields_t = std::tuple<Fs...>;
-
-#if __cplusplus >= 201703L  // C++17 or later
-        // cudos to OznOg https://stackoverflow.com/a/64606884/279251
-        template<class X, class Tuple>
-        struct tuple_index_of;
-
-        template<class X, class... T>
-        struct tuple_index_of<X, std::tuple<T...>> {
-            template<size_t... idx>
-            static constexpr ptrdiff_t find_idx(std::index_sequence<idx...>) {
-                return std::max({static_cast<ptrdiff_t>(std::is_same<X, T>::value ? idx : -1)...});
-            }
-
-            static constexpr ptrdiff_t value = find_idx(std::index_sequence_for<T...>{});
-        };
-        template<class X, class Tuple>
-        inline constexpr ptrdiff_t tuple_index_of_v = tuple_index_of<X, Tuple>::value;
-#endif
-
-        template<typename T>
-        struct tuplify {
-            using type = std::tuple<T>;
-        };
-        template<typename... Ts>
-        struct tuplify<std::tuple<Ts...>> {
-            using type = std::tuple<Ts...>;
-        };
-
-        template<typename T>
-        using tuplify_t = typename tuplify<T>::type;
-=======
-        using elements_type_t = typename T::elements_type;
-
-        template<typename T>
-        using target_type_t = typename T::target_type;
->>>>>>> 31c3beb5
     }
 }