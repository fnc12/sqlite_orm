--- conflicted
+++ resolved
@@ -62,7 +62,9 @@
         template<typename T>
         using target_type_t = typename T::target_type;
 
-<<<<<<< HEAD
+        template<typename T>
+        using on_type_t = typename T::on_type;
+
 #ifdef SQLITE_ORM_WITH_CTE
         template<typename T>
         using cte_label_type_t = typename T::cte_label_type;
@@ -86,9 +88,5 @@
 
         template<class As>
         using alias_type_t = typename As::alias_type;
-=======
-        template<typename T>
-        using on_type_t = typename T::on_type;
->>>>>>> d4298142
     }
 }