--- conflicted
+++ resolved
@@ -340,81 +340,16 @@
         std::tuple<Args...> conditions{std::forward<Args>(args)...};
         return {move(conditions)};
     }
-<<<<<<< HEAD
 
 #ifdef SQLITE_ORM_OPTIONAL_SUPPORTED
+    /**
+     *  Create a get all optional statement.
+     *  Usage: get_all_optional<User>(...);
+     */
     template<class T, class... Args>
     internal::get_all_optional_t<T, Args...> get_all_optional(Args... args) {
         std::tuple<Args...> conditions{std::forward<Args>(args)...};
         return {move(conditions)};
     }
 #endif  // SQLITE_ORM_OPTIONAL_SUPPORTED
-
-    template<int N, class It>
-    auto &get(internal::prepared_statement_t<internal::insert_range_t<It>> &statement) {
-        static_assert(N == 0 || N == 1, "get<> works only with [0; 1] argument for insert range statement");
-        return std::get<N>(statement.t.range);
-    }
-
-    template<int N, class It>
-    const auto &get(const internal::prepared_statement_t<internal::insert_range_t<It>> &statement) {
-        static_assert(N == 0 || N == 1, "get<> works only with [0; 1] argument for insert range statement");
-        return std::get<N>(statement.t.range);
-    }
-
-    template<int N, class It>
-    auto &get(internal::prepared_statement_t<internal::replace_range_t<It>> &statement) {
-        static_assert(N == 0 || N == 1, "get<> works only with [0; 1] argument for replace range statement");
-        return std::get<N>(statement.t.range);
-    }
-
-    template<int N, class It>
-    const auto &get(const internal::prepared_statement_t<internal::replace_range_t<It>> &statement) {
-        static_assert(N == 0 || N == 1, "get<> works only with [0; 1] argument for replace range statement");
-        return std::get<N>(statement.t.range);
-    }
-
-    template<int N, class T, class... Ids>
-    auto &get(internal::prepared_statement_t<internal::get_t<T, Ids...>> &statement) {
-        return std::get<N>(statement.t.ids);
-    }
-
-    template<int N, class T, class... Ids>
-    const auto &get(const internal::prepared_statement_t<internal::get_t<T, Ids...>> &statement) {
-        return std::get<N>(statement.t.ids);
-    }
-
-    template<int N, class T, class... Ids>
-    auto &get(internal::prepared_statement_t<internal::get_pointer_t<T, Ids...>> &statement) {
-        return std::get<N>(statement.t.ids);
-    }
-
-    template<int N, class T, class... Ids>
-    const auto &get(const internal::prepared_statement_t<internal::get_pointer_t<T, Ids...>> &statement) {
-        return std::get<N>(statement.t.ids);
-    }
-
-#ifdef SQLITE_ORM_OPTIONAL_SUPPORTED
-    template<int N, class T, class... Ids>
-    auto &get(internal::prepared_statement_t<internal::get_optional_t<T, Ids...>> &statement) {
-        return std::get<N>(statement.t.ids);
-    }
-
-    template<int N, class T, class... Ids>
-    const auto &get(const internal::prepared_statement_t<internal::get_optional_t<T, Ids...>> &statement) {
-        return std::get<N>(statement.t.ids);
-    }
-#endif  // SQLITE_ORM_OPTIONAL_SUPPORTED
-
-    template<int N, class T, class... Ids>
-    auto &get(internal::prepared_statement_t<internal::remove_t<T, Ids...>> &statement) {
-        return std::get<N>(statement.t.ids);
-    }
-
-    template<int N, class T, class... Ids>
-    const auto &get(const internal::prepared_statement_t<internal::remove_t<T, Ids...>> &statement) {
-        return std::get<N>(statement.t.ids);
-    }
-=======
->>>>>>> 8e3392ab
 }