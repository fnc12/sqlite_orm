--- conflicted
+++ resolved
@@ -302,17 +302,10 @@
         struct statement_serializator<as_t<T, E>, void> {
             using statement_type = as_t<T, E>;
 
-<<<<<<< HEAD
-            template<class C>
-            std::string operator()(const statement_type& c, const C& context) const {
+            template<class Ctx>
+            std::string operator()(const statement_type& c, const Ctx& context) const {
                 auto aliasString = alias_extractor<T>::get();
                 return serialize(c.expression, context) + " AS " + aliasString;
-=======
-            template<class Ctx>
-            std::string operator()(const statement_type& c, const Ctx& context) const {
-                auto tableAliasString = alias_extractor<T>::get();
-                return serialize(c.expression, context) + " AS " + tableAliasString;
->>>>>>> e43103aa
             }
         };
 
@@ -341,11 +334,7 @@
             std::string operator()(const statement_type& m, const Ctx& context) const {
                 std::stringstream ss;
                 if(!context.skip_table_name) {
-<<<<<<< HEAD
                     ss << "\"" << lookup_table_name<O>(context.impl) << "\".";
-=======
-                    ss << "'" << context.impl.find_table_name(typeid(O)) << "'.";
->>>>>>> e43103aa
                 }
                 if(auto columnnamePointer = find_column_name(context.impl, m)) {
                     ss << "\"" << *columnnamePointer << "\"";
@@ -1964,14 +1953,8 @@
                 iterate_tuple<tuple>([&context, &ss, &index](auto* itemPointer) {
                     using from_type = std::remove_cv_t<std::remove_pointer_t<decltype(itemPointer)>>;
 
-<<<<<<< HEAD
+                    ss << "'" << lookup_table_name<typename mapped_type_proxy<from_type>::type>(context.impl) << "'";
                     auto aliasString = alias_extractor<from_type>::get();
-                    ss << "'" << lookup_table_name<typename mapped_type_proxy<from_type>::type>(context.impl) << "'";
-=======
-                    ss << "'" << context.impl.find_table_name(typeid(typename mapped_type_proxy<mapped_type>::type))
-                       << "'";
-                    auto aliasString = alias_extractor<mapped_type>::get();
->>>>>>> e43103aa
                     if(!aliasString.empty()) {
                         ss << " '" << aliasString << "'";
                     }
@@ -2162,17 +2145,12 @@
         struct statement_serializator<where_t<T>, void> {
             using statement_type = where_t<T>;
 
-<<<<<<< HEAD
-            template<class C>
-            std::string operator()(const statement_type& statement, const C& context) const {
+            template<class Ctx>
+            std::string operator()(const statement_type& statement, const Ctx& context) const {
                 auto newContext = context;
                 // be on the safe side
                 newContext.skip_table_name = false;
 
-=======
-            template<class Ctx>
-            std::string operator()(const statement_type& statement, const Ctx& context) const {
->>>>>>> e43103aa
                 std::stringstream ss;
                 ss << statement.serialize() << " ";
                 auto whereString = serialize(statement.expression, newContext);
@@ -2236,13 +2214,8 @@
             template<class Ctx>
             std::string operator()(const statement_type& c, const Ctx& context) const {
                 std::stringstream ss;
-<<<<<<< HEAD
-                ss << static_cast<std::string>(c) << " ";
+                ss << static_cast<std::string>(c);
                 ss << " '" << lookup_table_name<O>(context.impl) << "'";
-=======
-                ss << static_cast<std::string>(c);
-                ss << " '" << context.impl.find_table_name(typeid(O)) << "'";
->>>>>>> e43103aa
                 return ss.str();
             }
         };
@@ -2254,17 +2227,10 @@
             template<class Ctx>
             std::string operator()(const statement_type& l, const Ctx& context) const {
                 std::stringstream ss;
-<<<<<<< HEAD
-                ss << static_cast<std::string>(l) << " ";
-                auto aliasString = alias_extractor<T>::get();
+                ss << static_cast<std::string>(l);
                 ss << " '" << lookup_table_name<typename mapped_type_proxy<T>::type>(context.impl) << "' ";
-                if(aliasString.length()) {
-=======
-                ss << static_cast<std::string>(l);
-                ss << " '" << context.impl.find_table_name(typeid(typename mapped_type_proxy<T>::type)) << "' ";
                 auto aliasString = alias_extractor<T>::get();
                 if(!aliasString.empty()) {
->>>>>>> e43103aa
                     ss << "'" << aliasString << "' ";
                 }
                 ss << serialize(l.constraint, context);
@@ -2293,17 +2259,10 @@
             template<class Ctx>
             std::string operator()(const statement_type& l, const Ctx& context) const {
                 std::stringstream ss;
-<<<<<<< HEAD
-                ss << static_cast<std::string>(l) << " ";
-                auto aliasString = alias_extractor<T>::get();
+                ss << static_cast<std::string>(l);
                 ss << " '" << lookup_table_name<typename mapped_type_proxy<T>::type>(context.impl) << "' ";
-                if(aliasString.length()) {
-=======
-                ss << static_cast<std::string>(l);
-                ss << " '" << context.impl.find_table_name(typeid(typename mapped_type_proxy<T>::type)) << "' ";
                 auto aliasString = alias_extractor<T>::get();
                 if(!aliasString.empty()) {
->>>>>>> e43103aa
                     ss << "'" << aliasString << "' ";
                 }
                 ss << serialize(l.constraint, context);
@@ -2318,17 +2277,10 @@
             template<class Ctx>
             std::string operator()(const statement_type& l, const Ctx& context) const {
                 std::stringstream ss;
-<<<<<<< HEAD
-                ss << static_cast<std::string>(l) << " ";
-                auto aliasString = alias_extractor<T>::get();
+                ss << static_cast<std::string>(l);
                 ss << " '" << lookup_table_name<typename mapped_type_proxy<T>::type>(context.impl) << "' ";
-                if(aliasString.length()) {
-=======
-                ss << static_cast<std::string>(l);
-                ss << " '" << context.impl.find_table_name(typeid(typename mapped_type_proxy<T>::type)) << "' ";
                 auto aliasString = alias_extractor<T>::get();
                 if(!aliasString.empty()) {
->>>>>>> e43103aa
                     ss << "'" << aliasString << "' ";
                 }
                 ss << serialize(l.constraint, context);
@@ -2343,17 +2295,10 @@
             template<class Ctx>
             std::string operator()(const statement_type& l, const Ctx& context) const {
                 std::stringstream ss;
-<<<<<<< HEAD
-                ss << static_cast<std::string>(l) << " ";
-                auto aliasString = alias_extractor<T>::get();
+                ss << static_cast<std::string>(l);
                 ss << " '" << lookup_table_name<typename mapped_type_proxy<T>::type>(context.impl) << "' ";
-                if(aliasString.length()) {
-=======
-                ss << static_cast<std::string>(l);
-                ss << " '" << context.impl.find_table_name(typeid(typename mapped_type_proxy<T>::type)) << "' ";
                 auto aliasString = alias_extractor<T>::get();
                 if(!aliasString.empty()) {
->>>>>>> e43103aa
                     ss << "'" << aliasString << "' ";
                 }
                 ss << serialize(l.constraint, context);
@@ -2368,13 +2313,8 @@
             template<class Ctx>
             std::string operator()(const statement_type& c, const Ctx& context) const {
                 std::stringstream ss;
-<<<<<<< HEAD
-                ss << static_cast<std::string>(c) << " ";
+                ss << static_cast<std::string>(c);
                 ss << " '" << lookup_table_name<O>(context.impl) << "'";
-=======
-                ss << static_cast<std::string>(c);
-                ss << " '" << context.impl.find_table_name(typeid(O)) << "'";
->>>>>>> e43103aa
                 return ss.str();
             }
         };
