#pragma once

#include <sstream>  //  std::stringstream
#include <string>  //  std::string
#include <type_traits>  //  std::enable_if, std::remove_pointer
#include <vector>  //  std::vector
#include <algorithm>  //  std::iter_swap
<<<<<<< HEAD
#ifndef SQLITE_ORM_OMITS_CODECVT
#include <codecvt>  //  std::codecvt_utf8_utf16
#endif  //  SQLITE_ORM_OMITS_CODECVT

#include "start_macros.h"
=======
#include <cstddef>  // std::nullptr_t
#include <memory>
#ifdef SQLITE_ORM_OPTIONAL_SUPPORTED
#include <optional>
#endif  //  SQLITE_ORM_OPTIONAL_SUPPORTED

#include "member_traits/is_getter.h"
#include "member_traits/is_setter.h"
#include "ast/upsert_clause.h"
#include "ast/excluded.h"
#include "ast/group_by.h"
#include "ast/into.h"
>>>>>>> 446446a8
#include "core_functions.h"
#include "constraints.h"
#include "conditions.h"
#include "column.h"
#include "indexed_column.h"
#include "function.h"
#include "prepared_statement.h"
#include "rowid.h"
#include "pointer_value.h"
#include "type_printer.h"
#include "field_printer.h"
#include "table_name_collector.h"
#include "column_names_getter.h"
#include "order_by_serializator.h"
#include "statement_binder.h"
#include "values.h"
#include "triggers.h"
#include "table_type.h"
#include "index.h"

namespace sqlite_orm {

    namespace internal {

        template<class T, class SFINAE = void>
        struct statement_serializator;

        template<class T, class C>
        std::string serialize(const T& t, const C& context) {
            statement_serializator<T> serializator;
            return serializator(t, context);
        }

        /**
         *  Serializer for bindable types.
         */
        template<class T>
        struct statement_serializator<T, std::enable_if_t<is_bindable_v<T>>> {
            using statement_type = T;

            template<class C>
            std::string operator()(const T& statement, const C& context) const {
                if(context.replace_bindable_with_question) {
                    return "?";
                } else {
                    return this->do_serialize(statement);
                }
            }

          private:
            template<class X,
                     std::enable_if_t<is_printable_v<X> && !std::is_base_of<std::string, X>::value
#ifndef SQLITE_ORM_OMITS_CODECVT
                                          && !std::is_base_of<std::wstring, X>::value
#endif
                                      ,
                                      bool> = true>
            std::string do_serialize(const X& c) const {
                static_assert(std::is_same<X, T>::value, "");

                // implementation detail: utilizing field_printer
                return field_printer<X>{}(c);
            }

            std::string do_serialize(const std::string& c) const {
                // implementation detail: utilizing field_printer
                return "'" + field_printer<std::string>{}(c) + "'";
            }

            std::string do_serialize(const char* c) const {
                return std::string("'") + c + "'";
            }
#ifndef SQLITE_ORM_OMITS_CODECVT
            std::string do_serialize(const std::wstring& c) const {
                // implementation detail: utilizing field_printer
                return "'" + field_printer<std::wstring>{}(c) + "'";
            }

            std::string do_serialize(const wchar_t* c) const {
                std::wstring_convert<std::codecvt_utf8_utf16<wchar_t>> converter;
                return std::string("'") + converter.to_bytes(c) + "'";
            }
#endif
#ifdef SQLITE_ORM_STRING_VIEW_SUPPORTED
            std::string do_serialize(const std::string_view& c) const {
                return "'" + std::string(c) + "'";
            }
#ifndef SQLITE_ORM_OMITS_CODECVT
            std::string do_serialize(const std::wstring_view& c) const {
                std::wstring_convert<std::codecvt_utf8_utf16<wchar_t>> converter;
                return "'" + converter.to_bytes(c.data(), c.data() + c.size()) + "'";
            }
#endif
#endif
            /**
             *  Specialization for binary data (std::vector<char>).
             */
            std::string do_serialize(const std::vector<char>& t) const {
                return "x'" + field_printer<std::vector<char>>{}(t) + "'";
            }

            template<class P, class PT, class D>
            std::string do_serialize(const pointer_binding<P, PT, D>&) const {
                // always serialize null (security reasons)
                return field_printer<std::nullptr_t>{}(nullptr);
            }
        };

        template<class F, class W>
        struct statement_serializator<filtered_aggregate_function<F, W>, void> {
            using statement_type = filtered_aggregate_function<F, W>;

            template<class C>
            std::string operator()(const statement_type& statement, const C& context) {
                std::stringstream ss;
                ss << serialize(statement.function, context);
                ss << " FILTER (WHERE " << serialize(statement.where, context) << ")";
                return ss.str();
            }
        };

        template<class T>
        struct statement_serializator<excluded_t<T>, void> {
            using statement_type = excluded_t<T>;

            template<class C>
            std::string operator()(const statement_type& statement, const C& context) {
                std::stringstream ss;
                ss << "excluded.";
                if(auto columnNamePointer = context.impl.column_name(statement.expression)) {
                    ss << "\"" << *columnNamePointer << "\"";
                } else {
                    throw std::system_error(std::make_error_code(orm_error_code::column_not_found));
                }
                return ss.str();
            }
        };
#ifdef SQLITE_ORM_OPTIONAL_SUPPORTED
        template<class T>
        struct statement_serializator<as_optional_t<T>, void> {
            using statement_type = as_optional_t<T>;

            template<class C>
            std::string operator()(const statement_type& statement, const C& context) {
                return serialize(statement.value, context);
            }
        };
#endif  //  SQLITE_ORM_OPTIONAL_SUPPORTED
        template<class T>
        struct statement_serializator<std::reference_wrapper<T>, void> {
            using statement_type = std::reference_wrapper<T>;

            template<class C>
            std::string operator()(const statement_type& s, const C& context) {
                return serialize(s.get(), context);
            }
        };

        template<class T>
        struct statement_serializator<alias_holder<T>, void> {
            using statement_type = alias_holder<T>;

            template<class C>
            std::string operator()(const statement_type&, const C&) {
                return T::get();
            }
        };

        template<class... TargetArgs, class... ActionsArgs>
        struct statement_serializator<upsert_clause<std::tuple<TargetArgs...>, std::tuple<ActionsArgs...>>, void> {
            using statement_type = upsert_clause<std::tuple<TargetArgs...>, std::tuple<ActionsArgs...>>;

            template<class C>
            std::string operator()(const statement_type& statement, const C& context) const {
                std::stringstream ss;
                ss << "ON CONFLICT";
                iterate_tuple(statement.target_args, [&ss, &context](auto& value) {
                    using value_type = typename std::decay<decltype(value)>::type;
                    auto needParenthesis = std::is_member_pointer<value_type>::value;
                    ss << ' ';
                    if(needParenthesis) {
                        ss << '(';
                    }
                    ss << serialize(value, context);
                    if(needParenthesis) {
                        ss << ')';
                    }
                });
                ss << ' ' << "DO";
                if(std::tuple_size<typename statement_type::actions_tuple>::value == 0) {
                    ss << " NOTHING";
                } else {
                    ss << " UPDATE";
                    auto updateContext = context;
                    updateContext.use_parentheses = false;
                    iterate_tuple(statement.actions, [&ss, &updateContext](auto& value) {
                        ss << ' ' << serialize(value, updateContext);
                    });
                }
                return ss.str();
            }
        };

        template<class R, class S, class... Args>
        struct statement_serializator<built_in_function_t<R, S, Args...>, void> {
            using statement_type = built_in_function_t<R, S, Args...>;

            template<class C>
            std::string operator()(const statement_type& statement, const C& context) const {
                std::stringstream ss;
                if(context.use_parentheses) {
                    ss << '(';
                }
                ss << statement.serialize() << "(";
                std::vector<std::string> args;
                using args_type = typename std::decay<decltype(statement)>::type::args_type;
                args.reserve(std::tuple_size<args_type>::value);
                iterate_tuple(statement.args, [&args, &context](auto& v) {
                    args.push_back(serialize(v, context));
                });
                for(size_t i = 0; i < args.size(); ++i) {
                    ss << args[i];
                    if(i < args.size() - 1) {
                        ss << ", ";
                    }
                }
                ss << ")";
                if(context.use_parentheses) {
                    ss << ')';
                }
                return ss.str();
            }
        };

        template<class R, class S, class... Args>
        struct statement_serializator<built_in_aggregate_function_t<R, S, Args...>, void>
            : statement_serializator<built_in_function_t<R, S, Args...>, void> {};

        template<class F, class... Args>
        struct statement_serializator<function_call<F, Args...>, void> {
            using statement_type = function_call<F, Args...>;

            template<class C>
            std::string operator()(const statement_type& statement, const C& context) const {
                using args_tuple = std::tuple<Args...>;

                std::stringstream ss;
                ss << F::name() << "(";
                auto index = 0;
                iterate_tuple(statement.args, [&context, &ss, &index](auto& v) {
                    auto value = serialize(v, context);
                    ss << value;
                    if(index < std::tuple_size<args_tuple>::value - 1) {
                        ss << ", ";
                    }
                    ++index;
                });
                ss << ")";
                return ss.str();
            }
        };

        template<class T, class E>
        struct statement_serializator<as_t<T, E>, void> {
            using statement_type = as_t<T, E>;

            template<class C>
            std::string operator()(const statement_type& c, const C& context) const {
                auto tableAliasString = alias_extractor<T>::get();
                return serialize(c.expression, context) + " AS " + tableAliasString;
            }
        };

        template<class T, class P>
        struct statement_serializator<alias_column_t<T, P>, void> {
            using statement_type = alias_column_t<T, P>;

            template<class C>
            std::string operator()(const statement_type& c, const C& context) const {
                std::stringstream ss;
                if(!context.skip_table_name) {
                    ss << "'" << T::get() << "'.";
                }
                auto newContext = context;
                newContext.skip_table_name = true;
                ss << serialize(c.column, newContext);
                return ss.str();
            }
        };

        template<class O, class F>
        struct statement_serializator<F O::*, void> {
            using statement_type = F O::*;

            template<class C>
            std::string operator()(const statement_type& m, const C& context) const {
                std::stringstream ss;
                if(!context.skip_table_name) {
                    ss << "\"" << context.impl.find_table_name(typeid(O)) << "\".";
                }
                if(auto columnnamePointer = context.column_name(m)) {
                    ss << "\"" << *columnnamePointer << "\"";
                } else {
                    throw std::system_error(std::make_error_code(orm_error_code::column_not_found));
                }
                return ss.str();
            }
        };

        template<>
        struct statement_serializator<rowid_t, void> {
            using statement_type = rowid_t;

            template<class C>
            std::string operator()(const statement_type& s, const C&) {
                return static_cast<std::string>(s);
            }
        };

        template<>
        struct statement_serializator<oid_t, void> {
            using statement_type = oid_t;

            template<class C>
            std::string operator()(const statement_type& s, const C&) {
                return static_cast<std::string>(s);
            }
        };

        template<>
        struct statement_serializator<_rowid_t, void> {
            using statement_type = _rowid_t;

            template<class C>
            std::string operator()(const statement_type& s, const C&) {
                return static_cast<std::string>(s);
            }
        };

        template<class O>
        struct statement_serializator<table_rowid_t<O>, void> {
            using statement_type = table_rowid_t<O>;

            template<class C>
            std::string operator()(const statement_type& s, const C& context) {
                std::stringstream ss;
                if(!context.skip_table_name) {
                    ss << "'" << context.impl.find_table_name(typeid(O)) << "'.";
                }
                ss << static_cast<std::string>(s);
                return ss.str();
            }
        };

        template<class O>
        struct statement_serializator<table_oid_t<O>, void> {
            using statement_type = table_oid_t<O>;

            template<class C>
            std::string operator()(const statement_type& s, const C& context) {
                std::stringstream ss;
                if(!context.skip_table_name) {
                    ss << "'" << context.impl.find_table_name(typeid(O)) << "'.";
                }
                ss << static_cast<std::string>(s);
                return ss.str();
            }
        };

        template<class O>
        struct statement_serializator<table__rowid_t<O>, void> {
            using statement_type = table__rowid_t<O>;

            template<class C>
            std::string operator()(const statement_type& s, const C& context) {
                std::stringstream ss;
                if(!context.skip_table_name) {
                    ss << "'" << context.impl.find_table_name(typeid(O)) << "'.";
                }
                ss << static_cast<std::string>(s);
                return ss.str();
            }
        };

        template<class L, class R, class... Ds>
        struct statement_serializator<binary_operator<L, R, Ds...>, void> {
            using statement_type = binary_operator<L, R, Ds...>;

            template<class C>
            std::string operator()(const statement_type& statement, const C& context) const {
                auto lhs = serialize(statement.lhs, context);
                auto rhs = serialize(statement.rhs, context);
                std::stringstream ss;
                if(context.use_parentheses) {
                    ss << '(';
                }
                ss << lhs << " " << statement.serialize() << " " << rhs;
                if(context.use_parentheses) {
                    ss << ')';
                }
                return ss.str();
            }
        };

        template<class T>
        struct statement_serializator<count_asterisk_t<T>, void> {
            using statement_type = count_asterisk_t<T>;

            template<class C>
            std::string operator()(const statement_type&, const C& context) const {
                return serialize(count_asterisk_without_type{}, context);
            }
        };

        template<>
        struct statement_serializator<count_asterisk_without_type, void> {
            using statement_type = count_asterisk_without_type;

            template<class C>
            std::string operator()(const statement_type& c, const C&) const {
                std::stringstream ss;
                auto functionName = c.serialize();
                ss << functionName << "(*)";
                return ss.str();
            }
        };

        template<class T>
        struct statement_serializator<distinct_t<T>, void> {
            using statement_type = distinct_t<T>;

            template<class C>
            std::string operator()(const statement_type& c, const C& context) const {
                std::stringstream ss;
                auto expr = serialize(c.value, context);
                ss << static_cast<std::string>(c) << "(" << expr << ")";
                return ss.str();
            }
        };

        template<class T>
        struct statement_serializator<all_t<T>, void> {
            using statement_type = all_t<T>;

            template<class C>
            std::string operator()(const statement_type& c, const C& context) const {
                std::stringstream ss;
                auto expr = serialize(c.value, context);
                ss << static_cast<std::string>(c) << "(" << expr << ")";
                return ss.str();
            }
        };

        template<class T, class F>
        struct statement_serializator<column_pointer<T, F>, void> {
            using statement_type = column_pointer<T, F>;

            template<class C>
            std::string operator()(const statement_type& c, const C& context) const {
                std::stringstream ss;
                if(!context.skip_table_name) {
                    ss << "'" << context.impl.find_table_name(typeid(T)) << "'.";
                }
                if(auto columnNamePointer = context.impl.column_name_simple(c.field)) {
                    ss << "\"" << *columnNamePointer << "\"";
                } else {
                    throw std::system_error(std::make_error_code(orm_error_code::column_not_found));
                }
                return ss.str();
            }
        };

        template<class T, class E>
        struct statement_serializator<cast_t<T, E>, void> {
            using statement_type = cast_t<T, E>;

            template<class C>
            std::string operator()(const statement_type& c, const C& context) const {
                std::stringstream ss;
                ss << static_cast<std::string>(c) << " (";
                ss << serialize(c.expression, context) << " AS " << type_printer<T>().print() << ")";
                return ss.str();
            }
        };

        template<class T>
        struct statement_serializator<T,
                                      typename std::enable_if<is_base_of_template<T, compound_operator>::value>::type> {
            using statement_type = T;

            template<class C>
            std::string operator()(const statement_type& c, const C& context) const {
                std::stringstream ss;
                ss << serialize(c.left, context) << " ";
                ss << static_cast<std::string>(c) << " ";
                ss << serialize(c.right, context);
                return ss.str();
            }
        };

        template<class R, class T, class E, class... Args>
        struct statement_serializator<simple_case_t<R, T, E, Args...>, void> {
            using statement_type = simple_case_t<R, T, E, Args...>;

            template<class C>
            std::string operator()(const statement_type& c, const C& context) const {
                std::stringstream ss;
                ss << "CASE ";
                c.case_expression.apply([&ss, context](auto& c_) {
                    ss << serialize(c_, context) << " ";
                });
                iterate_tuple(c.args, [&ss, context](auto& pair) {
                    ss << "WHEN " << serialize(pair.first, context) << " ";
                    ss << "THEN " << serialize(pair.second, context) << " ";
                });
                c.else_expression.apply([&ss, context](auto& el) {
                    ss << "ELSE " << serialize(el, context) << " ";
                });
                ss << "END";
                return ss.str();
            }
        };

        template<class T>
        struct statement_serializator<is_null_t<T>, void> {
            using statement_type = is_null_t<T>;

            template<class C>
            std::string operator()(const statement_type& c, const C& context) const {
                std::stringstream ss;
                ss << serialize(c.t, context) << " " << static_cast<std::string>(c);
                return ss.str();
            }
        };

        template<class T>
        struct statement_serializator<is_not_null_t<T>, void> {
            using statement_type = is_not_null_t<T>;

            template<class C>
            std::string operator()(const statement_type& c, const C& context) const {
                std::stringstream ss;
                ss << serialize(c.t, context) << " " << static_cast<std::string>(c);
                return ss.str();
            }
        };

        template<class T>
        struct statement_serializator<bitwise_not_t<T>, void> {
            using statement_type = bitwise_not_t<T>;

            template<class C>
            std::string operator()(const statement_type& statement, const C& context) const {
                std::stringstream ss;
                ss << statement.serialize() << " ";
                auto cString = serialize(statement.argument, context);
                ss << " (" << cString << " )";
                return ss.str();
            }
        };

        template<class T>
        struct statement_serializator<negated_condition_t<T>, void> {
            using statement_type = negated_condition_t<T>;

            template<class C>
            std::string operator()(const statement_type& c, const C& context) const {
                std::stringstream ss;
                ss << static_cast<std::string>(c) << " ";
                auto cString = serialize(c.c, context);
                ss << " (" << cString << " )";
                return ss.str();
            }
        };

        template<class T>
        struct statement_serializator<T,
                                      typename std::enable_if<is_base_of_template<T, binary_condition>::value>::type> {
            using statement_type = T;

            template<class C>
            std::string operator()(const statement_type& c, const C& context) const {
                auto leftString = serialize(c.l, context);
                auto rightString = serialize(c.r, context);
                std::stringstream ss;
                if(context.use_parentheses) {
                    ss << "(";
                }
                ss << leftString << " " << static_cast<std::string>(c) << " " << rightString;
                if(context.use_parentheses) {
                    ss << ")";
                }
                return ss.str();
            }
        };

        template<class T>
        struct statement_serializator<named_collate<T>, void> {
            using statement_type = named_collate<T>;

            template<class C>
            std::string operator()(const statement_type& c, const C& context) const {
                auto newContext = context;
                newContext.use_parentheses = false;
                auto res = serialize(c.expr, newContext);
                return res + " " + static_cast<std::string>(c);
            }
        };

        template<class T>
        struct statement_serializator<collate_t<T>, void> {
            using statement_type = collate_t<T>;

            template<class C>
            std::string operator()(const statement_type& c, const C& context) const {
                auto newContext = context;
                newContext.use_parentheses = false;
                auto res = serialize(c.expr, newContext);
                return res + " " + static_cast<std::string>(c);
            }
        };

        template<class L, class A>
        struct statement_serializator<dynamic_in_t<L, A>, void> {
            using statement_type = dynamic_in_t<L, A>;

            template<class C>
            std::string operator()(const statement_type& c, const C& context) const {
                std::stringstream ss;
                auto leftString = serialize(c.left, context);
                ss << leftString << " " << static_cast<std::string>(c) << " ";
                auto newContext = context;
                newContext.use_parentheses = true;
                ss << serialize(c.argument, newContext);
                return ss.str();
            }
        };

        template<class L, class E>
        struct statement_serializator<dynamic_in_t<L, std::vector<E>>, void> {
            using statement_type = dynamic_in_t<L, std::vector<E>>;

            template<class C>
            std::string operator()(const statement_type& c, const C& context) const {
                std::stringstream ss;
                auto leftString = serialize(c.left, context);
                ss << leftString << " " << static_cast<std::string>(c) << " (";
                for(size_t index = 0; index < c.argument.size(); ++index) {
                    auto& value = c.argument[index];
                    ss << serialize(value, context);
                    if(index < c.argument.size() - 1) {
                        ss << ", ";
                    }
                }
                ss << ")";
                return ss.str();
            }
        };

        template<class L, class... Args>
        struct statement_serializator<in_t<L, Args...>, void> {
            using statement_type = in_t<L, Args...>;

            template<class C>
            std::string operator()(const statement_type& c, const C& context) const {
                std::stringstream ss;
                auto leftString = serialize(c.left, context);
                ss << leftString << " " << static_cast<std::string>(c) << " (";
                std::vector<std::string> args;
                using args_type = std::tuple<Args...>;
                args.reserve(std::tuple_size<args_type>::value);
                iterate_tuple(c.argument, [&args, &context](auto& v) {
                    args.push_back(serialize(v, context));
                });
                for(size_t i = 0; i < args.size(); ++i) {
                    ss << args[i];
                    if(i < args.size() - 1) {
                        ss << ", ";
                    }
                }
                ss << ")";
                return ss.str();
            }
        };

        template<class A, class T, class E>
        struct statement_serializator<like_t<A, T, E>, void> {
            using statement_type = like_t<A, T, E>;

            template<class C>
            std::string operator()(const statement_type& c, const C& context) const {
                std::stringstream ss;
                ss << serialize(c.arg, context) << " ";
                ss << static_cast<std::string>(c) << " ";
                ss << serialize(c.pattern, context);
                c.arg3.apply([&ss, &context](auto& value) {
                    ss << " ESCAPE " << serialize(value, context);
                });
                return ss.str();
            }
        };

        template<class A, class T>
        struct statement_serializator<glob_t<A, T>, void> {
            using statement_type = glob_t<A, T>;

            template<class C>
            std::string operator()(const statement_type& c, const C& context) const {
                std::stringstream ss;
                ss << serialize(c.arg, context) << " ";
                ss << static_cast<std::string>(c) << " ";
                ss << serialize(c.pattern, context);
                return ss.str();
            }
        };

        template<class A, class T>
        struct statement_serializator<between_t<A, T>, void> {
            using statement_type = between_t<A, T>;

            template<class C>
            std::string operator()(const statement_type& c, const C& context) const {
                std::stringstream ss;
                auto expr = serialize(c.expr, context);
                ss << expr << " " << static_cast<std::string>(c) << " ";
                ss << serialize(c.b1, context);
                ss << " AND ";
                ss << serialize(c.b2, context);
                return ss.str();
            }
        };

        template<class T>
        struct statement_serializator<exists_t<T>, void> {
            using statement_type = exists_t<T>;

            template<class C>
            std::string operator()(const statement_type& statement, const C& context) const {
                std::stringstream ss;
                ss << "EXISTS ";
                ss << serialize(statement.expression, context);
                return ss.str();
            }
        };

        template<>
        struct statement_serializator<autoincrement_t, void> {
            using statement_type = autoincrement_t;

            template<class C>
            std::string operator()(const statement_type& c, const C&) const {
                return "AUTOINCREMENT";
            }
        };

        template<class... Cs>
        struct statement_serializator<primary_key_t<Cs...>, void> {
            using statement_type = primary_key_t<Cs...>;

            template<class C>
            std::string operator()(const statement_type& c, const C& context) const {
                auto res = static_cast<std::string>(c);
                using columns_tuple = typename statement_type::columns_tuple;
                auto columnsCount = std::tuple_size<columns_tuple>::value;
                if(columnsCount) {
                    res += "(";
                    decltype(columnsCount) columnIndex = 0;
                    iterate_tuple(c.columns, [&context, &res, &columnIndex, columnsCount](auto& column) {
                        if(auto columnNamePointer = context.column_name(column)) {
                            res += *columnNamePointer;
                            if(columnIndex < columnsCount - 1) {
                                res += ", ";
                            }
                            ++columnIndex;
                        } else {
                            throw std::system_error(std::make_error_code(orm_error_code::column_not_found));
                        }
                    });
                    res += ")";
                }
                return res;
            }
        };

        template<class... Args>
        struct statement_serializator<unique_t<Args...>, void> {
            using statement_type = unique_t<Args...>;

            template<class C>
            std::string operator()(const statement_type& c, const C& context) const {
                auto res = static_cast<std::string>(c);
                using columns_tuple = typename statement_type::columns_tuple;
                auto columnsCount = std::tuple_size<columns_tuple>::value;
                if(columnsCount) {
                    res += "(";
                    decltype(columnsCount) columnIndex = 0;
                    iterate_tuple(c.columns, [&context, &res, &columnIndex, columnsCount](auto& column) {
                        if(auto columnNamePointer = context.column_name(column)) {
                            res += *columnNamePointer;
                            if(columnIndex < columnsCount - 1) {
                                res += ", ";
                            }
                            ++columnIndex;
                        } else {
                            throw std::system_error(std::make_error_code(orm_error_code::column_not_found));
                        }
                    });
                    res += ")";
                }
                return res;
            }
        };

        template<>
        struct statement_serializator<collate_constraint_t, void> {
            using statement_type = collate_constraint_t;

            template<class C>
            std::string operator()(const statement_type& c, const C&) const {
                return static_cast<std::string>(c);
            }
        };

        template<class T>
        struct statement_serializator<default_t<T>, void> {
            using statement_type = default_t<T>;

            template<class C>
            std::string operator()(const statement_type& c, const C& context) const {
                return static_cast<std::string>(c) + " (" + serialize(c.value, context) + ")";
            }
        };

        template<class... Cs, class... Rs>
        struct statement_serializator<foreign_key_t<std::tuple<Cs...>, std::tuple<Rs...>>, void> {
            using statement_type = foreign_key_t<std::tuple<Cs...>, std::tuple<Rs...>>;

            template<class C>
            std::string operator()(const statement_type& fk, const C& context) const {
                std::stringstream ss;
                std::vector<std::string> columnNames;
                using columns_type_t = typename std::decay<decltype(fk)>::type::columns_type;
                constexpr const size_t columnsCount = std::tuple_size<columns_type_t>::value;
                columnNames.reserve(columnsCount);
                iterate_tuple(fk.columns, [&columnNames, &context](auto& v) {
                    if(auto columnNamePointer = context.impl.column_name(v)) {
                        columnNames.push_back(*columnNamePointer);
                    } else {
                        columnNames.push_back({});
                    }
                });
                ss << "FOREIGN KEY(";
                for(size_t i = 0; i < columnNames.size(); ++i) {
                    ss << "'" << columnNames[i] << "'";
                    if(i < columnNames.size() - 1) {
                        ss << ", ";
                    }
                }
                ss << ") REFERENCES ";
                std::vector<std::string> referencesNames;
                using references_type_t = typename std::decay<decltype(fk)>::type::references_type;
                constexpr const size_t referencesCount = std::tuple_size<references_type_t>::value;
                referencesNames.reserve(referencesCount);
                {
                    using first_reference_t = typename std::tuple_element<0, references_type_t>::type;
                    using first_reference_mapped_type = typename internal::table_type<first_reference_t>::type;
                    auto refTableName = context.impl.find_table_name(typeid(first_reference_mapped_type));
                    ss << '\'' << refTableName << '\'';
                }
                iterate_tuple(fk.references, [&referencesNames, &context](auto& v) {
                    if(auto columnNamePointer = context.impl.column_name(v)) {
                        referencesNames.push_back(*columnNamePointer);
                    } else {
                        referencesNames.push_back({});
                    }
                });
                ss << "(";
                for(size_t i = 0; i < referencesNames.size(); ++i) {
                    ss << "'" << referencesNames[i] << "'";
                    if(i < referencesNames.size() - 1) {
                        ss << ", ";
                    }
                }
                ss << ")";
                if(fk.on_update) {
                    ss << ' ' << static_cast<std::string>(fk.on_update) << " " << fk.on_update._action;
                }
                if(fk.on_delete) {
                    ss << ' ' << static_cast<std::string>(fk.on_delete) << " " << fk.on_delete._action;
                }
                return ss.str();
            }
        };

        template<class T>
        struct statement_serializator<check_t<T>, void> {
            using statement_type = check_t<T>;

            template<class C>
            std::string operator()(const statement_type& statement, const C& context) const {
                return "CHECK (" + serialize(statement.expression, context) + ")";
            }
        };
#if SQLITE_VERSION_NUMBER >= 3031000
        template<class T>
        struct statement_serializator<generated_always_t<T>, void> {
            using statement_type = generated_always_t<T>;

            template<class C>
            std::string operator()(const statement_type& statement, const C& context) const {
                std::stringstream ss;
                if(statement.full) {
                    ss << "GENERATED ALWAYS ";
                }
                ss << "AS ";
                ss << serialize(statement.expression, context);
                switch(statement.storage) {
                    case decltype(statement.storage)::not_specified:
                        //..
                        break;
                    case decltype(statement.storage)::virtual_:
                        ss << " VIRTUAL";
                        break;
                    case decltype(statement.storage)::stored:
                        ss << " STORED";
                        break;
                }
                return ss.str();
            }
        };
#endif
        template<class O, class T, class G, class S, class... Op>
        struct statement_serializator<column_t<O, T, G, S, Op...>, void> {
            using statement_type = column_t<O, T, G, S, Op...>;

            template<class C>
            std::string operator()(const statement_type& c, const C& context) const {
                std::stringstream ss;
                ss << "'" << c.name << "' ";
                using column_type = typename std::decay<decltype(c)>::type;
                using field_type = typename column_type::field_type;
                using constraints_type = typename column_type::constraints_type;
                ss << type_printer<field_type>().print() << " ";
                {
                    std::vector<std::string> constraintsStrings;
                    constexpr const size_t constraintsCount = std::tuple_size<constraints_type>::value;
                    constraintsStrings.reserve(constraintsCount);
                    int primaryKeyIndex = -1;
                    int autoincrementIndex = -1;
                    int tupleIndex = 0;
                    iterate_tuple(
                        c.constraints,
                        [&constraintsStrings, &primaryKeyIndex, &autoincrementIndex, &tupleIndex, &context](auto& v) {
                            using constraint_type = typename std::decay<decltype(v)>::type;
                            constraintsStrings.push_back(serialize(v, context));
                            if(is_primary_key<constraint_type>::value) {
                                primaryKeyIndex = tupleIndex;
                            } else if(std::is_same<autoincrement_t, constraint_type>::value) {
                                autoincrementIndex = tupleIndex;
                            }
                            ++tupleIndex;
                        });
                    if(primaryKeyIndex != -1 && autoincrementIndex != -1 && autoincrementIndex < primaryKeyIndex) {
                        iter_swap(constraintsStrings.begin() + primaryKeyIndex,
                                  constraintsStrings.begin() + autoincrementIndex);
                    }
                    for(auto& str: constraintsStrings) {
                        ss << str << ' ';
                    }
                }
                if(c.not_null()) {
                    ss << "NOT NULL ";
                }
                return ss.str();
            }
        };

        template<class T, class... Args>
        struct statement_serializator<remove_all_t<T, Args...>, void> {
            using statement_type = remove_all_t<T, Args...>;

            template<class C>
            std::string operator()(const statement_type& rem, const C& context) const {
                auto& tImpl = context.impl.template get_impl<T>();
                std::stringstream ss;
                ss << "DELETE FROM '" << tImpl.table.name << "' ";
                iterate_tuple(rem.conditions, [&context, &ss](auto& v) {
                    ss << serialize(v, context);
                });
                return ss.str();
            }
        };

        template<class T>
        struct statement_serializator<replace_t<T>, void> {
            using statement_type = replace_t<T>;

            template<class C>
            std::string operator()(const statement_type& statement, const C& context) const {
                using expression_type = typename std::decay<decltype(statement)>::type;
                using object_type = typename expression_object_type<expression_type>::type;
                auto& tImpl = context.impl.template get_impl<object_type>();
                std::stringstream ss;
                ss << "REPLACE INTO '" << tImpl.table.name << "' (";

                auto columnIndex = 0;
                auto columnsCount = tImpl.table.non_generated_columns_count();
                tImpl.table.for_each_column([&ss, &columnIndex, columnsCount](auto& column) {
                    if(column.is_generated()) {
                        return;
                    }
                    ss << "\"" << column.name << "\"";
                    if(columnIndex < columnsCount - 1) {
                        ss << ", ";
                    } else {
                        ss << ")";
                    }
                    ++columnIndex;
                });
                ss << " VALUES (";
                columnIndex = 0;
                auto& object = get_ref(statement.object);
                tImpl.table.for_each_column([&ss, &columnIndex, columnsCount, &object, &context](auto& column) {
                    if(column.is_generated()) {
                        return;
                    }
                    if(column.member_pointer) {
                        ss << serialize(object.*column.member_pointer, context);
                    } else {
                        ss << serialize((object.*column.getter)(), context);
                    }
                    if(columnIndex < columnsCount - 1) {
                        ss << ", ";
                    } else {
                        ss << ")";
                    }
                    ++columnIndex;
                });
                return ss.str();
            }
        };

        template<class T, class... Cols>
        struct statement_serializator<insert_explicit<T, Cols...>, void> {
            using statement_type = insert_explicit<T, Cols...>;

            template<class C>
            std::string operator()(const statement_type& ins, const C& context) const {
                constexpr const size_t colsCount = std::tuple_size<std::tuple<Cols...>>::value;
                static_assert(colsCount > 0, "Use insert or replace with 1 argument instead");
                using expression_type = typename std::decay<decltype(ins)>::type;
                using object_type = typename expression_object_type<expression_type>::type;
                auto& tImpl = context.impl.template get_impl<object_type>();
                std::stringstream ss;
                ss << "INSERT INTO '" << tImpl.table.name << "' ";
                ss << "(";
                {
                    auto columnsContext = context;
                    columnsContext.skip_table_name = true;
                    auto index = 0;
                    iterate_tuple(ins.columns.columns, [&ss, &columnsContext, &index](auto& memberPointer) {
                        constexpr const size_t colsCount = std::tuple_size<std::tuple<Cols...>>::value;
                        auto columnName = serialize(memberPointer, columnsContext);
                        if(!columnName.empty()) {
                            ss << columnName;
                            if(index < colsCount - 1) {
                                ss << ",";
                            } else {
                                ss << ")";
                            }
                            ss << " ";
                            ++index;
                        } else {
                            throw std::system_error(std::make_error_code(orm_error_code::column_not_found));
                        }
                    });
                }
                ss << "VALUES (";
                auto index = 0;
                auto& object = get_ref(ins.obj);
                iterate_tuple(ins.columns.columns, [&ss, &context, &index, &object](auto& memberPointer) {
                    constexpr const size_t colsCount = std::tuple_size<std::tuple<Cols...>>::value;
                    using member_pointer_type = typename std::decay<decltype(memberPointer)>::type;
                    static_assert(!is_setter<member_pointer_type>::value,
                                  "Unable to use setter within insert explicit");

                    std::string valueString;
                    static_if<is_getter<member_pointer_type>{}>(
                        [&valueString, &memberPointer, &context](auto& object) {
                            valueString = serialize((object.*memberPointer)(), context);
                        },
                        [&valueString, &memberPointer, &context](auto& object) {
                            valueString = serialize(object.*memberPointer, context);
                        })(object);
                    ss << valueString;
                    if(index < colsCount - 1) {
                        ss << ", ";
                    } else {
                        ss << ")";
                    }
                    ++index;
                });
                return ss.str();
            }
        };

        template<class T>
        struct statement_serializator<update_t<T>, void> {
            using statement_type = update_t<T>;

            template<class C>
            std::string operator()(const statement_type& statement, const C& context) const {
                using expression_type = typename std::decay<decltype(statement)>::type;
                using object_type = typename expression_object_type<expression_type>::type;
                auto& tImpl = context.impl.template get_impl<object_type>();

                std::stringstream ss;
                ss << "UPDATE '" << tImpl.table.name << "' SET";
                //                std::vector<std::string> setColumnNames;
                auto columnIndex = 0;
                auto& object = get_ref(statement.object);
                tImpl.table.for_each_column([&tImpl, &columnIndex, &ss, &object, &context](auto& column) {
                    if(!column.template has<primary_key_t<>>() &&
                       !tImpl.table.exists_in_composite_primary_key(column)) {
                        if(0 == columnIndex) {
                            ss << ' ';
                        } else {
                            ss << ", ";
                        }
                        ss << "\"" << column.name << "\" = ";
                        if(column.member_pointer) {
                            ss << serialize(object.*column.member_pointer, context);
                        } else {
                            ss << serialize((object.*column.getter)(), context);
                        }
                        ++columnIndex;
                    }
                });
                ss << " WHERE";
                columnIndex = 0;
                tImpl.table.for_each_column([&tImpl, &columnIndex, &ss, &object, &context](auto& column) {
                    if(column.template has<primary_key_t<>>() || tImpl.table.exists_in_composite_primary_key(column)) {
                        if(0 == columnIndex) {
                            ss << ' ';
                        } else {
                            ss << " AND ";
                        }
                        ss << "\"" << column.name << "\" = ";
                        if(column.member_pointer) {
                            ss << serialize(object.*column.member_pointer, context);
                        } else {
                            ss << serialize((object.*column.getter)(), context);
                        }
                        ++columnIndex;
                    }
                });
                return ss.str();
            }
        };

        template<class... Args>
        struct statement_serializator<set_t<Args...>, void> {
            using statement_type = set_t<Args...>;

            template<class C>
            std::string operator()(const statement_type& statement, const C& context) const {
                std::stringstream ss;
                ss << static_cast<std::string>(statement);
                auto assignsCount = std::tuple_size<typename statement_type::assigns_type>::value;
                decltype(assignsCount) assignIndex = 0;
                auto leftContext = context;
                leftContext.skip_table_name = true;
                iterate_tuple(statement.assigns,
                              [&ss, &context, &leftContext, &assignIndex, assignsCount](auto& value) {
                                  ss << ' ' << serialize(value.lhs, leftContext);
                                  ss << ' ' << value.serialize() << ' ';
                                  ss << serialize(value.rhs, context);
                                  if(assignIndex < assignsCount - 1) {
                                      ss << ",";
                                  }
                                  ++assignIndex;
                              });
                return ss.str();
            }
        };

        template<class... Args, class... Wargs>
        struct statement_serializator<update_all_t<set_t<Args...>, Wargs...>, void> {
            using statement_type = update_all_t<set_t<Args...>, Wargs...>;

            template<class C>
            std::string operator()(const statement_type& upd, const C& context) const {
                std::stringstream ss;
                ss << "UPDATE";
                table_name_collector collector([&context](std::type_index ti) {
                    return context.impl.find_table_name(ti);
                });
                iterate_ast(upd.set.assigns, collector);
                if(!collector.table_names.empty()) {
                    if(collector.table_names.size() == 1) {
                        ss << " '" << collector.table_names.begin()->first << "' ";
                        ss << static_cast<std::string>(upd.set) << " ";
                        std::vector<std::string> setPairs;
                        auto leftContext = context;
                        leftContext.skip_table_name = true;
                        iterate_tuple(upd.set.assigns, [&context, &leftContext, &setPairs](auto& asgn) {
                            std::stringstream sss;
                            sss << serialize(asgn.lhs, leftContext);
                            sss << " " << asgn.serialize() << " ";
                            sss << serialize(asgn.rhs, context);
                            setPairs.push_back(sss.str());
                        });
                        auto setPairsCount = setPairs.size();
                        for(size_t i = 0; i < setPairsCount; ++i) {
                            ss << setPairs[i] << " ";
                            if(i < setPairsCount - 1) {
                                ss << ", ";
                            }
                        }
                        iterate_tuple(upd.conditions, [&context, &ss](auto& v) {
                            ss << serialize(v, context);
                        });
                        return ss.str();
                    } else {
                        throw std::system_error(std::make_error_code(orm_error_code::too_many_tables_specified));
                    }
                } else {
                    throw std::system_error(std::make_error_code(orm_error_code::incorrect_set_fields_specified));
                }
            }
        };

        template<class T>
        struct statement_serializator<insert_t<T>, void> {
            using statement_type = insert_t<T>;

            template<class C>
            std::string operator()(const statement_type& statement, const C& context) const {
                using object_type = typename expression_object_type<statement_type>::type;
                auto& tImpl = context.impl.template get_impl<object_type>();

                std::stringstream ss;
                ss << "INSERT INTO '" << tImpl.table.name << "' ";

                auto columnIndex = 0;
                tImpl.table.for_each_column([&tImpl, &columnIndex, &ss](auto& column) {
                    using table_type = typename std::decay<decltype(tImpl.table)>::type;
                    if(table_type::is_without_rowid ||
                       (!column.template has<primary_key_t<>>() &&
                        !tImpl.table.exists_in_composite_primary_key(column) && !column.is_generated())) {
                        if(0 == columnIndex) {
                            ss << '(';
                        } else {
                            ss << ", ";
                        }
                        ss << "\"" << column.name << "\"";
                        ++columnIndex;
                    }
                });
                auto columnsToInsertCount = columnIndex;
                if(columnsToInsertCount > 0) {
                    ss << ')';
                } else {
                    ss << "DEFAULT";
                }
                ss << " VALUES ";
                if(columnsToInsertCount) {
                    ss << "(";
                    columnIndex = 0;
                    auto& object = get_ref(statement.object);
                    tImpl.table.for_each_column(
                        [&tImpl, &columnIndex, &ss, columnsToInsertCount, &context, &object](auto& column) {
                            using table_type = typename std::decay<decltype(tImpl.table)>::type;
                            if(table_type::is_without_rowid ||
                               (!column.template has<primary_key_t<>>() &&
                                !tImpl.table.exists_in_composite_primary_key(column) && !column.is_generated())) {
                                if(column.member_pointer) {
                                    ss << serialize(object.*column.member_pointer, context);
                                } else {
                                    ss << serialize((object.*column.getter)(), context);
                                }
                                if(columnIndex < columnsToInsertCount - 1) {
                                    ss << ", ";
                                }
                                ++columnIndex;
                            }
                        });
                    ss << ")";
                }

                return ss.str();
            }
        };

        template<class T>
        struct statement_serializator<into_t<T>, void> {
            using statement_type = into_t<T>;

            template<class C>
            std::string operator()(const statement_type& statement, const C& context) const {
                std::stringstream ss;
                auto& tImpl = context.impl.template get_impl<T>();
                ss << "INTO " << tImpl.table.name;
                return ss.str();
            }
        };

        template<class... Args>
        struct statement_serializator<columns_t<Args...>, void> {
            using statement_type = columns_t<Args...>;

            template<class C>
            std::string operator()(const statement_type& statement, const C& context) const {
                std::stringstream ss;
                auto index = 0;
                if(context.use_parentheses) {
                    ss << '(';
                }
                iterate_tuple(statement.columns, [&context, &ss, &index](auto& value) {
                    ss << serialize(value, context);
                    if(index < int(std::tuple_size<std::tuple<Args...>>::value) - 1) {
                        ss << ", ";
                    }
                    ++index;
                });
                if(context.use_parentheses) {
                    ss << ')';
                }
                return ss.str();
            }
        };

        template<class T>
        struct statement_serializator<
            T,
            typename std::enable_if<is_insert_raw<T>::value || is_replace_raw<T>::value>::type> {
            using statement_type = T;

            template<class C>
            std::string operator()(const statement_type& statement, const C& context) const {
                std::stringstream ss;
                if(is_insert_raw<T>::value) {
                    ss << "INSERT";
                } else {
                    ss << "REPLACE";
                }
                iterate_tuple(statement.args, [&context, &ss](auto& value) {
                    using value_type = typename std::decay<decltype(value)>::type;
                    ss << ' ';
                    if(is_columns<value_type>::value) {
                        auto newContext = context;
                        newContext.skip_table_name = true;
                        newContext.use_parentheses = true;
                        ss << serialize(value, newContext);
                    } else if(is_values<value_type>::value || is_select<value_type>::value) {
                        auto newContext = context;
                        newContext.use_parentheses = false;
                        ss << serialize(value, newContext);
                    } else {
                        ss << serialize(value, context);
                    }
                });
                return ss.str();
            }
        };

        template<class T, class... Ids>
        struct statement_serializator<remove_t<T, Ids...>, void> {
            using statement_type = remove_t<T, Ids...>;

            template<class C>
            std::string operator()(const statement_type& statement, const C& context) const {
                auto& tImpl = context.impl.template get_impl<T>();
                std::stringstream ss;
                ss << "DELETE FROM '" << tImpl.table.name << "' ";
                ss << "WHERE";
                std::vector<std::string> idsStrings;
                idsStrings.reserve(std::tuple_size<typename statement_type::ids_type>::value);
                iterate_tuple(statement.ids, [&idsStrings, &context](auto& idValue) {
                    idsStrings.push_back(serialize(idValue, context));
                });
                auto index = 0;
                tImpl.table.for_each_primary_key_column([&ss, &index, &tImpl, &idsStrings](auto& memberPointer) {
                    if(index > 0) {
                        ss << " AND";
                    }
                    if(auto* columnNamePointer = tImpl.table.find_column_name(memberPointer)) {
                        ss << " \"" << *columnNamePointer << "\""
                           << " = " << idsStrings[index];
                    } else {
                        throw std::system_error(std::make_error_code(sqlite_orm::orm_error_code::column_not_found));
                    }
                    ++index;
                });
                return ss.str();
            }
        };

        template<class It, class L, class O>
        struct statement_serializator<replace_range_t<It, L, O>, void> {
            using statement_type = replace_range_t<It, L, O>;

            template<class C>
            std::string operator()(const statement_type& rep, const C& context) const {
                auto valuesCount = static_cast<int>(std::distance(rep.range.first, rep.range.second));
                using expression_type = typename std::decay<decltype(rep)>::type;
                using object_type = typename expression_object_type<expression_type>::type;
                auto& tImpl = context.impl.template get_impl<object_type>();
                std::stringstream ss;
                ss << "REPLACE INTO '" << tImpl.table.name << "' (";

                auto columnIndex = 0;
                auto columnsCount = tImpl.table.non_generated_columns_count();
                tImpl.table.for_each_column([&ss, &columnIndex, columnsCount](auto& column) {
                    if(column.is_generated()) {
                        return;
                    }
                    ss << " \"" << column.name << "\"";
                    if(columnIndex < columnsCount - 1) {
                        ss << ",";
                    } else {
                        ss << ")";
                    }
                    ++columnIndex;
                });
                ss << " VALUES ";
                auto valuesString = [columnsCount] {
                    std::stringstream ss_;
                    ss_ << "(";
                    for(auto i = 0; i < columnsCount; ++i) {
                        ss_ << "?";
                        if(i < columnsCount - 1) {
                            ss_ << ", ";
                        } else {
                            ss_ << ")";
                        }
                    }
                    return ss_.str();
                }();
                for(auto i = 0; i < valuesCount; ++i) {
                    ss << valuesString;
                    if(i < valuesCount - 1) {
                        ss << ",";
                    }
                    ss << " ";
                }
                return ss.str();
            }
        };

        template<class It, class L, class O>
        struct statement_serializator<insert_range_t<It, L, O>, void> {
            using statement_type = insert_range_t<It, L, O>;

            template<class C>
            std::string operator()(const statement_type& statement, const C& context) const {
                const auto valuesCount = static_cast<int>(std::distance(statement.range.first, statement.range.second));
                using object_type = typename expression_object_type<statement_type>::type;
                auto& tImpl = context.impl.template get_impl<object_type>();

                std::stringstream ss;
                ss << "INSERT INTO '" << tImpl.table.name << "' ";
                std::vector<std::string> columnNames;

                tImpl.table.for_each_column([&columnNames, &tImpl](auto& column) {
                    using table_type = typename std::decay<decltype(tImpl.table)>::type;
                    if(table_type::is_without_rowid ||
                       (!column.template has<primary_key_t<>>() &&
                        !tImpl.table.exists_in_composite_primary_key(column) && !column.is_generated())) {
                        columnNames.emplace_back(column.name);
                    }
                });

                const auto columnNamesCount = columnNames.size();
                if(columnNamesCount) {
                    ss << "(";
                    for(size_t i = 0; i < columnNamesCount; ++i) {
                        ss << "\"" << columnNames[i] << "\"";
                        if(i < columnNamesCount - 1) {
                            ss << ",";
                        } else {
                            ss << ")";
                        }
                        ss << " ";
                    }
                } else {
                    ss << "DEFAULT ";
                }
                ss << "VALUES ";
                if(columnNamesCount) {
                    auto valuesString = [columnNamesCount] {
                        std::stringstream ss_;
                        ss_ << "(";
                        for(size_t i = 0; i < columnNamesCount; ++i) {
                            ss_ << "?";
                            if(i < columnNamesCount - 1) {
                                ss_ << ", ";
                            } else {
                                ss_ << ")";
                            }
                        }
                        return ss_.str();
                    }();
                    for(auto i = 0; i < valuesCount; ++i) {
                        ss << valuesString;
                        if(i < valuesCount - 1) {
                            ss << ",";
                        }
                        ss << " ";
                    }
                } else if(valuesCount != 1) {
                    throw std::system_error(std::make_error_code(orm_error_code::cannot_use_default_value));
                }
                return ss.str();
            }
        };

        template<class T, class C>
        std::string serialize_get_all_impl(const T& get, const C& context) {
            using primary_type = typename T::type;

            table_name_collector collector;
            collector.table_names.insert(
                std::make_pair(context.impl.find_table_name(typeid(primary_type)), std::string{}));
            iterate_ast(get.conditions, collector);
            std::stringstream ss;
            ss << "SELECT";
            auto& tImpl = context.impl.template get_impl<primary_type>();
            auto columnIndex = 0;
            auto columnsCount = tImpl.table.count_columns_amount();
            tImpl.table.for_each_column([&ss, &columnIndex, columnsCount, &tImpl](auto& column) {
                ss << " \"" << tImpl.table.name << "\"."
                   << "\"" << column.name << "\"";
                if(columnIndex < columnsCount - 1) {
                    ss << ",";
                }
                ++columnIndex;
            });
            ss << " FROM ";
            std::vector<std::pair<std::string, std::string>> tableNames(collector.table_names.begin(),
                                                                        collector.table_names.end());
            for(size_t i = 0; i < tableNames.size(); ++i) {
                auto& tableNamePair = tableNames[i];
                ss << "'" << tableNamePair.first << "' ";
                if(!tableNamePair.second.empty()) {
                    ss << tableNamePair.second << " ";
                }
                if(int(i) < int(tableNames.size()) - 1) {
                    ss << ",";
                }
                ss << " ";
            }
            iterate_tuple(get.conditions, [&context, &ss](auto& v) {
                ss << serialize(v, context);
            });
            return ss.str();
        }

#ifdef SQLITE_ORM_OPTIONAL_SUPPORTED
        template<class T, class R, class... Args>
        struct statement_serializator<get_all_optional_t<T, R, Args...>, void> {
            using statement_type = get_all_optional_t<T, R, Args...>;

            template<class C>
            std::string operator()(const statement_type& get, const C& context) const {
                return serialize_get_all_impl(get, context);
            }
        };
#endif  //  SQLITE_ORM_OPTIONAL_SUPPORTED

        template<class T, class R, class... Args>
        struct statement_serializator<get_all_pointer_t<T, R, Args...>, void> {
            using statement_type = get_all_pointer_t<T, R, Args...>;

            template<class C>
            std::string operator()(const statement_type& get, const C& context) const {
                return serialize_get_all_impl(get, context);
            }
        };

        template<class T, class R, class... Args>
        struct statement_serializator<get_all_t<T, R, Args...>, void> {
            using statement_type = get_all_t<T, R, Args...>;

            template<class C>
            std::string operator()(const statement_type& get, const C& context) const {
                return serialize_get_all_impl(get, context);
            }
        };

        template<class T, class C>
        std::string serialize_get_impl(const T&, const C& context) {
            using primary_type = typename T::type;
            auto& tImpl = context.impl.template get_impl<primary_type>();
            std::stringstream ss;
            ss << "SELECT";
            auto columnIndex = 0;
            auto columnsCount = tImpl.table.count_columns_amount();
            tImpl.table.for_each_column([&ss, &columnIndex, columnsCount](auto& column) {
                ss << " \"" << column.name << "\"";
                if(columnIndex < columnsCount - 1) {
                    ss << ", ";
                }
                ++columnIndex;
            });
            ss << " FROM '" << tImpl.table.name << "' WHERE ";
            auto primaryKeyColumnNames = tImpl.table.primary_key_column_names();
            if(!primaryKeyColumnNames.empty()) {
                for(size_t i = 0; i < primaryKeyColumnNames.size(); ++i) {
                    ss << " \"" << primaryKeyColumnNames[i] << "\""
                       << " = ?";
                    if(i < primaryKeyColumnNames.size() - 1) {
                        ss << " AND";
                    }
                }
                return ss.str();
            } else {
                throw std::system_error(std::make_error_code(orm_error_code::table_has_no_primary_key_column));
            }
        }

        template<class T, class... Ids>
        struct statement_serializator<get_t<T, Ids...>, void> {
            using statement_type = get_t<T, Ids...>;

            template<class C>
            std::string operator()(const statement_type& get, const C& context) const {
                return serialize_get_impl(get, context);
            }
        };

        template<class T, class... Ids>
        struct statement_serializator<get_pointer_t<T, Ids...>, void> {
            using statement_type = get_pointer_t<T, Ids...>;

            template<class C>
            std::string operator()(const statement_type& statement, const C& context) const {
                return serialize_get_impl(statement, context);
            }
        };

        template<>
        struct statement_serializator<conflict_action, void> {
            using statement_type = conflict_action;

            template<class C>
            std::string operator()(const statement_type& statement, const C& context) const {
                switch(statement) {
                    case conflict_action::replace:
                        return "REPLACE";
                    case conflict_action::abort:
                        return "ABORT";
                    case conflict_action::fail:
                        return "FAIL";
                    case conflict_action::ignore:
                        return "IGNORE";
                    case conflict_action::rollback:
                        return "ROLLBACK";
                }
            }
        };

        template<>
        struct statement_serializator<insert_constraint, void> {
            using statement_type = insert_constraint;

            template<class C>
            std::string operator()(const statement_type& statement, const C& context) const {
                return "OR " + serialize(statement.action, context);
            }
        };

#ifdef SQLITE_ORM_OPTIONAL_SUPPORTED
        template<class T, class... Ids>
        struct statement_serializator<get_optional_t<T, Ids...>, void> {
            using statement_type = get_optional_t<T, Ids...>;

            template<class C>
            std::string operator()(const statement_type& get, const C& context) const {
                return serialize_get_impl(get, context);
            }
        };
#endif  //  SQLITE_ORM_OPTIONAL_SUPPORTED
        template<class T, class... Args>
        struct statement_serializator<select_t<T, Args...>, void> {
            using statement_type = select_t<T, Args...>;

            template<class C>
            std::string operator()(const statement_type& sel, const C& context) const {
                std::stringstream ss;
                const auto isCompoundOperator = is_base_of_template<T, compound_operator>::value;
                if(!isCompoundOperator) {
                    if(!sel.highest_level && context.use_parentheses) {
                        ss << "(";
                    }
                    ss << "SELECT ";
                }
                if(get_distinct(sel.col)) {
                    ss << static_cast<std::string>(distinct(0)) << " ";
                }
                auto columnNames = get_column_names(sel.col, context);
                for(size_t i = 0; i < columnNames.size(); ++i) {
                    ss << columnNames[i];
                    if(i < columnNames.size() - 1) {
                        ss << ", ";
                    }
                }
                table_name_collector collector([&context](std::type_index ti) {
                    return context.impl.find_table_name(ti);
                });
                const auto explicitFromItemsCount = count_tuple<std::tuple<Args...>, is_from>::value;
                if(!explicitFromItemsCount) {
                    iterate_ast(sel.col, collector);
                    iterate_ast(sel.conditions, collector);
                    join_iterator<Args...>()([&collector, &context](const auto& c) {
                        using original_join_type = typename std::decay<decltype(c)>::type::join_type::type;
                        using cross_join_type = typename internal::mapped_type_proxy<original_join_type>::type;
                        auto crossJoinedTableName = context.impl.find_table_name(typeid(cross_join_type));
                        auto tableAliasString = alias_extractor<original_join_type>::get();
                        std::pair<std::string, std::string> tableNameWithAlias(std::move(crossJoinedTableName),
                                                                               std::move(tableAliasString));
                        collector.table_names.erase(tableNameWithAlias);
                    });
                    if(!collector.table_names.empty() && !isCompoundOperator) {
                        ss << " FROM ";
                        std::vector<std::pair<std::string, std::string>> tableNames(collector.table_names.begin(),
                                                                                    collector.table_names.end());
                        for(size_t i = 0; i < tableNames.size(); ++i) {
                            auto& tableNamePair = tableNames[i];
                            ss << "'" << tableNamePair.first << "'";
                            if(!tableNamePair.second.empty()) {
                                ss << ' ' << tableNamePair.second;
                            }
                            if(int(i) < int(tableNames.size()) - 1) {
                                ss << ", ";
                            }
                        }
                    }
                }
                iterate_tuple(sel.conditions, [&context, &ss](auto& v) {
                    ss << ' ' << serialize(v, context);
                });
                if(!is_base_of_template<T, compound_operator>::value) {
                    if(!sel.highest_level && context.use_parentheses) {
                        ss << ")";
                    }
                }
                return ss.str();
            }
        };

        template<class T>
        struct statement_serializator<indexed_column_t<T>, void> {
            using statement_type = indexed_column_t<T>;

            template<class C>
            std::string operator()(const statement_type& statement, const C& context) const {
                std::stringstream ss;
                ss << serialize(statement.column_or_expression, context);
                if(!statement._collation_name.empty()) {
                    ss << " COLLATE " << statement._collation_name;
                }
                if(statement._order) {
                    switch(statement._order) {
                        case -1:
                            ss << " DESC";
                            break;
                        case 1:
                            ss << " ASC";
                            break;
                        default:
                            throw std::system_error(std::make_error_code(orm_error_code::incorrect_order));
                    }
                }
                return ss.str();
            }
        };

        template<class... Cols>
        struct statement_serializator<index_t<Cols...>, void> {
            using statement_type = index_t<Cols...>;

            template<class C>
            std::string operator()(const statement_type& statement, const C& context) const {
                std::stringstream ss;
                ss << "CREATE ";
                if(statement.unique) {
                    ss << "UNIQUE ";
                }
                using elements_type = typename std::decay<decltype(statement)>::type::elements_type;
                using head_t = typename std::tuple_element<0, elements_type>::type::column_type;
                using indexed_type = typename table_type<head_t>::type;
                ss << "INDEX IF NOT EXISTS '" << statement.name << "' ON '"
                   << context.impl.find_table_name(typeid(indexed_type)) << "' (";
                std::vector<std::string> columnNames;
                std::string whereString;
                iterate_tuple(statement.elements, [&columnNames, &context, &whereString](auto& value) {
                    using value_type = typename std::decay<decltype(value)>::type;
                    if(!is_where<value_type>::value) {
                        auto newContext = context;
                        newContext.use_parentheses = false;
                        auto whereString = serialize(value, newContext);
                        columnNames.push_back(move(whereString));
                    } else {
                        auto columnName = serialize(value, context);
                        whereString = move(columnName);
                    }
                });
                for(size_t i = 0; i < columnNames.size(); ++i) {
                    ss << columnNames[i];
                    if(i < columnNames.size() - 1) {
                        ss << ", ";
                    }
                }
                ss << ")";
                if(!whereString.empty()) {
                    ss << ' ' << whereString;
                }
                return ss.str();
            }
        };

        template<class... Args>
        struct statement_serializator<from_t<Args...>, void> {
            using statement_type = from_t<Args...>;

            template<class C>
            std::string operator()(const statement_type& statement, const C& context) const {
                using tuple = std::tuple<Args...>;

                std::stringstream ss;
                ss << "FROM ";
                size_t index = 0;
                iterate_tuple<tuple>([&context, &ss, &index](auto* itemPointer) {
                    using mapped_type = typename std::remove_pointer<decltype(itemPointer)>::type;

                    auto aliasString = alias_extractor<mapped_type>::get();
                    ss << "'" << context.impl.find_table_name(typeid(typename mapped_type_proxy<mapped_type>::type))
                       << "'";
                    if(aliasString.length()) {
                        ss << " '" << aliasString << "'";
                    }
                    if(index < std::tuple_size<tuple>::value - 1) {
                        ss << ", ";
                    }
                    ++index;
                });
                return ss.str();
            }
        };

        template<class T>
        struct statement_serializator<old_t<T>, void> {
            using statement_type = old_t<T>;

            template<class C>
            std::string operator()(const statement_type& statement, const C& context) const {
                std::stringstream ss;
                ss << "OLD.";
                auto newContext = context;
                newContext.skip_table_name = true;
                ss << serialize(statement.expression, newContext);
                return ss.str();
            }
        };

        template<class T>
        struct statement_serializator<new_t<T>, void> {
            using statement_type = new_t<T>;

            template<class C>
            std::string operator()(const statement_type& statement, const C& context) const {
                std::stringstream ss;
                ss << "NEW.";
                auto newContext = context;
                newContext.skip_table_name = true;
                ss << serialize(statement.expression, newContext);
                return ss.str();
            }
        };

        template<>
        struct statement_serializator<raise_t, void> {
            using statement_type = raise_t;

            template<class C>
            std::string operator()(const statement_type& statement, const C& context) const {
                switch(statement.type) {
                    case decltype(statement.type)::ignore:
                        return "RAISE(IGNORE)";

                    case decltype(statement.type)::rollback:
                        return "RAISE(ROLLBACK, " + serialize(statement.message, context) + ")";

                    case decltype(statement.type)::abort:
                        return "RAISE(ABORT, " + serialize(statement.message, context) + ")";

                    case decltype(statement.type)::fail:
                        return "RAISE(FAIL, " + serialize(statement.message, context) + ")";
                }
                return {};
            }
        };

        template<>
        struct statement_serializator<trigger_timing, void> {
            using statement_type = trigger_timing;

            template<class C>
            std::string operator()(const statement_type& statement, const C& context) const {
                switch(statement) {
                    case trigger_timing::trigger_before:
                        return "BEFORE";
                    case trigger_timing::trigger_after:
                        return "AFTER";
                    case trigger_timing::trigger_instead_of:
                        return "INSTEAD OF";
                    default:
                        return "";
                }
            }
        };

        template<>
        struct statement_serializator<trigger_type, void> {
            using statement_type = trigger_type;

            template<class C>
            std::string operator()(const statement_type& statement, const C& context) const {
                switch(statement) {
                    case trigger_type::trigger_delete:
                        return "DELETE";
                    case trigger_type::trigger_insert:
                        return "INSERT";
                    case trigger_type::trigger_update:
                        return "UPDATE";
                    default:
                        return "";
                }
            }
        };

        template<>
        struct statement_serializator<trigger_type_base_t, void> {
            using statement_type = trigger_type_base_t;

            template<class C>
            std::string operator()(const statement_type& statement, const C& context) const {
                std::stringstream ss;

                ss << serialize(statement.timing, context) << " " << serialize(statement.type, context);
                return ss.str();
            }
        };

        template<class... Cs>
        struct statement_serializator<trigger_update_type_t<Cs...>, void> {
            using statement_type = trigger_update_type_t<Cs...>;

            template<class C>
            std::string operator()(const statement_type& statement, const C& context) const {
                std::stringstream ss;
                std::string sep = "";

                ss << serialize(statement.timing, context) << " UPDATE OF ";
                iterate_tuple(statement.columns, [&ss, &sep, &context](auto& v) {
                    auto name = context.column_name(v);

                    if(name == nullptr)
                        throw std::system_error(std::make_error_code(orm_error_code::column_not_found));
                    ss << sep << "'" << *name << "'";
                    sep = ", ";
                });
                return ss.str();
            }
        };

        template<class T, class W, class Trigger>
        struct statement_serializator<trigger_base_t<T, W, Trigger>, void> {
            using statement_type = trigger_base_t<T, W, Trigger>;

            template<class C>
            std::string operator()(const statement_type& statement, const C& context) const {
                std::stringstream ss;

                ss << serialize(statement.type_base, context);
                ss << " ON '" << context.impl.find_table_name(typeid(T)) << "'";
                if(statement.do_for_each_row) {
                    ss << " FOR EACH ROW";
                }
                statement.container_when.apply([&ss, &context](auto& value) {
                    ss << " WHEN " << serialize(value, context);
                });
                return ss.str();
            }
        };

        template<class... S>
        struct statement_serializator<trigger_t<S...>, void> {
            using statement_type = trigger_t<S...>;

            template<class C>
            std::string operator()(const statement_type& statement, const C& context) const {
                std::stringstream ss;
                ss << "CREATE ";

                ss << "TRIGGER IF NOT EXISTS '" << statement.name << "' " << serialize(statement.base, context);
                ss << " BEGIN ";
                iterate_tuple(statement.elements, [&ss, &context](auto& element) {
                    using element_type = typename std::decay<decltype(element)>::type;
                    if(is_select<element_type>::value) {
                        auto newContext = context;
                        newContext.use_parentheses = false;
                        ss << serialize(element, newContext);
                    } else {
                        ss << serialize(element, context);
                    }
                    ss << ";";
                });
                ss << " END";

                return ss.str();
            }
        };

        template<class T>
        struct statement_serializator<where_t<T>, void> {
            using statement_type = where_t<T>;

            template<class C>
            std::string operator()(const statement_type& statement, const C& context) const {
                std::stringstream ss;
                ss << statement.serialize() << " ";
                auto whereString = serialize(statement.expression, context);
                ss << '(' << whereString << ')';
                return ss.str();
            }
        };

        template<class O>
        struct statement_serializator<order_by_t<O>, void> {
            using statement_type = order_by_t<O>;

            template<class C>
            std::string operator()(const statement_type& orderBy, const C& context) const {
                std::stringstream ss;
                ss << static_cast<std::string>(orderBy) << " ";
                auto orderByString = serialize_order_by(orderBy, context);
                ss << orderByString << " ";
                return ss.str();
            }
        };

        template<class C>
        struct statement_serializator<dynamic_order_by_t<C>, void> {
            using statement_type = dynamic_order_by_t<C>;

            template<class CC>
            std::string operator()(const statement_type& orderBy, const CC& context) const {
                return serialize_order_by(orderBy, context);
            }
        };

        template<class... Args>
        struct statement_serializator<multi_order_by_t<Args...>, void> {
            using statement_type = multi_order_by_t<Args...>;

            template<class C>
            std::string operator()(const statement_type& orderBy, const C& context) const {
                std::stringstream ss;
                std::vector<std::string> expressions;
                iterate_tuple(orderBy.args, [&expressions, &context](auto& v) {
                    auto expression = serialize_order_by(v, context);
                    expressions.push_back(move(expression));
                });
                ss << static_cast<std::string>(orderBy) << " ";
                for(size_t i = 0; i < expressions.size(); ++i) {
                    ss << expressions[i];
                    if(i < expressions.size() - 1) {
                        ss << ", ";
                    }
                }
                ss << " ";
                return ss.str();
            }
        };

        template<class O>
        struct statement_serializator<cross_join_t<O>, void> {
            using statement_type = cross_join_t<O>;

            template<class C>
            std::string operator()(const statement_type& c, const C& context) const {
                std::stringstream ss;
                ss << static_cast<std::string>(c) << " ";
                ss << " '" << context.impl.find_table_name(typeid(O)) << "'";
                return ss.str();
            }
        };

        template<class T, class O>
        struct statement_serializator<inner_join_t<T, O>, void> {
            using statement_type = inner_join_t<T, O>;

            template<class C>
            std::string operator()(const statement_type& l, const C& context) const {
                std::stringstream ss;
                ss << static_cast<std::string>(l) << " ";
                auto aliasString = alias_extractor<T>::get();
                ss << " '" << context.impl.find_table_name(typeid(typename mapped_type_proxy<T>::type)) << "' ";
                if(aliasString.length()) {
                    ss << "'" << aliasString << "' ";
                }
                ss << serialize(l.constraint, context);
                return ss.str();
            }
        };

        template<class T>
        struct statement_serializator<on_t<T>, void> {
            using statement_type = on_t<T>;

            template<class C>
            std::string operator()(const statement_type& t, const C& context) const {
                std::stringstream ss;
                auto newContext = context;
                newContext.skip_table_name = false;
                ss << static_cast<std::string>(t) << " " << serialize(t.arg, newContext) << " ";
                return ss.str();
            }
        };

        template<class T, class O>
        struct statement_serializator<join_t<T, O>, void> {
            using statement_type = join_t<T, O>;

            template<class C>
            std::string operator()(const statement_type& l, const C& context) const {
                std::stringstream ss;
                ss << static_cast<std::string>(l) << " ";
                auto aliasString = alias_extractor<T>::get();
                ss << " '" << context.impl.find_table_name(typeid(typename mapped_type_proxy<T>::type)) << "' ";
                if(aliasString.length()) {
                    ss << "'" << aliasString << "' ";
                }
                ss << serialize(l.constraint, context);
                return ss.str();
            }
        };

        template<class T, class O>
        struct statement_serializator<left_join_t<T, O>, void> {
            using statement_type = left_join_t<T, O>;

            template<class C>
            std::string operator()(const statement_type& l, const C& context) const {
                std::stringstream ss;
                ss << static_cast<std::string>(l) << " ";
                auto aliasString = alias_extractor<T>::get();
                ss << " '" << context.impl.find_table_name(typeid(typename mapped_type_proxy<T>::type)) << "' ";
                if(aliasString.length()) {
                    ss << "'" << aliasString << "' ";
                }
                ss << serialize(l.constraint, context);
                return ss.str();
            }
        };

        template<class T, class O>
        struct statement_serializator<left_outer_join_t<T, O>, void> {
            using statement_type = left_outer_join_t<T, O>;

            template<class C>
            std::string operator()(const statement_type& l, const C& context) const {
                std::stringstream ss;
                ss << static_cast<std::string>(l) << " ";
                auto aliasString = alias_extractor<T>::get();
                ss << " '" << context.impl.find_table_name(typeid(typename mapped_type_proxy<T>::type)) << "' ";
                if(aliasString.length()) {
                    ss << "'" << aliasString << "' ";
                }
                ss << serialize(l.constraint, context);
                return ss.str();
            }
        };

        template<class O>
        struct statement_serializator<natural_join_t<O>, void> {
            using statement_type = natural_join_t<O>;

            template<class C>
            std::string operator()(const statement_type& c, const C& context) const {
                std::stringstream ss;
                ss << static_cast<std::string>(c) << " ";
                ss << " '" << context.impl.find_table_name(typeid(O)) << "'";
                return ss.str();
            }
        };

        template<class T, class... Args>
        struct statement_serializator<group_by_with_having<T, Args...>, void> {
            using statement_type = group_by_with_having<T, Args...>;

            template<class C>
            std::string operator()(const statement_type& statement, const C& context) const {
                std::stringstream ss;
                std::vector<std::string> expressions;
                auto newContext = context;
                newContext.skip_table_name = false;
                iterate_tuple(statement.args, [&expressions, &newContext](auto& v) {
                    auto expression = serialize(v, newContext);
                    expressions.push_back(expression);
                });
                ss << "GROUP BY";
                for(size_t i = 0; i < expressions.size(); ++i) {
                    ss << ' ' << expressions[i];
                    if(i < expressions.size() - 1) {
                        ss << ",";
                    }
                }
                ss << " HAVING";
                ss << ' ' << serialize(statement.expression, context);
                return ss.str();
            }
        };

        template<class... Args>
        struct statement_serializator<group_by_t<Args...>, void> {
            using statement_type = group_by_t<Args...>;

            template<class C>
            std::string operator()(const statement_type& statement, const C& context) const {
                std::stringstream ss;
                std::vector<std::string> expressions;
                auto newContext = context;
                newContext.skip_table_name = false;
                iterate_tuple(statement.args, [&expressions, &newContext](auto& v) {
                    auto expression = serialize(v, newContext);
                    expressions.push_back(expression);
                });
                ss << "GROUP BY";
                for(size_t i = 0; i < expressions.size(); ++i) {
                    ss << ' ' << expressions[i];
                    if(i < expressions.size() - 1) {
                        ss << ",";
                    }
                }
                return ss.str();
            }
        };

        template<class T>
        struct statement_serializator<having_t<T>, void> {
            using statement_type = having_t<T>;

            template<class C>
            std::string operator()(const statement_type& statement, const C& context) const {
                std::stringstream ss;
                auto newContext = context;
                newContext.skip_table_name = false;
                ss << "HAVING";
                ss << " " << serialize(statement.expression, newContext);
                return ss.str();
            }
        };

        /**
         *  HO - has offset
         *  OI - offset is implicit
         */
        template<class T, bool HO, bool OI, class O>
        struct statement_serializator<limit_t<T, HO, OI, O>, void> {
            using statement_type = limit_t<T, HO, OI, O>;

            template<class C>
            std::string operator()(const statement_type& limt, const C& context) const {
                auto newContext = context;
                newContext.skip_table_name = false;
                std::stringstream ss;
                ss << static_cast<std::string>(limt) << " ";
                if(HO) {
                    if(OI) {
                        limt.off.apply([&newContext, &ss](auto& value) {
                            ss << serialize(value, newContext);
                        });
                        ss << ", ";
                        ss << serialize(limt.lim, newContext);
                    } else {
                        ss << serialize(limt.lim, newContext) << " OFFSET ";
                        limt.off.apply([&newContext, &ss](auto& value) {
                            ss << serialize(value, newContext);
                        });
                    }
                } else {
                    ss << serialize(limt.lim, newContext);
                }
                return ss.str();
            }
        };

        template<>
        struct statement_serializator<default_values_t, void> {
            using statement_type = default_values_t;

            template<class C>
            std::string operator()(const statement_type& statement, const C& context) const {
                return "DEFAULT VALUES";
            }
        };

        template<class F, class O>
        struct statement_serializator<using_t<F, O>, void> {
            using statement_type = using_t<F, O>;

            template<class C>
            std::string operator()(const statement_type& statement, const C& context) const {
                auto newContext = context;
                newContext.skip_table_name = true;
                return static_cast<std::string>(statement) + " (" + serialize(statement.column, newContext) + " )";
            }
        };

        template<class... Args>
        struct statement_serializator<std::tuple<Args...>, void> {
            using statement_type = std::tuple<Args...>;

            template<class C>
            std::string operator()(const statement_type& statement, const C& context) const {
                std::stringstream ss;
                ss << '(';
                auto index = 0;
                using TupleSize = std::tuple_size<statement_type>;
                iterate_tuple(statement, [&context, &index, &ss](auto& value) {
                    ss << serialize(value, context);
                    if(index < TupleSize::value - 1) {
                        ss << ", ";
                    }
                    ++index;
                });
                ss << ')';
                return ss.str();
            }
        };

        template<class... Args>
        struct statement_serializator<values_t<Args...>, void> {
            using statement_type = values_t<Args...>;

            template<class C>
            std::string operator()(const statement_type& statement, const C& context) const {
                std::stringstream ss;
                if(context.use_parentheses) {
                    ss << '(';
                }
                ss << "VALUES ";
                {
                    auto index = 0;
                    auto& tuple = statement.tuple;
                    using tuple_type = typename std::decay<decltype(tuple)>::type;
                    using TupleSize = std::tuple_size<tuple_type>;
                    iterate_tuple(tuple, [&context, &index, &ss](auto& value) {
                        ss << serialize(value, context);
                        if(index < TupleSize::value - 1) {
                            ss << ", ";
                        }
                        ++index;
                    });
                }
                if(context.use_parentheses) {
                    ss << ')';
                }
                return ss.str();
            }
        };

        template<class T>
        struct statement_serializator<dynamic_values_t<T>, void> {
            using statement_type = dynamic_values_t<T>;

            template<class C>
            std::string operator()(const statement_type& statement, const C& context) const {
                std::stringstream ss;
                if(context.use_parentheses) {
                    ss << '(';
                }
                ss << "VALUES ";
                {
                    auto vectorSize = statement.vector.size();
                    for(decltype(vectorSize) index = 0; index < vectorSize; ++index) {
                        auto& value = statement.vector[index];
                        ss << serialize(value, context);
                        if(index < vectorSize - 1) {
                            ss << ", ";
                        }
                    }
                }
                if(context.use_parentheses) {
                    ss << ')';
                }
                return ss.str();
            }
        };
    }
}<|MERGE_RESOLUTION|>--- conflicted
+++ resolved
@@ -5,26 +5,19 @@
 #include <type_traits>  //  std::enable_if, std::remove_pointer
 #include <vector>  //  std::vector
 #include <algorithm>  //  std::iter_swap
-<<<<<<< HEAD
 #ifndef SQLITE_ORM_OMITS_CODECVT
 #include <codecvt>  //  std::codecvt_utf8_utf16
 #endif  //  SQLITE_ORM_OMITS_CODECVT
-
-#include "start_macros.h"
-=======
 #include <cstddef>  // std::nullptr_t
 #include <memory>
-#ifdef SQLITE_ORM_OPTIONAL_SUPPORTED
-#include <optional>
-#endif  //  SQLITE_ORM_OPTIONAL_SUPPORTED
-
+
+#include "start_macros.h"
 #include "member_traits/is_getter.h"
 #include "member_traits/is_setter.h"
 #include "ast/upsert_clause.h"
 #include "ast/excluded.h"
 #include "ast/group_by.h"
 #include "ast/into.h"
->>>>>>> 446446a8
 #include "core_functions.h"
 #include "constraints.h"
 #include "conditions.h"
