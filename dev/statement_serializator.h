#pragma once

#include <sstream>  //  std::stringstream
#include <string>  //  std::string
#include <type_traits>  //  std::enable_if
#include <vector>  //  std::vector
#include <algorithm>  //  std::iter_swap
#ifdef SQLITE_ORM_OPTIONAL_SUPPORTED
#include <optional>
#endif  //  SQLITE_ORM_OPTIONAL_SUPPORTED

#include "core_functions.h"
#include "constraints.h"
#include "conditions.h"
#include "column.h"
#include "rowid.h"
#include "type_printer.h"
#include "table_name_collector.h"
#include "column_names_getter.h"
#include "order_by_serializator.h"
#include "values.h"
#include "table_type.h"
#include "indexed_column.h"

namespace sqlite_orm {

    namespace internal {

        template<class T, class SFINAE = void>
        struct statement_serializator;

        template<class T, class C>
        std::string serialize(const T& t, const C& context) {
            statement_serializator<T> serializator;
            return serializator(t, context);
        }

        template<class T>
        struct statement_serializator<T, typename std::enable_if<is_bindable<T>::value>::type> {
            using statement_type = T;

            template<class C>
            std::string operator()(const statement_type& statement, const C& context) {
                if(context.replace_bindable_with_question) {
                    return "?";
                } else {
                    return field_printer<T>{}(statement);
                }
            }
        };
#ifdef SQLITE_ORM_OPTIONAL_SUPPORTED
        template<class T>
        struct statement_serializator<as_optional_t<T>, void> {
            using statement_type = as_optional_t<T>;

            template<class C>
            std::string operator()(const statement_type& statement, const C& context) {
                return serialize(statement.value, context);
            }
        };
#endif  //  SQLITE_ORM_OPTIONAL_SUPPORTED
        template<class T>
        struct statement_serializator<std::reference_wrapper<T>, void> {
            using statement_type = std::reference_wrapper<T>;

            template<class C>
            std::string operator()(const statement_type& s, const C& context) {
                return serialize(s.get(), context);
            }
        };

        template<>
        struct statement_serializator<std::nullptr_t, void> {
            using statement_type = std::nullptr_t;

            template<class C>
            std::string operator()(const statement_type&, const C&) {
                return "?";
            }
        };
#ifdef SQLITE_ORM_OPTIONAL_SUPPORTED
        template<>
        struct statement_serializator<std::nullopt_t, void> {
            using statement_type = std::nullopt_t;

            template<class C>
            std::string operator()(const statement_type&, const C&) {
                return "?";
            }
        };
#endif  //  SQLITE_ORM_OPTIONAL_SUPPORTED
        template<class T>
        struct statement_serializator<alias_holder<T>, void> {
            using statement_type = alias_holder<T>;

            template<class C>
            std::string operator()(const statement_type&, const C&) {
                return T::get();
            }
        };

        template<class R, class S, class... Args>
        struct statement_serializator<core_function_t<R, S, Args...>, void> {
            using statement_type = core_function_t<R, S, Args...>;

            template<class C>
            std::string operator()(const statement_type& c, const C& context) const {
                std::stringstream ss;
                ss << static_cast<std::string>(c) << "(";
                std::vector<std::string> args;
                using args_type = typename std::decay<decltype(c)>::type::args_type;
                args.reserve(std::tuple_size<args_type>::value);
                iterate_tuple(c.args, [&args, &context](auto& v) {
                    args.push_back(serialize(v, context));
                });
                for(size_t i = 0; i < args.size(); ++i) {
                    ss << args[i];
                    if(i < args.size() - 1) {
                        ss << ", ";
                    }
                }
                ss << ")";
                return ss.str();
            }
        };

        template<class T, class E>
        struct statement_serializator<as_t<T, E>, void> {
            using statement_type = as_t<T, E>;

            template<class C>
            std::string operator()(const statement_type& c, const C& context) const {
                auto tableAliasString = alias_extractor<T>::get();
                return serialize(c.expression, context) + " AS " + tableAliasString;
            }
        };

        template<class T, class P>
        struct statement_serializator<alias_column_t<T, P>, void> {
            using statement_type = alias_column_t<T, P>;

            template<class C>
            std::string operator()(const statement_type& c, const C& context) const {
                std::stringstream ss;
                if(!context.skip_table_name) {
                    ss << "'" << T::get() << "'.";
                }
                auto newContext = context;
                newContext.skip_table_name = true;
                ss << serialize(c.column, newContext);
                return ss.str();
            }
        };

        template<>
        struct statement_serializator<std::string, void> {
            using statement_type = std::string;

            template<class C>
            std::string operator()(const statement_type& c, const C& context) const {
                if(context.replace_bindable_with_question) {
                    return "?";
                } else {
                    return "\'" + c + "\'";
                }
            }
        };

        template<>
        struct statement_serializator<const char*, void> {
            using statement_type = const char*;

            template<class C>
            std::string operator()(const char* c, const C& context) const {
                if(context.replace_bindable_with_question) {
                    return "?";
                } else {
                    return std::string("'") + c + "'";
                }
            }
        };

        template<class O, class F>
        struct statement_serializator<F O::*, void> {
            using statement_type = F O::*;

            template<class C>
            std::string operator()(const statement_type& m, const C& context) const {
                std::stringstream ss;
                if(!context.skip_table_name) {
                    ss << "\"" << context.impl.find_table_name(typeid(O)) << "\".";
                }
                ss << "\"" << context.column_name(m) << "\"";
                return ss.str();
            }
        };

        template<>
        struct statement_serializator<rowid_t, void> {
            using statement_type = rowid_t;

            template<class C>
            std::string operator()(const statement_type& s, const C&) {
                return static_cast<std::string>(s);
            }
        };

        template<>
        struct statement_serializator<oid_t, void> {
            using statement_type = oid_t;

            template<class C>
            std::string operator()(const statement_type& s, const C&) {
                return static_cast<std::string>(s);
            }
        };

        template<>
        struct statement_serializator<_rowid_t, void> {
            using statement_type = _rowid_t;

            template<class C>
            std::string operator()(const statement_type& s, const C&) {
                return static_cast<std::string>(s);
            }
        };

        template<class O>
        struct statement_serializator<table_rowid_t<O>, void> {
            using statement_type = table_rowid_t<O>;

            template<class C>
            std::string operator()(const statement_type& s, const C& context) {
                std::stringstream ss;
                if(!context.skip_table_name) {
                    ss << "'" << context.impl.find_table_name(typeid(O)) << "'.";
                }
                ss << static_cast<std::string>(s);
                return ss.str();
            }
        };

        template<class O>
        struct statement_serializator<table_oid_t<O>, void> {
            using statement_type = table_oid_t<O>;

            template<class C>
            std::string operator()(const statement_type& s, const C& context) {
                std::stringstream ss;
                if(!context.skip_table_name) {
                    ss << "'" << context.impl.find_table_name(typeid(O)) << "'.";
                }
                ss << static_cast<std::string>(s);
                return ss.str();
            }
        };

        template<class O>
        struct statement_serializator<table__rowid_t<O>, void> {
            using statement_type = table__rowid_t<O>;

            template<class C>
            std::string operator()(const statement_type& s, const C& context) {
                std::stringstream ss;
                if(!context.skip_table_name) {
                    ss << "'" << context.impl.find_table_name(typeid(O)) << "'.";
                }
                ss << static_cast<std::string>(s);
                return ss.str();
            }
        };

        template<class L, class R, class... Ds>
        struct statement_serializator<binary_operator<L, R, Ds...>, void> {
            using statement_type = binary_operator<L, R, Ds...>;

            template<class C>
            std::string operator()(const statement_type& c, const C& context) const {
                auto lhs = serialize(c.lhs, context);
                auto rhs = serialize(c.rhs, context);
                std::stringstream ss;
                ss << "(" << lhs << " " << static_cast<std::string>(c) << " " << rhs << ")";
                return ss.str();
            }
        };

        template<class T>
        struct statement_serializator<count_asterisk_t<T>, void> {
            using statement_type = count_asterisk_t<T>;

            template<class C>
            std::string operator()(const statement_type&, const C& context) const {
                return serialize(count_asterisk_without_type{}, context);
            }
        };

        template<>
        struct statement_serializator<count_asterisk_without_type, void> {
            using statement_type = count_asterisk_without_type;

            template<class C>
            std::string operator()(const statement_type& c, const C&) const {
                std::stringstream ss;
                ss << static_cast<std::string>(c) << "(*)";
                return ss.str();
            }
        };

        template<class T>
        struct statement_serializator<distinct_t<T>, void> {
            using statement_type = distinct_t<T>;

            template<class C>
            std::string operator()(const statement_type& c, const C& context) const {
                std::stringstream ss;
                auto expr = serialize(c.value, context);
                ss << static_cast<std::string>(c) << "(" << expr << ")";
                return ss.str();
            }
        };

        template<class T>
        struct statement_serializator<all_t<T>, void> {
            using statement_type = all_t<T>;

            template<class C>
            std::string operator()(const statement_type& c, const C& context) const {
                std::stringstream ss;
                auto expr = serialize(c.t, context);
                ss << static_cast<std::string>(c) << "(" << expr << ")";
                return ss.str();
            }
        };

        template<class T, class F>
        struct statement_serializator<column_pointer<T, F>, void> {
            using statement_type = column_pointer<T, F>;

            template<class C>
            std::string operator()(const statement_type& c, const C& context) const {
                std::stringstream ss;
                if(!context.skip_table_name) {
                    ss << "'" << context.impl.find_table_name(typeid(T)) << "'.";
                }
                ss << "\"" << context.impl.column_name_simple(c.field) << "\"";
                return ss.str();
            }
        };

        template<class T, class E>
        struct statement_serializator<cast_t<T, E>, void> {
            using statement_type = cast_t<T, E>;

            template<class C>
            std::string operator()(const statement_type& c, const C& context) const {
                std::stringstream ss;
                ss << static_cast<std::string>(c) << " (";
                ss << serialize(c.expression, context) << " AS " << type_printer<T>().print() << ")";
                return ss.str();
            }
        };

        template<class T>
        struct statement_serializator<T,
                                      typename std::enable_if<is_base_of_template<T, compound_operator>::value>::type> {
            using statement_type = T;

            template<class C>
            std::string operator()(const statement_type& c, const C& context) const {
                std::stringstream ss;
                ss << serialize(c.left, context) << " ";
                ss << static_cast<std::string>(c) << " ";
                ss << serialize(c.right, context);
                return ss.str();
            }
        };

        template<class R, class T, class E, class... Args>
        struct statement_serializator<simple_case_t<R, T, E, Args...>, void> {
            using statement_type = simple_case_t<R, T, E, Args...>;

            template<class C>
            std::string operator()(const statement_type& c, const C& context) const {
                std::stringstream ss;
                ss << "CASE ";
                c.case_expression.apply([&ss, context](auto& c_) {
                    ss << serialize(c_, context) << " ";
                });
                iterate_tuple(c.args, [&ss, context](auto& pair) {
                    ss << "WHEN " << serialize(pair.first, context) << " ";
                    ss << "THEN " << serialize(pair.second, context) << " ";
                });
                c.else_expression.apply([&ss, context](auto& el) {
                    ss << "ELSE " << serialize(el, context) << " ";
                });
                ss << "END";
                return ss.str();
            }
        };

        template<class T>
        struct statement_serializator<is_null_t<T>, void> {
            using statement_type = is_null_t<T>;

            template<class C>
            std::string operator()(const statement_type& c, const C& context) const {
                std::stringstream ss;
                ss << serialize(c.t, context) << " " << static_cast<std::string>(c);
                return ss.str();
            }
        };

        template<class T>
        struct statement_serializator<is_not_null_t<T>, void> {
            using statement_type = is_not_null_t<T>;

            template<class C>
            std::string operator()(const statement_type& c, const C& context) const {
                std::stringstream ss;
                ss << serialize(c.t, context) << " " << static_cast<std::string>(c);
                return ss.str();
            }
        };

        template<class T>
        struct statement_serializator<bitwise_not_t<T>, void> {
            using statement_type = bitwise_not_t<T>;

            template<class C>
            std::string operator()(const statement_type& c, const C& context) const {
                std::stringstream ss;
                ss << static_cast<std::string>(c) << " ";
                auto cString = serialize(c.argument, context);
                ss << " (" << cString << " )";
                return ss.str();
            }
        };

        template<class T>
        struct statement_serializator<negated_condition_t<T>, void> {
            using statement_type = negated_condition_t<T>;

            template<class C>
            std::string operator()(const statement_type& c, const C& context) const {
                std::stringstream ss;
                ss << static_cast<std::string>(c) << " ";
                auto cString = serialize(c.c, context);
                ss << " (" << cString << " )";
                return ss.str();
            }
        };

        template<class T>
        struct statement_serializator<T,
                                      typename std::enable_if<is_base_of_template<T, binary_condition>::value>::type> {
            using statement_type = T;

            template<class C>
            std::string operator()(const statement_type& c, const C& context) const {
                auto leftString = serialize(c.l, context);
                auto rightString = serialize(c.r, context);
                std::stringstream ss;
                if(context.use_parentheses) {
                    ss << "(";
                }
                ss << leftString << " " << static_cast<std::string>(c) << " " << rightString;
                if(context.use_parentheses) {
                    ss << ")";
                }
                return ss.str();
            }
        };

        template<class T>
        struct statement_serializator<named_collate<T>, void> {
            using statement_type = named_collate<T>;

            template<class C>
            std::string operator()(const statement_type& c, const C& context) const {
                auto newContext = context;
                newContext.use_parentheses = false;
                auto res = serialize(c.expr, newContext);
                return res + " " + static_cast<std::string>(c);
            }
        };

        template<class T>
        struct statement_serializator<collate_t<T>, void> {
            using statement_type = collate_t<T>;

            template<class C>
            std::string operator()(const statement_type& c, const C& context) const {
                auto newContext = context;
                newContext.use_parentheses = false;
                auto res = serialize(c.expr, newContext);
                return res + " " + static_cast<std::string>(c);
            }
        };

        template<class L, class A>
        struct statement_serializator<in_t<L, A>, void> {
            using statement_type = in_t<L, A>;

            template<class C>
            std::string operator()(const statement_type& c, const C& context) const {
                std::stringstream ss;
                auto leftString = serialize(c.l, context);
                ss << leftString << " " << static_cast<std::string>(c) << " ";
                auto newContext = context;
                newContext.use_parentheses = true;
                ss << serialize(c.arg, newContext);
                return ss.str();
            }
        };

        template<class L, class E>
        struct statement_serializator<in_t<L, std::vector<E>>, void> {
            using statement_type = in_t<L, std::vector<E>>;

            template<class C>
            std::string operator()(const statement_type& c, const C& context) const {
                std::stringstream ss;
                auto leftString = serialize(c.l, context);
                ss << leftString << " " << static_cast<std::string>(c) << " ( ";
                for(size_t index = 0; index < c.arg.size(); ++index) {
                    auto& value = c.arg[index];
                    ss << " " << serialize(value, context);
                    if(index < c.arg.size() - 1) {
                        ss << ", ";
                    }
                }
                ss << " )";
                return ss.str();
            }
        };

        template<class A, class T, class E>
        struct statement_serializator<like_t<A, T, E>, void> {
            using statement_type = like_t<A, T, E>;

            template<class C>
            std::string operator()(const statement_type& c, const C& context) const {
                std::stringstream ss;
                ss << serialize(c.arg, context) << " ";
                ss << static_cast<std::string>(c) << " ";
                ss << serialize(c.pattern, context);
                c.arg3.apply([&ss, &context](auto& value) {
                    ss << " ESCAPE " << serialize(value, context);
                });
                return ss.str();
            }
        };

        template<class A, class T>
        struct statement_serializator<glob_t<A, T>, void> {
            using statement_type = glob_t<A, T>;

            template<class C>
            std::string operator()(const statement_type& c, const C& context) const {
                std::stringstream ss;
                ss << serialize(c.arg, context) << " ";
                ss << static_cast<std::string>(c) << " ";
                ss << serialize(c.pattern, context);
                return ss.str();
            }
        };

        template<class A, class T>
        struct statement_serializator<between_t<A, T>, void> {
            using statement_type = between_t<A, T>;

            template<class C>
            std::string operator()(const statement_type& c, const C& context) const {
                std::stringstream ss;
                auto expr = serialize(c.expr, context);
                ss << expr << " " << static_cast<std::string>(c) << " ";
                ss << serialize(c.b1, context);
                ss << " AND ";
                ss << serialize(c.b2, context);
                return ss.str();
            }
        };

        template<class T>
        struct statement_serializator<exists_t<T>, void> {
            using statement_type = exists_t<T>;

            template<class C>
            std::string operator()(const statement_type& c, const C& context) const {
                std::stringstream ss;
                ss << static_cast<std::string>(c) << " ";
                ss << serialize(c.t, context);
                return ss.str();
            }
        };

        template<>
        struct statement_serializator<autoincrement_t, void> {
            using statement_type = autoincrement_t;

            template<class C>
            std::string operator()(const statement_type& c, const C&) const {
                return static_cast<std::string>(c);
            }
        };

        template<class... Cs>
        struct statement_serializator<primary_key_t<Cs...>, void> {
            using statement_type = primary_key_t<Cs...>;

            template<class C>
            std::string operator()(const statement_type& c, const C& context) const {
                auto res = static_cast<std::string>(c);
                using columns_tuple = typename statement_type::columns_tuple;
                auto columnsCount = std::tuple_size<columns_tuple>::value;
                if(columnsCount) {
                    res += "(";
                    decltype(columnsCount) columnIndex = 0;
                    iterate_tuple(c.columns, [&context, &res, &columnIndex, columnsCount](auto& column) {
                        res += context.column_name(column);
                        if(columnIndex < columnsCount - 1) {
                            res += ", ";
                        }
                        ++columnIndex;
                    });
                    res += ")";
                }
                return res;
            }
        };

        template<class... Args>
        struct statement_serializator<unique_t<Args...>, void> {
            using statement_type = unique_t<Args...>;

            template<class C>
            std::string operator()(const statement_type& c, const C& context) const {
                auto res = static_cast<std::string>(c);
                using columns_tuple = typename statement_type::columns_tuple;
                auto columnsCount = std::tuple_size<columns_tuple>::value;
                if(columnsCount) {
                    res += "(";
                    decltype(columnsCount) columnIndex = 0;
                    iterate_tuple(c.columns, [&context, &res, &columnIndex, columnsCount](auto& column) {
                        res += context.column_name(column);
                        if(columnIndex < columnsCount - 1) {
                            res += ", ";
                        }
                        ++columnIndex;
                    });
                    res += ")";
                }
                return res;
            }
        };

        template<>
        struct statement_serializator<collate_constraint_t, void> {
            using statement_type = collate_constraint_t;

            template<class C>
            std::string operator()(const statement_type& c, const C&) const {
                return static_cast<std::string>(c);
            }
        };

        template<class T>
        struct statement_serializator<default_t<T>, void> {
            using statement_type = default_t<T>;

            template<class C>
            std::string operator()(const statement_type& c, const C& context) const {
                return static_cast<std::string>(c) + " (" + serialize(c.value, context) + ")";
            }
        };

        template<class... Cs, class... Rs>
        struct statement_serializator<foreign_key_t<std::tuple<Cs...>, std::tuple<Rs...>>, void> {
            using statement_type = foreign_key_t<std::tuple<Cs...>, std::tuple<Rs...>>;

            template<class C>
            std::string operator()(const statement_type& fk, const C& context) const {
                std::stringstream ss;
                std::vector<std::string> columnNames;
                using columns_type_t = typename std::decay<decltype(fk)>::type::columns_type;
                constexpr const size_t columnsCount = std::tuple_size<columns_type_t>::value;
                columnNames.reserve(columnsCount);
                iterate_tuple(fk.columns, [&columnNames, &context](auto& v) {
                    columnNames.push_back(context.impl.column_name(v));
                });
                ss << "FOREIGN KEY(";
                for(size_t i = 0; i < columnNames.size(); ++i) {
                    ss << "'" << columnNames[i] << "'";
                    if(i < columnNames.size() - 1) {
                        ss << ", ";
                    }
                }
                ss << ") REFERENCES ";
                std::vector<std::string> referencesNames;
                using references_type_t = typename std::decay<decltype(fk)>::type::references_type;
                constexpr const size_t referencesCount = std::tuple_size<references_type_t>::value;
                referencesNames.reserve(referencesCount);
                {
                    using first_reference_t = typename std::tuple_element<0, references_type_t>::type;
                    using first_reference_mapped_type = typename internal::table_type<first_reference_t>::type;
                    auto refTableName = context.impl.find_table_name(typeid(first_reference_mapped_type));
                    ss << '\'' << refTableName << '\'';
                }
                iterate_tuple(fk.references, [&referencesNames, &context](auto& v) {
                    referencesNames.push_back(context.impl.column_name(v));
                });
                ss << "(";
                for(size_t i = 0; i < referencesNames.size(); ++i) {
                    ss << "'" << referencesNames[i] << "'";
                    if(i < referencesNames.size() - 1) {
                        ss << ", ";
                    }
                }
                ss << ")";
                if(fk.on_update) {
                    ss << ' ' << static_cast<std::string>(fk.on_update) << " " << fk.on_update._action;
                }
                if(fk.on_delete) {
                    ss << ' ' << static_cast<std::string>(fk.on_delete) << " " << fk.on_delete._action;
                }
                return ss.str();
            }
        };

        template<class T>
        struct statement_serializator<check_t<T>, void> {
            using statement_type = check_t<T>;

            template<class C>
            std::string operator()(const statement_type& c, const C& context) const {
                return static_cast<std::string>(c) + " " + serialize(c.expression, context);
            }
        };

        template<class O, class T, class G, class S, class... Op>
        struct statement_serializator<column_t<O, T, G, S, Op...>, void> {
            using statement_type = column_t<O, T, G, S, Op...>;

            template<class C>
            std::string operator()(const statement_type& c, const C& context) const {
                std::stringstream ss;
                ss << "'" << c.name << "' ";
                using column_type = typename std::decay<decltype(c)>::type;
                using field_type = typename column_type::field_type;
                using constraints_type = typename column_type::constraints_type;
                ss << type_printer<field_type>().print() << " ";
                {
                    std::vector<std::string> constraintsStrings;
                    constexpr const size_t constraintsCount = std::tuple_size<constraints_type>::value;
                    constraintsStrings.reserve(constraintsCount);
                    int primaryKeyIndex = -1;
                    int autoincrementIndex = -1;
                    int tupleIndex = 0;
                    iterate_tuple(
                        c.constraints,
                        [&constraintsStrings, &primaryKeyIndex, &autoincrementIndex, &tupleIndex, &context](auto& v) {
                            using constraint_type = typename std::decay<decltype(v)>::type;
                            constraintsStrings.push_back(serialize(v, context));
                            if(is_primary_key<constraint_type>::value) {
                                primaryKeyIndex = tupleIndex;
                            } else if(std::is_same<autoincrement_t, constraint_type>::value) {
                                autoincrementIndex = tupleIndex;
                            }
                            ++tupleIndex;
                        });
                    if(primaryKeyIndex != -1 && autoincrementIndex != -1 && autoincrementIndex < primaryKeyIndex) {
                        iter_swap(constraintsStrings.begin() + primaryKeyIndex,
                                  constraintsStrings.begin() + autoincrementIndex);
                    }
                    for(auto& str: constraintsStrings) {
                        ss << str << ' ';
                    }
                }
                if(c.not_null()) {
                    ss << "NOT NULL ";
                }
                return ss.str();
            }
        };

        template<class T, class... Args>
        struct statement_serializator<remove_all_t<T, Args...>, void> {
            using statement_type = remove_all_t<T, Args...>;

            template<class C>
            std::string operator()(const statement_type& rem, const C& context) const {
                auto& tImpl = context.impl.template get_impl<T>();
                std::stringstream ss;
                ss << "DELETE FROM '" << tImpl.table.name << "' ";
                iterate_tuple(rem.conditions, [&context, &ss](auto& v) {
                    ss << serialize(v, context);
                });
                return ss.str();
            }
        };

        template<class T>
        struct statement_serializator<replace_t<T>, void> {
            using statement_type = replace_t<T>;

            template<class C>
            std::string operator()(const statement_type& rep, const C& context) const {
                return serialize_replace_range_impl(rep, context, 1);
            }
        };

        template<class T, class... Cols>
        struct statement_serializator<insert_explicit<T, Cols...>, void> {
            using statement_type = insert_explicit<T, Cols...>;

            template<class C>
            std::string operator()(const statement_type& ins, const C& context) const {
                constexpr const size_t colsCount = std::tuple_size<std::tuple<Cols...>>::value;
                static_assert(colsCount > 0, "Use insert or replace with 1 argument instead");
                using expression_type = typename std::decay<decltype(ins)>::type;
                using object_type = typename expression_object_type<expression_type>::type;
                auto& tImpl = context.impl.template get_impl<object_type>();
                std::stringstream ss;
                ss << "INSERT INTO '" << tImpl.table.name << "' ";
                std::vector<std::string> columnNames;
                columnNames.reserve(colsCount);
                {
                    auto columnsContext = context;
                    columnsContext.skip_table_name = true;
                    iterate_tuple(ins.columns.columns, [&columnNames, &columnsContext](auto& m) {
                        auto columnName = serialize(m, columnsContext);
                        if(!columnName.empty()) {
                            columnNames.push_back(columnName);
                        } else {
                            throw std::system_error(std::make_error_code(orm_error_code::column_not_found));
                        }
                    });
                }
                ss << "(";
                for(size_t i = 0; i < columnNames.size(); ++i) {
                    ss << columnNames[i];
                    if(i < columnNames.size() - 1) {
                        ss << ",";
                    } else {
                        ss << ")";
                    }
                    ss << " ";
                }
                ss << "VALUES (";
                for(size_t i = 0; i < columnNames.size(); ++i) {
                    ss << "?";
                    if(i < columnNames.size() - 1) {
                        ss << ",";
                    } else {
                        ss << ")";
                    }
                    ss << " ";
                }
                return ss.str();
            }
        };

        template<class T>
        struct statement_serializator<update_t<T>, void> {
            using statement_type = update_t<T>;

            template<class C>
            std::string operator()(const statement_type& upd, const C& context) const {
                using expression_type = typename std::decay<decltype(upd)>::type;
                using object_type = typename expression_object_type<expression_type>::type;
                auto& tImpl = context.impl.template get_impl<object_type>();

                std::stringstream ss;
                ss << "UPDATE '" << tImpl.table.name << "' SET ";
                std::vector<std::string> setColumnNames;
                tImpl.table.for_each_column([&setColumnNames](auto& c) {
                    if(!c.template has<primary_key_t<>>()) {
                        setColumnNames.emplace_back(c.name);
                    }
                });
                for(size_t i = 0; i < setColumnNames.size(); ++i) {
                    ss << "\"" << setColumnNames[i] << "\""
                       << " = ?";
                    if(i < setColumnNames.size() - 1) {
                        ss << ",";
                    }
                    ss << " ";
                }
                ss << "WHERE ";
                auto primaryKeyColumnNames = tImpl.table.primary_key_column_names();
                for(size_t i = 0; i < primaryKeyColumnNames.size(); ++i) {
                    ss << "\"" << primaryKeyColumnNames[i] << "\""
                       << " = ?";
                    if(i < primaryKeyColumnNames.size() - 1) {
                        ss << " AND";
                    }
                    ss << " ";
                }
                return ss.str();
            }
        };

        template<class... Args, class... Wargs>
        struct statement_serializator<update_all_t<set_t<Args...>, Wargs...>, void> {
            using statement_type = update_all_t<set_t<Args...>, Wargs...>;

            template<class C>
            std::string operator()(const statement_type& upd, const C& context) const {
                std::stringstream ss;
                ss << "UPDATE ";
                table_name_collector collector{[&context](std::type_index ti) {
                    return context.impl.find_table_name(ti);
                }};
                iterate_ast(upd.set.assigns, collector);
                if(!collector.table_names.empty()) {
                    if(collector.table_names.size() == 1) {
                        ss << " '" << collector.table_names.begin()->first << "' ";
                        ss << static_cast<std::string>(upd.set) << " ";
                        std::vector<std::string> setPairs;
                        auto leftContext = context;
                        leftContext.skip_table_name = true;
                        iterate_tuple(upd.set.assigns, [&context, &leftContext, &setPairs](auto& asgn) {
                            std::stringstream sss;
                            sss << serialize(asgn.lhs, leftContext);
                            sss << " " << static_cast<std::string>(asgn) << " ";
                            sss << serialize(asgn.rhs, context) << " ";
                            setPairs.push_back(sss.str());
                        });
                        auto setPairsCount = setPairs.size();
                        for(size_t i = 0; i < setPairsCount; ++i) {
                            ss << setPairs[i] << " ";
                            if(i < setPairsCount - 1) {
                                ss << ", ";
                            }
                        }
                        iterate_tuple(upd.conditions, [&context, &ss](auto& v) {
                            ss << serialize(v, context);
                        });
                        return ss.str();
                    } else {
                        throw std::system_error(std::make_error_code(orm_error_code::too_many_tables_specified));
                    }
                } else {
                    throw std::system_error(std::make_error_code(orm_error_code::incorrect_set_fields_specified));
                }
            }
        };

        template<class T, class C>
        std::string serialize_insert_range_impl(const T& /*statement*/, const C& context, const int valuesCount) {
            using object_type = typename expression_object_type<T>::type;
            auto& tImpl = context.impl.template get_impl<object_type>();

            std::stringstream ss;
            ss << "INSERT INTO '" << tImpl.table.name << "' ";
            std::vector<std::string> columnNames;
            auto compositeKeyColumnNames = tImpl.table.composite_key_columns_names();

            tImpl.table.for_each_column([&tImpl, &columnNames, &compositeKeyColumnNames](auto& c) {
<<<<<<< HEAD
                if(tImpl.table._without_rowid || !c.template has<primary_key_t<>>()) {
=======
                using table_type = typename std::decay<decltype(tImpl.table)>::type;
                if(table_type::is_without_rowid || !c.template has<constraints::primary_key_t<>>()) {
>>>>>>> 707424a4
                    auto it = find(compositeKeyColumnNames.begin(), compositeKeyColumnNames.end(), c.name);
                    if(it == compositeKeyColumnNames.end()) {
                        columnNames.emplace_back(c.name);
                    }
                }
            });

            const auto columnNamesCount = columnNames.size();
            if(columnNamesCount) {
                ss << "(";
                for(size_t i = 0; i < columnNamesCount; ++i) {
                    ss << "\"" << columnNames[i] << "\"";
                    if(i < columnNamesCount - 1) {
                        ss << ",";
                    } else {
                        ss << ")";
                    }
                    ss << " ";
                }
            } else {
                ss << "DEFAULT ";
            }
            ss << "VALUES ";
            if(columnNamesCount) {
                auto valuesString = [columnNamesCount] {
                    std::stringstream ss_;
                    ss_ << "(";
                    for(size_t i = 0; i < columnNamesCount; ++i) {
                        ss_ << "?";
                        if(i < columnNamesCount - 1) {
                            ss_ << ", ";
                        } else {
                            ss_ << ")";
                        }
                    }
                    return ss_.str();
                }();
                for(auto i = 0; i < valuesCount; ++i) {
                    ss << valuesString;
                    if(i < valuesCount - 1) {
                        ss << ",";
                    }
                    ss << " ";
                }
            } else if(valuesCount != 1) {
                throw std::system_error(std::make_error_code(orm_error_code::cannot_use_default_value));
            }

            return ss.str();
        }

        template<class T>
        struct statement_serializator<insert_t<T>, void> {
            using statement_type = insert_t<T>;

            template<class C>
            std::string operator()(const statement_type& statement, const C& context) const {
                return serialize_insert_range_impl(statement, context, 1);
            }
        };

        template<class T, class... Ids>
        struct statement_serializator<remove_t<T, Ids...>, void> {
            using statement_type = remove_t<T, Ids...>;

            template<class C>
            std::string operator()(const statement_type&, const C& context) const {
                auto& tImpl = context.impl.template get_impl<T>();
                std::stringstream ss;
                ss << "DELETE FROM '" << tImpl.table.name << "' ";
                ss << "WHERE ";
                auto primaryKeyColumnNames = tImpl.table.primary_key_column_names();
                for(size_t i = 0; i < primaryKeyColumnNames.size(); ++i) {
                    ss << "\"" << primaryKeyColumnNames[i] << "\""
                       << " = ? ";
                    if(i < primaryKeyColumnNames.size() - 1) {
                        ss << "AND ";
                    }
                }
                return ss.str();
            }
        };

        template<class T, class C>
        std::string serialize_replace_range_impl(const T& rep, const C& context, const int valuesCount) {
            using expression_type = typename std::decay<decltype(rep)>::type;
            using object_type = typename expression_object_type<expression_type>::type;
            auto& tImpl = context.impl.template get_impl<object_type>();
            std::stringstream ss;
            ss << "REPLACE INTO '" << tImpl.table.name << "' (";
            auto columnNames = tImpl.table.column_names();
            auto columnNamesCount = columnNames.size();
            for(size_t i = 0; i < columnNamesCount; ++i) {
                ss << "\"" << columnNames[i] << "\"";
                if(i < columnNamesCount - 1) {
                    ss << ", ";
                } else {
                    ss << ") ";
                }
            }
            ss << "VALUES ";
            auto valuesString = [columnNamesCount] {
                std::stringstream ss_;
                ss_ << "(";
                for(size_t i = 0; i < columnNamesCount; ++i) {
                    ss_ << "?";
                    if(i < columnNamesCount - 1) {
                        ss_ << ", ";
                    } else {
                        ss_ << ")";
                    }
                }
                return ss_.str();
            }();
            for(auto i = 0; i < valuesCount; ++i) {
                ss << valuesString;
                if(i < valuesCount - 1) {
                    ss << ",";
                }
                ss << " ";
            }
            return ss.str();
        }

        template<class It>
        struct statement_serializator<replace_range_t<It>, void> {
            using statement_type = replace_range_t<It>;

            template<class C>
            std::string operator()(const statement_type& rep, const C& context) const {
                auto valuesCount = static_cast<int>(std::distance(rep.range.first, rep.range.second));
                return serialize_replace_range_impl(rep, context, valuesCount);
            }
        };

        template<class It>
        struct statement_serializator<insert_range_t<It>, void> {
            using statement_type = insert_range_t<It>;

            template<class C>
            std::string operator()(const statement_type& statement, const C& context) const {
                const auto valuesCount = static_cast<int>(std::distance(statement.range.first, statement.range.second));
                return serialize_insert_range_impl(statement, context, valuesCount);
            }
        };

        template<class T, class C>
        std::string serialize_get_all_impl(const T& get, const C& context) {
            using primary_type = typename T::type;

            table_name_collector collector;
            collector.table_names.insert(
                std::make_pair(context.impl.find_table_name(typeid(primary_type)), std::string{}));
            iterate_ast(get.conditions, collector);
            std::stringstream ss;
            ss << "SELECT ";
            auto& tImpl = context.impl.template get_impl<primary_type>();
            auto columnNames = tImpl.table.column_names();
            for(size_t i = 0; i < columnNames.size(); ++i) {
                ss << "\"" << tImpl.table.name << "\"."
                   << "\"" << columnNames[i] << "\"";
                if(i < columnNames.size() - 1) {
                    ss << ", ";
                } else {
                    ss << " ";
                }
            }
            ss << "FROM ";
            std::vector<std::pair<std::string, std::string>> tableNames(collector.table_names.begin(),
                                                                        collector.table_names.end());
            for(size_t i = 0; i < tableNames.size(); ++i) {
                auto& tableNamePair = tableNames[i];
                ss << "'" << tableNamePair.first << "' ";
                if(!tableNamePair.second.empty()) {
                    ss << tableNamePair.second << " ";
                }
                if(int(i) < int(tableNames.size()) - 1) {
                    ss << ",";
                }
                ss << " ";
            }
            iterate_tuple(get.conditions, [&context, &ss](auto& v) {
                ss << serialize(v, context);
            });
            return ss.str();
        }

#ifdef SQLITE_ORM_OPTIONAL_SUPPORTED
        template<class T, class R, class... Args>
        struct statement_serializator<get_all_optional_t<T, R, Args...>, void> {
            using statement_type = get_all_optional_t<T, R, Args...>;

            template<class C>
            std::string operator()(const statement_type& get, const C& context) const {
                return serialize_get_all_impl(get, context);
            }
        };
#endif  //  SQLITE_ORM_OPTIONAL_SUPPORTED

        template<class T, class R, class... Args>
        struct statement_serializator<get_all_pointer_t<T, R, Args...>, void> {
            using statement_type = get_all_pointer_t<T, R, Args...>;

            template<class C>
            std::string operator()(const statement_type& get, const C& context) const {
                return serialize_get_all_impl(get, context);
            }
        };

        template<class T, class R, class... Args>
        struct statement_serializator<get_all_t<T, R, Args...>, void> {
            using statement_type = get_all_t<T, R, Args...>;

            template<class C>
            std::string operator()(const statement_type& get, const C& context) const {
                return serialize_get_all_impl(get, context);
            }
        };

        template<class T, class C>
        std::string serialize_get_impl(const T&, const C& context) {
            using primary_type = typename T::type;
            auto& tImpl = context.impl.template get_impl<primary_type>();
            std::stringstream ss;
            ss << "SELECT ";
            auto columnNames = tImpl.table.column_names();
            for(size_t i = 0; i < columnNames.size(); ++i) {
                ss << "\"" << columnNames[i] << "\"";
                if(i < columnNames.size() - 1) {
                    ss << ",";
                }
                ss << " ";
            }
            ss << "FROM '" << tImpl.table.name << "' WHERE ";
            auto primaryKeyColumnNames = tImpl.table.primary_key_column_names();
            if(!primaryKeyColumnNames.empty()) {
                for(size_t i = 0; i < primaryKeyColumnNames.size(); ++i) {
                    ss << "\"" << primaryKeyColumnNames[i] << "\""
                       << " = ? ";
                    if(i < primaryKeyColumnNames.size() - 1) {
                        ss << "AND";
                    }
                    ss << ' ';
                }
                return ss.str();
            } else {
                throw std::system_error(std::make_error_code(orm_error_code::table_has_no_primary_key_column));
            }
        }

        template<class T, class... Ids>
        struct statement_serializator<get_t<T, Ids...>, void> {
            using statement_type = get_t<T, Ids...>;

            template<class C>
            std::string operator()(const statement_type& get, const C& context) const {
                return serialize_get_impl(get, context);
            }
        };

        template<class T, class... Ids>
        struct statement_serializator<get_pointer_t<T, Ids...>, void> {
            using statement_type = get_pointer_t<T, Ids...>;

            template<class C>
            std::string operator()(const statement_type& get, const C& context) const {
                return serialize_get_impl(get, context);
            }
        };

#ifdef SQLITE_ORM_OPTIONAL_SUPPORTED
        template<class T, class... Ids>
        struct statement_serializator<get_optional_t<T, Ids...>, void> {
            using statement_type = get_optional_t<T, Ids...>;

            template<class C>
            std::string operator()(const statement_type& get, const C& context) const {
                return serialize_get_impl(get, context);
            }
        };
#endif  //  SQLITE_ORM_OPTIONAL_SUPPORTED
        template<class T, class... Args>
        struct statement_serializator<select_t<T, Args...>, void> {
            using statement_type = select_t<T, Args...>;

            template<class C>
            std::string operator()(const statement_type& sel, const C& context) const {
                std::stringstream ss;
                if(!is_base_of_template<T, compound_operator>::value) {
                    if(!sel.highest_level) {
                        ss << "( ";
                    }
                    ss << "SELECT ";
                }
                if(get_distinct(sel.col)) {
                    ss << static_cast<std::string>(distinct(0)) << " ";
                }
                auto columnNames = get_column_names(sel.col, context);
                for(size_t i = 0; i < columnNames.size(); ++i) {
                    ss << columnNames[i];
                    if(i < columnNames.size() - 1) {
                        ss << ",";
                    }
                    ss << " ";
                }
                table_name_collector collector{[&context](std::type_index ti) {
                    return context.impl.find_table_name(ti);
                }};
                iterate_ast(sel.col, collector);
                iterate_ast(sel.conditions, collector);
                internal::join_iterator<Args...>()([&collector, &context](const auto& c) {
                    using original_join_type = typename std::decay<decltype(c)>::type::join_type::type;
                    using cross_join_type = typename internal::mapped_type_proxy<original_join_type>::type;
                    auto crossJoinedTableName = context.impl.find_table_name(typeid(cross_join_type));
                    auto tableAliasString = alias_extractor<original_join_type>::get();
                    std::pair<std::string, std::string> tableNameWithAlias(std::move(crossJoinedTableName),
                                                                           std::move(tableAliasString));
                    collector.table_names.erase(tableNameWithAlias);
                });
                if(!collector.table_names.empty()) {
                    ss << "FROM ";
                    std::vector<std::pair<std::string, std::string>> tableNames(collector.table_names.begin(),
                                                                                collector.table_names.end());
                    for(size_t i = 0; i < tableNames.size(); ++i) {
                        auto& tableNamePair = tableNames[i];
                        ss << "'" << tableNamePair.first << "' ";
                        if(!tableNamePair.second.empty()) {
                            ss << tableNamePair.second << " ";
                        }
                        if(int(i) < int(tableNames.size()) - 1) {
                            ss << ",";
                        }
                        ss << " ";
                    }
                }
                iterate_tuple(sel.conditions, [&context, &ss](auto& v) {
                    ss << serialize(v, context);
                });
                if(!is_base_of_template<T, compound_operator>::value) {
                    if(!sel.highest_level) {
                        ss << ") ";
                    }
                }
                return ss.str();
            }
        };

        template<class T>
        struct statement_serializator<indexed_column_t<T>, void> {
            using statement_type = indexed_column_t<T>;

            template<class C>
            std::string operator()(const statement_type& statement, const C& context) const {
                std::stringstream ss;
                ss << serialize(statement.column_or_expression, context);
                if(!statement._collation_name.empty()) {
                    ss << " COLLATE " << statement._collation_name;
                }
                if(statement._order) {
                    switch(statement._order) {
                        case -1:
                            ss << " DESC";
                            break;
                        case 1:
                            ss << " ASC";
                            break;
                        default:
                            throw std::system_error(std::make_error_code(orm_error_code::incorrect_order));
                    }
                }
                return ss.str();
            }
        };

        template<class... Cols>
        struct statement_serializator<index_t<Cols...>, void> {
            using statement_type = index_t<Cols...>;

            template<class C>
            std::string operator()(const statement_type& statement, const C& context) const {
                std::stringstream ss;
                ss << "CREATE ";
                if(statement.unique) {
                    ss << "UNIQUE ";
                }
                using columns_type = typename std::decay<decltype(statement)>::type::columns_type;
                using head_t = typename std::tuple_element<0, columns_type>::type::column_type;
                using indexed_type = typename table_type<head_t>::type;
                ss << "INDEX IF NOT EXISTS '" << statement.name << "' ON '"
                   << context.impl.find_table_name(typeid(indexed_type)) << "' (";
                std::vector<std::string> columnNames;
                iterate_tuple(statement.columns, [&columnNames, &context](auto& v) {
                    columnNames.push_back(context.column_name(v.column_or_expression));
                });
                for(size_t i = 0; i < columnNames.size(); ++i) {
                    ss << "'" << columnNames[i] << "'";
                    if(i < columnNames.size() - 1) {
                        ss << ", ";
                    }
                }
                ss << ")";
                return ss.str();
            }
        };

        template<class T>
        struct statement_serializator<where_t<T>, void> {
            using statement_type = where_t<T>;

            template<class C>
            std::string operator()(const statement_type& w, const C& context) const {
                std::stringstream ss;
                ss << static_cast<std::string>(w) << " ";
                auto whereString = serialize(w.c, context);
                ss << "( " << whereString << ") ";
                return ss.str();
            }
        };

        template<class O>
        struct statement_serializator<order_by_t<O>, void> {
            using statement_type = order_by_t<O>;

            template<class C>
            std::string operator()(const statement_type& orderBy, const C& context) const {
                std::stringstream ss;
                ss << static_cast<std::string>(orderBy) << " ";
                auto orderByString = serialize_order_by(orderBy, context);
                ss << orderByString << " ";
                return ss.str();
            }
        };

        template<class C>
        struct statement_serializator<dynamic_order_by_t<C>, void> {
            using statement_type = dynamic_order_by_t<C>;

            template<class CC>
            std::string operator()(const statement_type& orderBy, const CC& context) const {
                return serialize_order_by(orderBy, context);
            }
        };

        template<class... Args>
        struct statement_serializator<multi_order_by_t<Args...>, void> {
            using statement_type = multi_order_by_t<Args...>;

            template<class C>
            std::string operator()(const statement_type& orderBy, const C& context) const {
                std::stringstream ss;
                std::vector<std::string> expressions;
                iterate_tuple(orderBy.args, [&expressions, &context](auto& v) {
                    auto expression = serialize_order_by(v, context);
                    expressions.push_back(move(expression));
                });
                ss << static_cast<std::string>(orderBy) << " ";
                for(size_t i = 0; i < expressions.size(); ++i) {
                    ss << expressions[i];
                    if(i < expressions.size() - 1) {
                        ss << ", ";
                    }
                }
                ss << " ";
                return ss.str();
            }
        };

        template<class O>
        struct statement_serializator<cross_join_t<O>, void> {
            using statement_type = cross_join_t<O>;

            template<class C>
            std::string operator()(const statement_type& c, const C& context) const {
                std::stringstream ss;
                ss << static_cast<std::string>(c) << " ";
                ss << " '" << context.impl.find_table_name(typeid(O)) << "'";
                return ss.str();
            }
        };

        template<class T, class O>
        struct statement_serializator<inner_join_t<T, O>, void> {
            using statement_type = inner_join_t<T, O>;

            template<class C>
            std::string operator()(const statement_type& l, const C& context) const {
                std::stringstream ss;
                ss << static_cast<std::string>(l) << " ";
                auto aliasString = alias_extractor<T>::get();
                ss << " '" << context.impl.find_table_name(typeid(typename mapped_type_proxy<T>::type)) << "' ";
                if(aliasString.length()) {
                    ss << "'" << aliasString << "' ";
                }
                ss << serialize(l.constraint, context);
                return ss.str();
            }
        };

        template<class T>
        struct statement_serializator<on_t<T>, void> {
            using statement_type = on_t<T>;

            template<class C>
            std::string operator()(const statement_type& t, const C& context) const {
                std::stringstream ss;
                auto newContext = context;
                newContext.skip_table_name = false;
                ss << static_cast<std::string>(t) << " " << serialize(t.arg, newContext) << " ";
                return ss.str();
            }
        };

        template<class T, class O>
        struct statement_serializator<join_t<T, O>, void> {
            using statement_type = join_t<T, O>;

            template<class C>
            std::string operator()(const statement_type& l, const C& context) const {
                std::stringstream ss;
                ss << static_cast<std::string>(l) << " ";
                auto aliasString = alias_extractor<T>::get();
                ss << " '" << context.impl.find_table_name(typeid(typename mapped_type_proxy<T>::type)) << "' ";
                if(aliasString.length()) {
                    ss << "'" << aliasString << "' ";
                }
                ss << serialize(l.constraint, context);
                return ss.str();
            }
        };

        template<class T, class O>
        struct statement_serializator<left_join_t<T, O>, void> {
            using statement_type = left_join_t<T, O>;

            template<class C>
            std::string operator()(const statement_type& l, const C& context) const {
                std::stringstream ss;
                ss << static_cast<std::string>(l) << " ";
                auto aliasString = alias_extractor<T>::get();
                ss << " '" << context.impl.find_table_name(typeid(typename mapped_type_proxy<T>::type)) << "' ";
                if(aliasString.length()) {
                    ss << "'" << aliasString << "' ";
                }
                ss << serialize(l.constraint, context);
                return ss.str();
            }
        };

        template<class T, class O>
        struct statement_serializator<left_outer_join_t<T, O>, void> {
            using statement_type = left_outer_join_t<T, O>;

            template<class C>
            std::string operator()(const statement_type& l, const C& context) const {
                std::stringstream ss;
                ss << static_cast<std::string>(l) << " ";
                auto aliasString = alias_extractor<T>::get();
                ss << " '" << context.impl.find_table_name(typeid(typename mapped_type_proxy<T>::type)) << "' ";
                if(aliasString.length()) {
                    ss << "'" << aliasString << "' ";
                }
                ss << serialize(l.constraint, context);
                return ss.str();
            }
        };

        template<class O>
        struct statement_serializator<natural_join_t<O>, void> {
            using statement_type = natural_join_t<O>;

            template<class C>
            std::string operator()(const statement_type& c, const C& context) const {
                std::stringstream ss;
                ss << static_cast<std::string>(c) << " ";
                ss << " '" << context.impl.find_table_name(typeid(O)) << "'";
                return ss.str();
            }
        };

        template<class... Args>
        struct statement_serializator<group_by_t<Args...>, void> {
            using statement_type = group_by_t<Args...>;

            template<class C>
            std::string operator()(const statement_type& groupBy, const C& context) const {
                std::stringstream ss;
                std::vector<std::string> expressions;
                auto newContext = context;
                newContext.skip_table_name = false;
                iterate_tuple(groupBy.args, [&expressions, &newContext](auto& v) {
                    auto expression = serialize(v, newContext);
                    expressions.push_back(expression);
                });
                ss << static_cast<std::string>(groupBy) << " ";
                for(size_t i = 0; i < expressions.size(); ++i) {
                    ss << expressions[i];
                    if(i < expressions.size() - 1) {
                        ss << ", ";
                    }
                }
                ss << " ";
                return ss.str();
            }
        };

        template<class T>
        struct statement_serializator<having_t<T>, void> {
            using statement_type = having_t<T>;

            template<class C>
            std::string operator()(const statement_type& hav, const C& context) const {
                std::stringstream ss;
                auto newContext = context;
                newContext.skip_table_name = false;
                ss << static_cast<std::string>(hav) << " ";
                ss << serialize(hav.t, newContext) << " ";
                return ss.str();
            }
        };

        /**
         *  HO - has offset
         *  OI - offset is implicit
         */
        template<class T, bool HO, bool OI, class O>
        struct statement_serializator<limit_t<T, HO, OI, O>, void> {
            using statement_type = limit_t<T, HO, OI, O>;

            template<class C>
            std::string operator()(const statement_type& limt, const C& context) const {
                auto newContext = context;
                newContext.skip_table_name = false;
                std::stringstream ss;
                ss << static_cast<std::string>(limt) << " ";
                if(HO) {
                    if(OI) {
                        limt.off.apply([&newContext, &ss](auto& value) {
                            ss << serialize(value, newContext);
                        });
                        ss << ", ";
                        ss << serialize(limt.lim, newContext);
                    } else {
                        ss << serialize(limt.lim, newContext) << " OFFSET ";
                        limt.off.apply([&newContext, &ss](auto& value) {
                            ss << serialize(value, newContext);
                        });
                    }
                } else {
                    ss << serialize(limt.lim, newContext);
                }
                return ss.str();
            }
        };

        template<class F, class O>
        struct statement_serializator<using_t<F, O>, void> {
            using statement_type = using_t<F, O>;

            template<class C>
            std::string operator()(const statement_type& statement, const C& context) const {
                auto newContext = context;
                newContext.skip_table_name = true;
                return static_cast<std::string>(statement) + " (" + serialize(statement.column, newContext) + " )";
            }
        };

        template<class... Args>
        struct statement_serializator<std::tuple<Args...>, void> {
            using statement_type = std::tuple<Args...>;

            template<class C>
            std::string operator()(const statement_type& statement, const C& context) const {
                std::stringstream ss;
                ss << '(';
                auto index = 0;
                using TupleSize = std::tuple_size<statement_type>;
                iterate_tuple(statement, [&context, &index, &ss](auto& value) {
                    ss << serialize(value, context);
                    if(index < TupleSize::value - 1) {
                        ss << ", ";
                    }
                    ++index;
                });
                ss << ')';
                return ss.str();
            }
        };

        template<class... Args>
        struct statement_serializator<values_t<Args...>, void> {
            using statement_type = values_t<Args...>;

            template<class C>
            std::string operator()(const statement_type& statement, const C& context) const {
                std::stringstream ss;
                if(context.use_parentheses) {
                    ss << '(';
                }
                ss << "VALUES ";
                {
                    auto index = 0;
                    auto& tuple = statement.tuple;
                    using tuple_type = typename std::decay<decltype(tuple)>::type;
                    using TupleSize = std::tuple_size<tuple_type>;
                    iterate_tuple(tuple, [&context, &index, &ss](auto& value) {
                        ss << serialize(value, context);
                        if(index < TupleSize::value - 1) {
                            ss << ", ";
                        }
                        ++index;
                    });
                }
                if(context.use_parentheses) {
                    ss << ')';
                }
                return ss.str();
            }
        };

        template<class T>
        struct statement_serializator<dynamic_values_t<T>, void> {
            using statement_type = dynamic_values_t<T>;

            template<class C>
            std::string operator()(const statement_type& statement, const C& context) const {
                std::stringstream ss;
                if(context.use_parentheses) {
                    ss << '(';
                }
                ss << "VALUES ";
                {
                    auto vectorSize = statement.vector.size();
                    for(decltype(vectorSize) index = 0; index < vectorSize; ++index) {
                        auto& value = statement.vector[index];
                        ss << serialize(value, context);
                        if(index < vectorSize - 1) {
                            ss << ", ";
                        }
                    }
                }
                if(context.use_parentheses) {
                    ss << ')';
                }
                return ss.str();
            }
        };

    }
}<|MERGE_RESOLUTION|>--- conflicted
+++ resolved
@@ -956,13 +956,9 @@
             std::vector<std::string> columnNames;
             auto compositeKeyColumnNames = tImpl.table.composite_key_columns_names();
 
-            tImpl.table.for_each_column([&tImpl, &columnNames, &compositeKeyColumnNames](auto& c) {
-<<<<<<< HEAD
-                if(tImpl.table._without_rowid || !c.template has<primary_key_t<>>()) {
-=======
+            tImpl.table.for_each_column([&columnNames, &compositeKeyColumnNames](auto& c) {
                 using table_type = typename std::decay<decltype(tImpl.table)>::type;
-                if(table_type::is_without_rowid || !c.template has<constraints::primary_key_t<>>()) {
->>>>>>> 707424a4
+                if(table_type::is_without_rowid || !c.template has<primary_key_t<>>()) {
                     auto it = find(compositeKeyColumnNames.begin(), compositeKeyColumnNames.end(), c.name);
                     if(it == compositeKeyColumnNames.end()) {
                         columnNames.emplace_back(c.name);
