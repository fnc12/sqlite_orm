#pragma once

#include <sstream>  //  std::stringstream
#include <string>  //  std::string
#include <type_traits>  //  std::enable_if
#include <vector>  //  std::vector
#include <algorithm>  //  std::iter_swap
#ifdef SQLITE_ORM_OPTIONAL_SUPPORTED
#include <optional>
#endif  //  SQLITE_ORM_OPTIONAL_SUPPORTED

#include "core_functions.h"
#include "constraints.h"
#include "conditions.h"
#include "column.h"
#include "rowid.h"
#include "type_printer.h"
#include "table_name_collector.h"
#include "column_names_getter.h"
#include "order_by_serializator.h"
#include "values.h"
#include "table_type.h"
#include "indexed_column.h"

namespace sqlite_orm {

    namespace internal {

        template<class T, class SFINAE = void>
        struct statement_serializator;

        template<class T, class C>
        std::string serialize(const T& t, const C& context) {
            statement_serializator<T> serializator;
            return serializator(t, context);
        }

        template<class T>
        struct statement_serializator<T, typename std::enable_if<is_bindable<T>::value>::type> {
            using statement_type = T;

            template<class C>
            std::string operator()(const statement_type& statement, const C& context) {
                if(context.replace_bindable_with_question) {
                    return "?";
                } else {
                    return field_printer<T>{}(statement);
                }
            }
        };
#ifdef SQLITE_ORM_OPTIONAL_SUPPORTED
        template<class T>
        struct statement_serializator<as_optional_t<T>, void> {
            using statement_type = as_optional_t<T>;

            template<class C>
            std::string operator()(const statement_type& statement, const C& context) {
                return serialize(statement.value, context);
            }
        };
#endif  //  SQLITE_ORM_OPTIONAL_SUPPORTED
        template<class T>
        struct statement_serializator<std::reference_wrapper<T>, void> {
            using statement_type = std::reference_wrapper<T>;

            template<class C>
            std::string operator()(const statement_type& s, const C& context) {
                return serialize(s.get(), context);
            }
        };

        template<>
        struct statement_serializator<std::nullptr_t, void> {
            using statement_type = std::nullptr_t;

            template<class C>
            std::string operator()(const statement_type&, const C&) {
                return "?";
            }
        };
#ifdef SQLITE_ORM_OPTIONAL_SUPPORTED
        template<>
        struct statement_serializator<std::nullopt_t, void> {
            using statement_type = std::nullopt_t;

            template<class C>
            std::string operator()(const statement_type&, const C&) {
                return "?";
            }
        };
#endif  //  SQLITE_ORM_OPTIONAL_SUPPORTED
        template<class T>
        struct statement_serializator<alias_holder<T>, void> {
            using statement_type = alias_holder<T>;

            template<class C>
            std::string operator()(const statement_type&, const C&) {
                return T::get();
            }
        };

        template<class R, class S, class... Args>
        struct statement_serializator<core_function_t<R, S, Args...>, void> {
            using statement_type = core_function_t<R, S, Args...>;

            template<class C>
            std::string operator()(const statement_type& c, const C& context) const {
                std::stringstream ss;
                ss << static_cast<std::string>(c) << "(";
                std::vector<std::string> args;
                using args_type = typename std::decay<decltype(c)>::type::args_type;
                args.reserve(std::tuple_size<args_type>::value);
                iterate_tuple(c.args, [&args, &context](auto& v) {
                    args.push_back(serialize(v, context));
                });
                for(size_t i = 0; i < args.size(); ++i) {
                    ss << args[i];
                    if(i < args.size() - 1) {
                        ss << ", ";
                    }
                }
                ss << ")";
                return ss.str();
            }
        };

        template<class T, class E>
        struct statement_serializator<as_t<T, E>, void> {
            using statement_type = as_t<T, E>;

            template<class C>
            std::string operator()(const statement_type& c, const C& context) const {
                auto tableAliasString = alias_extractor<T>::get();
                return serialize(c.expression, context) + " AS " + tableAliasString;
            }
        };

        template<class T, class P>
        struct statement_serializator<alias_column_t<T, P>, void> {
            using statement_type = alias_column_t<T, P>;

            template<class C>
            std::string operator()(const statement_type& c, const C& context) const {
                std::stringstream ss;
                if(!context.skip_table_name) {
                    ss << "'" << T::get() << "'.";
                }
                auto newContext = context;
                newContext.skip_table_name = true;
                ss << serialize(c.column, newContext);
                return ss.str();
            }
        };

        template<>
        struct statement_serializator<std::string, void> {
            using statement_type = std::string;

            template<class C>
            std::string operator()(const statement_type& c, const C& context) const {
                if(context.replace_bindable_with_question) {
                    return "?";
                } else {
                    return "\'" + c + "\'";
                }
            }
        };

        template<>
        struct statement_serializator<const char*, void> {
            using statement_type = const char*;

            template<class C>
            std::string operator()(const char* c, const C& context) const {
                if(context.replace_bindable_with_question) {
                    return "?";
                } else {
                    return std::string("'") + c + "'";
                }
            }
        };

        template<class O, class F>
        struct statement_serializator<F O::*, void> {
            using statement_type = F O::*;

            template<class C>
            std::string operator()(const statement_type& m, const C& context) const {
                std::stringstream ss;
                if(!context.skip_table_name) {
                    ss << "\"" << context.impl.find_table_name(typeid(O)) << "\".";
                }
                ss << "\"" << context.column_name(m) << "\"";
                return ss.str();
            }
        };

        template<>
        struct statement_serializator<rowid_t, void> {
            using statement_type = rowid_t;

            template<class C>
            std::string operator()(const statement_type& s, const C&) {
                return static_cast<std::string>(s);
            }
        };

        template<>
        struct statement_serializator<oid_t, void> {
            using statement_type = oid_t;

            template<class C>
            std::string operator()(const statement_type& s, const C&) {
                return static_cast<std::string>(s);
            }
        };

        template<>
        struct statement_serializator<_rowid_t, void> {
            using statement_type = _rowid_t;

            template<class C>
            std::string operator()(const statement_type& s, const C&) {
                return static_cast<std::string>(s);
            }
        };

        template<class O>
        struct statement_serializator<table_rowid_t<O>, void> {
            using statement_type = table_rowid_t<O>;

            template<class C>
            std::string operator()(const statement_type& s, const C& context) {
                std::stringstream ss;
                if(!context.skip_table_name) {
                    ss << "'" << context.impl.find_table_name(typeid(O)) << "'.";
                }
                ss << static_cast<std::string>(s);
                return ss.str();
            }
        };

        template<class O>
        struct statement_serializator<table_oid_t<O>, void> {
            using statement_type = table_oid_t<O>;

            template<class C>
            std::string operator()(const statement_type& s, const C& context) {
                std::stringstream ss;
                if(!context.skip_table_name) {
                    ss << "'" << context.impl.find_table_name(typeid(O)) << "'.";
                }
                ss << static_cast<std::string>(s);
                return ss.str();
            }
        };

        template<class O>
        struct statement_serializator<table__rowid_t<O>, void> {
            using statement_type = table__rowid_t<O>;

            template<class C>
            std::string operator()(const statement_type& s, const C& context) {
                std::stringstream ss;
                if(!context.skip_table_name) {
                    ss << "'" << context.impl.find_table_name(typeid(O)) << "'.";
                }
                ss << static_cast<std::string>(s);
                return ss.str();
            }
        };

        template<class L, class R, class... Ds>
        struct statement_serializator<binary_operator<L, R, Ds...>, void> {
            using statement_type = binary_operator<L, R, Ds...>;

            template<class C>
            std::string operator()(const statement_type& c, const C& context) const {
                auto lhs = serialize(c.lhs, context);
                auto rhs = serialize(c.rhs, context);
                std::stringstream ss;
                ss << "(" << lhs << " " << static_cast<std::string>(c) << " " << rhs << ")";
                return ss.str();
            }
        };

        template<class T>
        struct statement_serializator<count_asterisk_t<T>, void> {
            using statement_type = count_asterisk_t<T>;

            template<class C>
            std::string operator()(const statement_type&, const C& context) const {
                return serialize(count_asterisk_without_type{}, context);
            }
        };

        template<>
        struct statement_serializator<count_asterisk_without_type, void> {
            using statement_type = count_asterisk_without_type;

            template<class C>
            std::string operator()(const statement_type& c, const C&) const {
                std::stringstream ss;
                ss << static_cast<std::string>(c) << "(*)";
                return ss.str();
            }
        };

        template<class T>
        struct statement_serializator<distinct_t<T>, void> {
            using statement_type = distinct_t<T>;

            template<class C>
            std::string operator()(const statement_type& c, const C& context) const {
                std::stringstream ss;
                auto expr = serialize(c.value, context);
                ss << static_cast<std::string>(c) << "(" << expr << ")";
                return ss.str();
            }
        };

        template<class T>
        struct statement_serializator<all_t<T>, void> {
            using statement_type = all_t<T>;

            template<class C>
            std::string operator()(const statement_type& c, const C& context) const {
                std::stringstream ss;
                auto expr = serialize(c.t, context);
                ss << static_cast<std::string>(c) << "(" << expr << ")";
                return ss.str();
            }
        };

        template<class T, class F>
        struct statement_serializator<column_pointer<T, F>, void> {
            using statement_type = column_pointer<T, F>;

            template<class C>
            std::string operator()(const statement_type& c, const C& context) const {
                std::stringstream ss;
                if(!context.skip_table_name) {
                    ss << "'" << context.impl.find_table_name(typeid(T)) << "'.";
                }
                ss << "\"" << context.impl.column_name_simple(c.field) << "\"";
                return ss.str();
            }
        };

        template<class T, class E>
        struct statement_serializator<cast_t<T, E>, void> {
            using statement_type = cast_t<T, E>;

            template<class C>
            std::string operator()(const statement_type& c, const C& context) const {
                std::stringstream ss;
                ss << static_cast<std::string>(c) << " (";
                ss << serialize(c.expression, context) << " AS " << type_printer<T>().print() << ")";
                return ss.str();
            }
        };

        template<class T>
        struct statement_serializator<T,
                                      typename std::enable_if<is_base_of_template<T, compound_operator>::value>::type> {
            using statement_type = T;

            template<class C>
            std::string operator()(const statement_type& c, const C& context) const {
                std::stringstream ss;
                ss << serialize(c.left, context) << " ";
                ss << static_cast<std::string>(c) << " ";
                ss << serialize(c.right, context);
                return ss.str();
            }
        };

        template<class R, class T, class E, class... Args>
        struct statement_serializator<simple_case_t<R, T, E, Args...>, void> {
            using statement_type = simple_case_t<R, T, E, Args...>;

            template<class C>
            std::string operator()(const statement_type& c, const C& context) const {
                std::stringstream ss;
                ss << "CASE ";
                c.case_expression.apply([&ss, context](auto& c_) {
                    ss << serialize(c_, context) << " ";
                });
                iterate_tuple(c.args, [&ss, context](auto& pair) {
                    ss << "WHEN " << serialize(pair.first, context) << " ";
                    ss << "THEN " << serialize(pair.second, context) << " ";
                });
                c.else_expression.apply([&ss, context](auto& el) {
                    ss << "ELSE " << serialize(el, context) << " ";
                });
                ss << "END";
                return ss.str();
            }
        };

        template<class T>
        struct statement_serializator<is_null_t<T>, void> {
            using statement_type = is_null_t<T>;

            template<class C>
            std::string operator()(const statement_type& c, const C& context) const {
                std::stringstream ss;
                ss << serialize(c.t, context) << " " << static_cast<std::string>(c);
                return ss.str();
            }
        };

        template<class T>
        struct statement_serializator<is_not_null_t<T>, void> {
            using statement_type = is_not_null_t<T>;

            template<class C>
            std::string operator()(const statement_type& c, const C& context) const {
                std::stringstream ss;
                ss << serialize(c.t, context) << " " << static_cast<std::string>(c);
                return ss.str();
            }
        };

        template<class T>
        struct statement_serializator<bitwise_not_t<T>, void> {
            using statement_type = bitwise_not_t<T>;

            template<class C>
            std::string operator()(const statement_type& c, const C& context) const {
                std::stringstream ss;
                ss << static_cast<std::string>(c) << " ";
                auto cString = serialize(c.argument, context);
                ss << " (" << cString << " )";
                return ss.str();
            }
        };

        template<class T>
        struct statement_serializator<negated_condition_t<T>, void> {
            using statement_type = negated_condition_t<T>;

            template<class C>
            std::string operator()(const statement_type& c, const C& context) const {
                std::stringstream ss;
                ss << static_cast<std::string>(c) << " ";
                auto cString = serialize(c.c, context);
                ss << " (" << cString << " )";
                return ss.str();
            }
        };

        template<class T>
        struct statement_serializator<T,
                                      typename std::enable_if<is_base_of_template<T, binary_condition>::value>::type> {
            using statement_type = T;

            template<class C>
            std::string operator()(const statement_type& c, const C& context) const {
                auto leftString = serialize(c.l, context);
                auto rightString = serialize(c.r, context);
                std::stringstream ss;
                if(context.use_parentheses) {
                    ss << "(";
                }
                ss << leftString << " " << static_cast<std::string>(c) << " " << rightString;
                if(context.use_parentheses) {
                    ss << ")";
                }
                return ss.str();
            }
        };

        template<class T>
        struct statement_serializator<named_collate<T>, void> {
            using statement_type = named_collate<T>;

            template<class C>
            std::string operator()(const statement_type& c, const C& context) const {
                auto newContext = context;
                newContext.use_parentheses = false;
                auto res = serialize(c.expr, newContext);
                return res + " " + static_cast<std::string>(c);
            }
        };

        template<class T>
        struct statement_serializator<collate_t<T>, void> {
            using statement_type = collate_t<T>;

            template<class C>
            std::string operator()(const statement_type& c, const C& context) const {
                auto newContext = context;
                newContext.use_parentheses = false;
                auto res = serialize(c.expr, newContext);
                return res + " " + static_cast<std::string>(c);
            }
        };

        template<class L, class A>
        struct statement_serializator<in_t<L, A>, void> {
            using statement_type = in_t<L, A>;

            template<class C>
            std::string operator()(const statement_type& c, const C& context) const {
                std::stringstream ss;
                auto leftString = serialize(c.l, context);
                ss << leftString << " " << static_cast<std::string>(c) << " ";
                auto newContext = context;
                newContext.use_parentheses = true;
                ss << serialize(c.arg, newContext);
                return ss.str();
            }
        };

        template<class L, class E>
        struct statement_serializator<in_t<L, std::vector<E>>, void> {
            using statement_type = in_t<L, std::vector<E>>;

            template<class C>
            std::string operator()(const statement_type& c, const C& context) const {
                std::stringstream ss;
                auto leftString = serialize(c.l, context);
                ss << leftString << " " << static_cast<std::string>(c) << " ( ";
                for(size_t index = 0; index < c.arg.size(); ++index) {
                    auto& value = c.arg[index];
                    ss << " " << serialize(value, context);
                    if(index < c.arg.size() - 1) {
                        ss << ", ";
                    }
                }
                ss << " )";
                return ss.str();
            }
        };

        template<class A, class T, class E>
        struct statement_serializator<like_t<A, T, E>, void> {
            using statement_type = like_t<A, T, E>;

            template<class C>
            std::string operator()(const statement_type& c, const C& context) const {
                std::stringstream ss;
                ss << serialize(c.arg, context) << " ";
                ss << static_cast<std::string>(c) << " ";
                ss << serialize(c.pattern, context);
                c.arg3.apply([&ss, &context](auto& value) {
                    ss << " ESCAPE " << serialize(value, context);
                });
                return ss.str();
            }
        };

        template<class A, class T>
        struct statement_serializator<glob_t<A, T>, void> {
            using statement_type = glob_t<A, T>;

            template<class C>
            std::string operator()(const statement_type& c, const C& context) const {
                std::stringstream ss;
                ss << serialize(c.arg, context) << " ";
                ss << static_cast<std::string>(c) << " ";
                ss << serialize(c.pattern, context);
                return ss.str();
            }
        };

        template<class A, class T>
        struct statement_serializator<between_t<A, T>, void> {
            using statement_type = between_t<A, T>;

            template<class C>
            std::string operator()(const statement_type& c, const C& context) const {
                std::stringstream ss;
                auto expr = serialize(c.expr, context);
                ss << expr << " " << static_cast<std::string>(c) << " ";
                ss << serialize(c.b1, context);
                ss << " AND ";
                ss << serialize(c.b2, context);
                return ss.str();
            }
        };

        template<class T>
        struct statement_serializator<exists_t<T>, void> {
            using statement_type = exists_t<T>;

            template<class C>
            std::string operator()(const statement_type& c, const C& context) const {
                std::stringstream ss;
                ss << static_cast<std::string>(c) << " ";
                ss << serialize(c.t, context);
                return ss.str();
            }
        };

        template<>
        struct statement_serializator<autoincrement_t, void> {
            using statement_type = autoincrement_t;

            template<class C>
            std::string operator()(const statement_type& c, const C&) const {
                return static_cast<std::string>(c);
            }
        };

        template<class... Cs>
        struct statement_serializator<primary_key_t<Cs...>, void> {
            using statement_type = primary_key_t<Cs...>;

            template<class C>
            std::string operator()(const statement_type& c, const C& context) const {
                auto res = static_cast<std::string>(c);
                using columns_tuple = typename statement_type::columns_tuple;
                auto columnsCount = std::tuple_size<columns_tuple>::value;
                if(columnsCount) {
                    res += "(";
                    decltype(columnsCount) columnIndex = 0;
                    iterate_tuple(c.columns, [&context, &res, &columnIndex, columnsCount](auto& column) {
                        res += context.column_name(column);
                        if(columnIndex < columnsCount - 1) {
                            res += ", ";
                        }
                        ++columnIndex;
                    });
                    res += ")";
                }
                return res;
            }
        };

        template<class... Args>
        struct statement_serializator<unique_t<Args...>, void> {
            using statement_type = unique_t<Args...>;

            template<class C>
            std::string operator()(const statement_type& c, const C& context) const {
                auto res = static_cast<std::string>(c);
                using columns_tuple = typename statement_type::columns_tuple;
                auto columnsCount = std::tuple_size<columns_tuple>::value;
                if(columnsCount) {
                    res += "(";
                    decltype(columnsCount) columnIndex = 0;
                    iterate_tuple(c.columns, [&context, &res, &columnIndex, columnsCount](auto& column) {
                        res += context.column_name(column);
                        if(columnIndex < columnsCount - 1) {
                            res += ", ";
                        }
                        ++columnIndex;
                    });
                    res += ")";
                }
                return res;
            }
        };

        template<>
        struct statement_serializator<collate_constraint_t, void> {
            using statement_type = collate_constraint_t;

            template<class C>
            std::string operator()(const statement_type& c, const C&) const {
                return static_cast<std::string>(c);
            }
        };

        template<class T>
        struct statement_serializator<default_t<T>, void> {
            using statement_type = default_t<T>;

            template<class C>
            std::string operator()(const statement_type& c, const C& context) const {
                return static_cast<std::string>(c) + " (" + serialize(c.value, context) + ")";
            }
        };

        template<class... Cs, class... Rs>
        struct statement_serializator<foreign_key_t<std::tuple<Cs...>, std::tuple<Rs...>>, void> {
            using statement_type = foreign_key_t<std::tuple<Cs...>, std::tuple<Rs...>>;

            template<class C>
            std::string operator()(const statement_type& fk, const C& context) const {
                std::stringstream ss;
                std::vector<std::string> columnNames;
                using columns_type_t = typename std::decay<decltype(fk)>::type::columns_type;
                constexpr const size_t columnsCount = std::tuple_size<columns_type_t>::value;
                columnNames.reserve(columnsCount);
                iterate_tuple(fk.columns, [&columnNames, &context](auto& v) {
                    columnNames.push_back(context.impl.column_name(v));
                });
                ss << "FOREIGN KEY(";
                for(size_t i = 0; i < columnNames.size(); ++i) {
                    ss << "'" << columnNames[i] << "'";
                    if(i < columnNames.size() - 1) {
                        ss << ", ";
                    }
                }
                ss << ") REFERENCES ";
                std::vector<std::string> referencesNames;
                using references_type_t = typename std::decay<decltype(fk)>::type::references_type;
                constexpr const size_t referencesCount = std::tuple_size<references_type_t>::value;
                referencesNames.reserve(referencesCount);
                {
                    using first_reference_t = typename std::tuple_element<0, references_type_t>::type;
                    using first_reference_mapped_type = typename internal::table_type<first_reference_t>::type;
                    auto refTableName = context.impl.find_table_name(typeid(first_reference_mapped_type));
                    ss << '\'' << refTableName << '\'';
                }
                iterate_tuple(fk.references, [&referencesNames, &context](auto& v) {
                    referencesNames.push_back(context.impl.column_name(v));
                });
                ss << "(";
                for(size_t i = 0; i < referencesNames.size(); ++i) {
                    ss << "'" << referencesNames[i] << "'";
                    if(i < referencesNames.size() - 1) {
                        ss << ", ";
                    }
                }
                ss << ")";
                if(fk.on_update) {
                    ss << ' ' << static_cast<std::string>(fk.on_update) << " " << fk.on_update._action;
                }
                if(fk.on_delete) {
                    ss << ' ' << static_cast<std::string>(fk.on_delete) << " " << fk.on_delete._action;
                }
                return ss.str();
            }
        };

        template<class T>
        struct statement_serializator<check_t<T>, void> {
            using statement_type = check_t<T>;

            template<class C>
            std::string operator()(const statement_type& c, const C& context) const {
                return static_cast<std::string>(c) + " " + serialize(c.expression, context);
            }
        };

        template<class O, class T, class G, class S, class... Op>
        struct statement_serializator<column_t<O, T, G, S, Op...>, void> {
            using statement_type = column_t<O, T, G, S, Op...>;

            template<class C>
            std::string operator()(const statement_type& c, const C& context) const {
                std::stringstream ss;
                ss << "'" << c.name << "' ";
                using column_type = typename std::decay<decltype(c)>::type;
                using field_type = typename column_type::field_type;
                using constraints_type = typename column_type::constraints_type;
                ss << type_printer<field_type>().print() << " ";
                {
                    std::vector<std::string> constraintsStrings;
                    constexpr const size_t constraintsCount = std::tuple_size<constraints_type>::value;
                    constraintsStrings.reserve(constraintsCount);
                    int primaryKeyIndex = -1;
                    int autoincrementIndex = -1;
                    int tupleIndex = 0;
                    iterate_tuple(
                        c.constraints,
                        [&constraintsStrings, &primaryKeyIndex, &autoincrementIndex, &tupleIndex, &context](auto& v) {
                            using constraint_type = typename std::decay<decltype(v)>::type;
                            constraintsStrings.push_back(serialize(v, context));
                            if(is_primary_key<constraint_type>::value) {
                                primaryKeyIndex = tupleIndex;
                            } else if(std::is_same<autoincrement_t, constraint_type>::value) {
                                autoincrementIndex = tupleIndex;
                            }
                            ++tupleIndex;
                        });
                    if(primaryKeyIndex != -1 && autoincrementIndex != -1 && autoincrementIndex < primaryKeyIndex) {
                        iter_swap(constraintsStrings.begin() + primaryKeyIndex,
                                  constraintsStrings.begin() + autoincrementIndex);
                    }
                    for(auto& str: constraintsStrings) {
                        ss << str << ' ';
                    }
                }
                if(c.not_null()) {
                    ss << "NOT NULL ";
                }
                return ss.str();
            }
        };

        template<class T, class... Args>
        struct statement_serializator<remove_all_t<T, Args...>, void> {
            using statement_type = remove_all_t<T, Args...>;

            template<class C>
            std::string operator()(const statement_type& rem, const C& context) const {
                auto& tImpl = context.impl.template get_impl<T>();
                std::stringstream ss;
                ss << "DELETE FROM '" << tImpl.table.name << "' ";
                iterate_tuple(rem.conditions, [&context, &ss](auto& v) {
                    ss << serialize(v, context);
                });
                return ss.str();
            }
        };

        template<class T>
        struct statement_serializator<replace_t<T>, void> {
            using statement_type = replace_t<T>;

            template<class C>
            std::string operator()(const statement_type& rep, const C& context) const {
                using expression_type = typename std::decay<decltype(rep)>::type;
                using object_type = typename expression_object_type<expression_type>::type;
                auto& tImpl = context.impl.template get_impl<object_type>();
                std::stringstream ss;
                ss << "REPLACE INTO '" << tImpl.table.name << "' (";
                auto columnNames = tImpl.table.column_names();
                auto columnNamesCount = columnNames.size();
                for(size_t i = 0; i < columnNamesCount; ++i) {
                    ss << "\"" << columnNames[i] << "\"";
                    if(i < columnNamesCount - 1) {
                        ss << ",";
                    } else {
                        ss << ")";
                    }
                    ss << " ";
                }
                ss << "VALUES(";
                for(size_t i = 0; i < columnNamesCount; ++i) {
                    ss << "?";
                    if(i < columnNamesCount - 1) {
                        ss << ", ";
                    } else {
                        ss << ")";
                    }
                }
                return ss.str();
            }
        };

        template<class T, class... Cols>
        struct statement_serializator<insert_explicit<T, Cols...>, void> {
            using statement_type = insert_explicit<T, Cols...>;

            template<class C>
            std::string operator()(const statement_type& ins, const C& context) const {
                constexpr const size_t colsCount = std::tuple_size<std::tuple<Cols...>>::value;
                static_assert(colsCount > 0, "Use insert or replace with 1 argument instead");
                using expression_type = typename std::decay<decltype(ins)>::type;
                using object_type = typename expression_object_type<expression_type>::type;
                auto& tImpl = context.impl.template get_impl<object_type>();
                std::stringstream ss;
                ss << "INSERT INTO '" << tImpl.table.name << "' ";
                std::vector<std::string> columnNames;
                columnNames.reserve(colsCount);
                {
                    auto columnsContext = context;
                    columnsContext.skip_table_name = true;
                    iterate_tuple(ins.columns.columns, [&columnNames, &columnsContext](auto& m) {
                        auto columnName = serialize(m, columnsContext);
                        if(!columnName.empty()) {
                            columnNames.push_back(columnName);
                        } else {
                            throw std::system_error(std::make_error_code(orm_error_code::column_not_found));
                        }
                    });
                }
                ss << "(";
                for(size_t i = 0; i < columnNames.size(); ++i) {
                    ss << columnNames[i];
                    if(i < columnNames.size() - 1) {
                        ss << ",";
                    } else {
                        ss << ")";
                    }
                    ss << " ";
                }
                ss << "VALUES (";
                for(size_t i = 0; i < columnNames.size(); ++i) {
                    ss << "?";
                    if(i < columnNames.size() - 1) {
                        ss << ",";
                    } else {
                        ss << ")";
                    }
                    ss << " ";
                }
                return ss.str();
            }
        };

        template<class T>
        struct statement_serializator<update_t<T>, void> {
            using statement_type = update_t<T>;

            template<class C>
            std::string operator()(const statement_type& upd, const C& context) const {
                using expression_type = typename std::decay<decltype(upd)>::type;
                using object_type = typename expression_object_type<expression_type>::type;
                auto& tImpl = context.impl.template get_impl<object_type>();

                std::stringstream ss;
                ss << "UPDATE '" << tImpl.table.name << "' SET ";
                std::vector<std::string> setColumnNames;
                tImpl.table.for_each_column([&setColumnNames](auto& c) {
                    if(!c.template has<primary_key_t<>>()) {
                        setColumnNames.emplace_back(c.name);
                    }
                });
                for(size_t i = 0; i < setColumnNames.size(); ++i) {
                    ss << "\"" << setColumnNames[i] << "\""
                       << " = ?";
                    if(i < setColumnNames.size() - 1) {
                        ss << ",";
                    }
                    ss << " ";
                }
                ss << "WHERE ";
                auto primaryKeyColumnNames = tImpl.table.primary_key_column_names();
                for(size_t i = 0; i < primaryKeyColumnNames.size(); ++i) {
                    ss << "\"" << primaryKeyColumnNames[i] << "\""
                       << " = ?";
                    if(i < primaryKeyColumnNames.size() - 1) {
                        ss << " AND";
                    }
                    ss << " ";
                }
                return ss.str();
            }
        };

        template<class... Args, class... Wargs>
        struct statement_serializator<update_all_t<set_t<Args...>, Wargs...>, void> {
            using statement_type = update_all_t<set_t<Args...>, Wargs...>;

            template<class C>
            std::string operator()(const statement_type& upd, const C& context) const {
                std::stringstream ss;
                ss << "UPDATE ";
                table_name_collector collector{[&context](std::type_index ti) {
                    return context.impl.find_table_name(ti);
                }};
                iterate_ast(upd.set.assigns, collector);
                if(!collector.table_names.empty()) {
                    if(collector.table_names.size() == 1) {
                        ss << " '" << collector.table_names.begin()->first << "' ";
                        ss << static_cast<std::string>(upd.set) << " ";
                        std::vector<std::string> setPairs;
                        auto leftContext = context;
                        leftContext.skip_table_name = true;
                        iterate_tuple(upd.set.assigns, [&context, &leftContext, &setPairs](auto& asgn) {
                            std::stringstream sss;
                            sss << serialize(asgn.lhs, leftContext);
                            sss << " " << static_cast<std::string>(asgn) << " ";
                            sss << serialize(asgn.rhs, context) << " ";
                            setPairs.push_back(sss.str());
                        });
                        auto setPairsCount = setPairs.size();
                        for(size_t i = 0; i < setPairsCount; ++i) {
                            ss << setPairs[i] << " ";
                            if(i < setPairsCount - 1) {
                                ss << ", ";
                            }
                        }
                        iterate_tuple(upd.conditions, [&context, &ss](auto& v) {
                            ss << serialize(v, context);
                        });
                        return ss.str();
                    } else {
                        throw std::system_error(std::make_error_code(orm_error_code::too_many_tables_specified));
                    }
                } else {
                    throw std::system_error(std::make_error_code(orm_error_code::incorrect_set_fields_specified));
                }
            }
        };

        template<class T>
        struct statement_serializator<insert_t<T>, void> {
            using statement_type = insert_t<T>;

            template<class C>
            std::string operator()(const statement_type&, const C& context) const {
                using object_type = typename expression_object_type<statement_type>::type;
                auto& tImpl = context.impl.template get_impl<object_type>();
                std::stringstream ss;
                ss << "INSERT INTO '" << tImpl.table.name << "' ";
                std::vector<std::string> columnNames;
                auto compositeKeyColumnNames = tImpl.table.composite_key_columns_names();

                tImpl.table.for_each_column([&tImpl, &columnNames, &compositeKeyColumnNames](auto& c) {
                    if(tImpl.table._without_rowid || !c.template has<primary_key_t<>>()) {
                        auto it = find(compositeKeyColumnNames.begin(), compositeKeyColumnNames.end(), c.name);
                        if(it == compositeKeyColumnNames.end()) {
                            columnNames.emplace_back(c.name);
                        }
                    }
                });

                auto columnNamesCount = columnNames.size();
                if(columnNamesCount) {
                    ss << "(";
                    for(size_t i = 0; i < columnNamesCount; ++i) {
                        ss << "\"" << columnNames[i] << "\"";
                        if(i < columnNamesCount - 1) {
                            ss << ",";
                        } else {
                            ss << ")";
                        }
                        ss << " ";
                    }
                } else {
                    ss << "DEFAULT ";
                }
                ss << "VALUES ";
                if(columnNamesCount) {
                    ss << "(";
                    for(size_t i = 0; i < columnNamesCount; ++i) {
                        ss << "?";
                        if(i < columnNamesCount - 1) {
                            ss << ", ";
                        } else {
                            ss << ")";
                        }
                    }
                }
                return ss.str();
            }
        };

        template<class T, class... Ids>
        struct statement_serializator<remove_t<T, Ids...>, void> {
            using statement_type = remove_t<T, Ids...>;

            template<class C>
            std::string operator()(const statement_type&, const C& context) const {
                auto& tImpl = context.impl.template get_impl<T>();
                std::stringstream ss;
                ss << "DELETE FROM '" << tImpl.table.name << "' ";
                ss << "WHERE ";
                auto primaryKeyColumnNames = tImpl.table.primary_key_column_names();
                for(size_t i = 0; i < primaryKeyColumnNames.size(); ++i) {
                    ss << "\"" << primaryKeyColumnNames[i] << "\""
                       << " = ? ";
                    if(i < primaryKeyColumnNames.size() - 1) {
                        ss << "AND ";
                    }
                }
                return ss.str();
            }
        };

        template<class It>
        struct statement_serializator<replace_range_t<It>, void> {
            using statement_type = replace_range_t<It>;

            template<class C>
            std::string operator()(const statement_type& rep, const C& context) const {
                using expression_type = typename std::decay<decltype(rep)>::type;
                using object_type = typename expression_type::object_type;
                auto& tImpl = context.impl.template get_impl<object_type>();
                std::stringstream ss;
                ss << "REPLACE INTO '" << tImpl.table.name << "' (";
                auto columnNames = tImpl.table.column_names();
                auto columnNamesCount = columnNames.size();
                for(size_t i = 0; i < columnNamesCount; ++i) {
                    ss << "\"" << columnNames[i] << "\"";
                    if(i < columnNamesCount - 1) {
                        ss << ", ";
                    } else {
                        ss << ") ";
                    }
                }
                ss << "VALUES ";
                auto valuesString = [columnNamesCount] {
                    std::stringstream ss_;
                    ss_ << "(";
                    for(size_t i = 0; i < columnNamesCount; ++i) {
                        ss_ << "?";
                        if(i < columnNamesCount - 1) {
                            ss_ << ", ";
                        } else {
                            ss_ << ")";
                        }
                    }
                    return ss_.str();
                }();
                auto valuesCount = static_cast<int>(std::distance(rep.range.first, rep.range.second));
                for(auto i = 0; i < valuesCount; ++i) {
                    ss << valuesString;
                    if(i < valuesCount - 1) {
                        ss << ",";
                    }
                    ss << " ";
                }
                return ss.str();
            }
        };

        template<class It>
        struct statement_serializator<insert_range_t<It>, void> {
            using statement_type = insert_range_t<It>;

            template<class C>
            std::string operator()(const statement_type& statement, const C& context) const {
                using expression_type = typename std::decay<decltype(statement)>::type;
                using object_type = typename expression_type::object_type;
                auto& tImpl = context.impl.template get_impl<object_type>();

                std::stringstream ss;
                ss << "INSERT INTO '" << tImpl.table.name << "' (";
                std::vector<std::string> columnNames;
<<<<<<< HEAD
                tImpl.table.for_each_column([&columnNames](auto& c) {
                    if(!c.template has<primary_key_t<>>()) {
=======
                tImpl.table.for_each_column([&tImpl, &columnNames](auto& c) {
                    if(tImpl.table._without_rowid || !c.template has<constraints::primary_key_t<>>()) {
>>>>>>> b5c3aa56
                        columnNames.emplace_back(c.name);
                    }
                });

                auto columnNamesCount = columnNames.size();
                for(size_t i = 0; i < columnNamesCount; ++i) {
                    ss << "\"" << columnNames[i] << "\"";
                    if(i < columnNamesCount - 1) {
                        ss << ",";
                    } else {
                        ss << ")";
                    }
                    ss << " ";
                }
                ss << "VALUES ";
                auto valuesString = [columnNamesCount] {
                    std::stringstream ss_;
                    ss_ << "(";
                    for(size_t i = 0; i < columnNamesCount; ++i) {
                        ss_ << "?";
                        if(i < columnNamesCount - 1) {
                            ss_ << ", ";
                        } else {
                            ss_ << ")";
                        }
                    }
                    return ss_.str();
                }();
                auto valuesCount = static_cast<int>(std::distance(statement.range.first, statement.range.second));
                for(auto i = 0; i < valuesCount; ++i) {
                    ss << valuesString;
                    if(i < valuesCount - 1) {
                        ss << ",";
                    }
                    ss << " ";
                }
                return ss.str();
            }
        };

        template<class T, class C>
        std::string serialize_get_all_impl(const T& get, const C& context) {
            using primary_type = typename T::type;

            table_name_collector collector;
            collector.table_names.insert(
                std::make_pair(context.impl.find_table_name(typeid(primary_type)), std::string{}));
            iterate_ast(get.conditions, collector);
            std::stringstream ss;
            ss << "SELECT ";
            auto& tImpl = context.impl.template get_impl<primary_type>();
            auto columnNames = tImpl.table.column_names();
            for(size_t i = 0; i < columnNames.size(); ++i) {
                ss << "\"" << tImpl.table.name << "\"."
                   << "\"" << columnNames[i] << "\"";
                if(i < columnNames.size() - 1) {
                    ss << ", ";
                } else {
                    ss << " ";
                }
            }
            ss << "FROM ";
            std::vector<std::pair<std::string, std::string>> tableNames(collector.table_names.begin(),
                                                                        collector.table_names.end());
            for(size_t i = 0; i < tableNames.size(); ++i) {
                auto& tableNamePair = tableNames[i];
                ss << "'" << tableNamePair.first << "' ";
                if(!tableNamePair.second.empty()) {
                    ss << tableNamePair.second << " ";
                }
                if(int(i) < int(tableNames.size()) - 1) {
                    ss << ",";
                }
                ss << " ";
            }
            iterate_tuple(get.conditions, [&context, &ss](auto& v) {
                ss << serialize(v, context);
            });
            return ss.str();
        }

#ifdef SQLITE_ORM_OPTIONAL_SUPPORTED
        template<class T, class R, class... Args>
        struct statement_serializator<get_all_optional_t<T, R, Args...>, void> {
            using statement_type = get_all_optional_t<T, R, Args...>;

            template<class C>
            std::string operator()(const statement_type& get, const C& context) const {
                return serialize_get_all_impl(get, context);
            }
        };
#endif  //  SQLITE_ORM_OPTIONAL_SUPPORTED

        template<class T, class R, class... Args>
        struct statement_serializator<get_all_pointer_t<T, R, Args...>, void> {
            using statement_type = get_all_pointer_t<T, R, Args...>;

            template<class C>
            std::string operator()(const statement_type& get, const C& context) const {
                return serialize_get_all_impl(get, context);
            }
        };

        template<class T, class R, class... Args>
        struct statement_serializator<get_all_t<T, R, Args...>, void> {
            using statement_type = get_all_t<T, R, Args...>;

            template<class C>
            std::string operator()(const statement_type& get, const C& context) const {
                return serialize_get_all_impl(get, context);
            }
        };

        template<class T, class C>
        std::string serialize_get_impl(const T&, const C& context) {
            using primary_type = typename T::type;
            auto& tImpl = context.impl.template get_impl<primary_type>();
            std::stringstream ss;
            ss << "SELECT ";
            auto columnNames = tImpl.table.column_names();
            for(size_t i = 0; i < columnNames.size(); ++i) {
                ss << "\"" << columnNames[i] << "\"";
                if(i < columnNames.size() - 1) {
                    ss << ",";
                }
                ss << " ";
            }
            ss << "FROM '" << tImpl.table.name << "' WHERE ";
            auto primaryKeyColumnNames = tImpl.table.primary_key_column_names();
            if(!primaryKeyColumnNames.empty()) {
                for(size_t i = 0; i < primaryKeyColumnNames.size(); ++i) {
                    ss << "\"" << primaryKeyColumnNames[i] << "\""
                       << " = ? ";
                    if(i < primaryKeyColumnNames.size() - 1) {
                        ss << "AND";
                    }
                    ss << ' ';
                }
                return ss.str();
            } else {
                throw std::system_error(std::make_error_code(orm_error_code::table_has_no_primary_key_column));
            }
        }

        template<class T, class... Ids>
        struct statement_serializator<get_t<T, Ids...>, void> {
            using statement_type = get_t<T, Ids...>;

            template<class C>
            std::string operator()(const statement_type& get, const C& context) const {
                return serialize_get_impl(get, context);
            }
        };

        template<class T, class... Ids>
        struct statement_serializator<get_pointer_t<T, Ids...>, void> {
            using statement_type = get_pointer_t<T, Ids...>;

            template<class C>
            std::string operator()(const statement_type& get, const C& context) const {
                return serialize_get_impl(get, context);
            }
        };

#ifdef SQLITE_ORM_OPTIONAL_SUPPORTED
        template<class T, class... Ids>
        struct statement_serializator<get_optional_t<T, Ids...>, void> {
            using statement_type = get_optional_t<T, Ids...>;

            template<class C>
            std::string operator()(const statement_type& get, const C& context) const {
                return serialize_get_impl(get, context);
            }
        };
#endif  //  SQLITE_ORM_OPTIONAL_SUPPORTED
        template<class T, class... Args>
        struct statement_serializator<select_t<T, Args...>, void> {
            using statement_type = select_t<T, Args...>;

            template<class C>
            std::string operator()(const statement_type& sel, const C& context) const {
                std::stringstream ss;
                if(!is_base_of_template<T, compound_operator>::value) {
                    if(!sel.highest_level) {
                        ss << "( ";
                    }
                    ss << "SELECT ";
                }
                if(get_distinct(sel.col)) {
                    ss << static_cast<std::string>(distinct(0)) << " ";
                }
                auto columnNames = get_column_names(sel.col, context);
                for(size_t i = 0; i < columnNames.size(); ++i) {
                    ss << columnNames[i];
                    if(i < columnNames.size() - 1) {
                        ss << ",";
                    }
                    ss << " ";
                }
                table_name_collector collector{[&context](std::type_index ti) {
                    return context.impl.find_table_name(ti);
                }};
                iterate_ast(sel.col, collector);
                iterate_ast(sel.conditions, collector);
                internal::join_iterator<Args...>()([&collector, &context](const auto& c) {
                    using original_join_type = typename std::decay<decltype(c)>::type::join_type::type;
                    using cross_join_type = typename internal::mapped_type_proxy<original_join_type>::type;
                    auto crossJoinedTableName = context.impl.find_table_name(typeid(cross_join_type));
                    auto tableAliasString = alias_extractor<original_join_type>::get();
                    std::pair<std::string, std::string> tableNameWithAlias(std::move(crossJoinedTableName),
                                                                           std::move(tableAliasString));
                    collector.table_names.erase(tableNameWithAlias);
                });
                if(!collector.table_names.empty()) {
                    ss << "FROM ";
                    std::vector<std::pair<std::string, std::string>> tableNames(collector.table_names.begin(),
                                                                                collector.table_names.end());
                    for(size_t i = 0; i < tableNames.size(); ++i) {
                        auto& tableNamePair = tableNames[i];
                        ss << "'" << tableNamePair.first << "' ";
                        if(!tableNamePair.second.empty()) {
                            ss << tableNamePair.second << " ";
                        }
                        if(int(i) < int(tableNames.size()) - 1) {
                            ss << ",";
                        }
                        ss << " ";
                    }
                }
                iterate_tuple(sel.conditions, [&context, &ss](auto& v) {
                    ss << serialize(v, context);
                });
                if(!is_base_of_template<T, compound_operator>::value) {
                    if(!sel.highest_level) {
                        ss << ") ";
                    }
                }
                return ss.str();
            }
        };

        template<class T>
        struct statement_serializator<indexed_column_t<T>, void> {
            using statement_type = indexed_column_t<T>;

            template<class C>
            std::string operator()(const statement_type& statement, const C& context) const {
                std::stringstream ss;
                ss << serialize(statement.column_or_expression, context);
                if(!statement._collation_name.empty()) {
                    ss << " COLLATE " << statement._collation_name;
                }
                if(statement._order) {
                    switch(statement._order) {
                        case -1:
                            ss << " DESC";
                            break;
                        case 1:
                            ss << " ASC";
                            break;
                        default:
                            throw std::system_error(std::make_error_code(orm_error_code::incorrect_order));
                    }
                }
                return ss.str();
            }
        };

        template<class... Cols>
        struct statement_serializator<index_t<Cols...>, void> {
            using statement_type = index_t<Cols...>;

            template<class C>
            std::string operator()(const statement_type& statement, const C& context) const {
                std::stringstream ss;
                ss << "CREATE ";
                if(statement.unique) {
                    ss << "UNIQUE ";
                }
                using columns_type = typename std::decay<decltype(statement)>::type::columns_type;
                using head_t = typename std::tuple_element<0, columns_type>::type::column_type;
                using indexed_type = typename table_type<head_t>::type;
                ss << "INDEX IF NOT EXISTS '" << statement.name << "' ON '"
                   << context.impl.find_table_name(typeid(indexed_type)) << "' (";
                std::vector<std::string> columnNames;
                iterate_tuple(statement.columns, [&columnNames, &context](auto& v) {
                    columnNames.push_back(context.column_name(v.column_or_expression));
                });
                for(size_t i = 0; i < columnNames.size(); ++i) {
                    ss << "'" << columnNames[i] << "'";
                    if(i < columnNames.size() - 1) {
                        ss << ", ";
                    }
                }
                ss << ")";
                return ss.str();
            }
        };

        template<class T>
        struct statement_serializator<where_t<T>, void> {
            using statement_type = where_t<T>;

            template<class C>
            std::string operator()(const statement_type& w, const C& context) const {
                std::stringstream ss;
                ss << static_cast<std::string>(w) << " ";
                auto whereString = serialize(w.c, context);
                ss << "( " << whereString << ") ";
                return ss.str();
            }
        };

        template<class O>
        struct statement_serializator<order_by_t<O>, void> {
            using statement_type = order_by_t<O>;

            template<class C>
            std::string operator()(const statement_type& orderBy, const C& context) const {
                std::stringstream ss;
                ss << static_cast<std::string>(orderBy) << " ";
                auto orderByString = serialize_order_by(orderBy, context);
                ss << orderByString << " ";
                return ss.str();
            }
        };

        template<class C>
        struct statement_serializator<dynamic_order_by_t<C>, void> {
            using statement_type = dynamic_order_by_t<C>;

            template<class CC>
            std::string operator()(const statement_type& orderBy, const CC& context) const {
                return serialize_order_by(orderBy, context);
            }
        };

        template<class... Args>
        struct statement_serializator<multi_order_by_t<Args...>, void> {
            using statement_type = multi_order_by_t<Args...>;

            template<class C>
            std::string operator()(const statement_type& orderBy, const C& context) const {
                std::stringstream ss;
                std::vector<std::string> expressions;
                iterate_tuple(orderBy.args, [&expressions, &context](auto& v) {
                    auto expression = serialize_order_by(v, context);
                    expressions.push_back(move(expression));
                });
                ss << static_cast<std::string>(orderBy) << " ";
                for(size_t i = 0; i < expressions.size(); ++i) {
                    ss << expressions[i];
                    if(i < expressions.size() - 1) {
                        ss << ", ";
                    }
                }
                ss << " ";
                return ss.str();
            }
        };

        template<class O>
        struct statement_serializator<cross_join_t<O>, void> {
            using statement_type = cross_join_t<O>;

            template<class C>
            std::string operator()(const statement_type& c, const C& context) const {
                std::stringstream ss;
                ss << static_cast<std::string>(c) << " ";
                ss << " '" << context.impl.find_table_name(typeid(O)) << "'";
                return ss.str();
            }
        };

        template<class T, class O>
        struct statement_serializator<inner_join_t<T, O>, void> {
            using statement_type = inner_join_t<T, O>;

            template<class C>
            std::string operator()(const statement_type& l, const C& context) const {
                std::stringstream ss;
                ss << static_cast<std::string>(l) << " ";
                auto aliasString = alias_extractor<T>::get();
                ss << " '" << context.impl.find_table_name(typeid(typename mapped_type_proxy<T>::type)) << "' ";
                if(aliasString.length()) {
                    ss << "'" << aliasString << "' ";
                }
                ss << serialize(l.constraint, context);
                return ss.str();
            }
        };

        template<class T>
        struct statement_serializator<on_t<T>, void> {
            using statement_type = on_t<T>;

            template<class C>
            std::string operator()(const statement_type& t, const C& context) const {
                std::stringstream ss;
                auto newContext = context;
                newContext.skip_table_name = false;
                ss << static_cast<std::string>(t) << " " << serialize(t.arg, newContext) << " ";
                return ss.str();
            }
        };

        template<class T, class O>
        struct statement_serializator<join_t<T, O>, void> {
            using statement_type = join_t<T, O>;

            template<class C>
            std::string operator()(const statement_type& l, const C& context) const {
                std::stringstream ss;
                ss << static_cast<std::string>(l) << " ";
                auto aliasString = alias_extractor<T>::get();
                ss << " '" << context.impl.find_table_name(typeid(typename mapped_type_proxy<T>::type)) << "' ";
                if(aliasString.length()) {
                    ss << "'" << aliasString << "' ";
                }
                ss << serialize(l.constraint, context);
                return ss.str();
            }
        };

        template<class T, class O>
        struct statement_serializator<left_join_t<T, O>, void> {
            using statement_type = left_join_t<T, O>;

            template<class C>
            std::string operator()(const statement_type& l, const C& context) const {
                std::stringstream ss;
                ss << static_cast<std::string>(l) << " ";
                auto aliasString = alias_extractor<T>::get();
                ss << " '" << context.impl.find_table_name(typeid(typename mapped_type_proxy<T>::type)) << "' ";
                if(aliasString.length()) {
                    ss << "'" << aliasString << "' ";
                }
                ss << serialize(l.constraint, context);
                return ss.str();
            }
        };

        template<class T, class O>
        struct statement_serializator<left_outer_join_t<T, O>, void> {
            using statement_type = left_outer_join_t<T, O>;

            template<class C>
            std::string operator()(const statement_type& l, const C& context) const {
                std::stringstream ss;
                ss << static_cast<std::string>(l) << " ";
                auto aliasString = alias_extractor<T>::get();
                ss << " '" << context.impl.find_table_name(typeid(typename mapped_type_proxy<T>::type)) << "' ";
                if(aliasString.length()) {
                    ss << "'" << aliasString << "' ";
                }
                ss << serialize(l.constraint, context);
                return ss.str();
            }
        };

        template<class O>
        struct statement_serializator<natural_join_t<O>, void> {
            using statement_type = natural_join_t<O>;

            template<class C>
            std::string operator()(const statement_type& c, const C& context) const {
                std::stringstream ss;
                ss << static_cast<std::string>(c) << " ";
                ss << " '" << context.impl.find_table_name(typeid(O)) << "'";
                return ss.str();
            }
        };

        template<class... Args>
        struct statement_serializator<group_by_t<Args...>, void> {
            using statement_type = group_by_t<Args...>;

            template<class C>
            std::string operator()(const statement_type& groupBy, const C& context) const {
                std::stringstream ss;
                std::vector<std::string> expressions;
                auto newContext = context;
                newContext.skip_table_name = false;
                iterate_tuple(groupBy.args, [&expressions, &newContext](auto& v) {
                    auto expression = serialize(v, newContext);
                    expressions.push_back(expression);
                });
                ss << static_cast<std::string>(groupBy) << " ";
                for(size_t i = 0; i < expressions.size(); ++i) {
                    ss << expressions[i];
                    if(i < expressions.size() - 1) {
                        ss << ", ";
                    }
                }
                ss << " ";
                return ss.str();
            }
        };

        template<class T>
        struct statement_serializator<having_t<T>, void> {
            using statement_type = having_t<T>;

            template<class C>
            std::string operator()(const statement_type& hav, const C& context) const {
                std::stringstream ss;
                auto newContext = context;
                newContext.skip_table_name = false;
                ss << static_cast<std::string>(hav) << " ";
                ss << serialize(hav.t, newContext) << " ";
                return ss.str();
            }
        };

        /**
         *  HO - has offset
         *  OI - offset is implicit
         */
        template<class T, bool HO, bool OI, class O>
        struct statement_serializator<limit_t<T, HO, OI, O>, void> {
            using statement_type = limit_t<T, HO, OI, O>;

            template<class C>
            std::string operator()(const statement_type& limt, const C& context) const {
                auto newContext = context;
                newContext.skip_table_name = false;
                std::stringstream ss;
                ss << static_cast<std::string>(limt) << " ";
                if(HO) {
                    if(OI) {
                        limt.off.apply([&newContext, &ss](auto& value) {
                            ss << serialize(value, newContext);
                        });
                        ss << ", ";
                        ss << serialize(limt.lim, newContext);
                    } else {
                        ss << serialize(limt.lim, newContext) << " OFFSET ";
                        limt.off.apply([&newContext, &ss](auto& value) {
                            ss << serialize(value, newContext);
                        });
                    }
                } else {
                    ss << serialize(limt.lim, newContext);
                }
                return ss.str();
            }
        };

        template<class F, class O>
        struct statement_serializator<using_t<F, O>, void> {
            using statement_type = using_t<F, O>;

            template<class C>
            std::string operator()(const statement_type& statement, const C& context) const {
                auto newContext = context;
                newContext.skip_table_name = true;
                return static_cast<std::string>(statement) + " (" + serialize(statement.column, newContext) + " )";
            }
        };

        template<class... Args>
        struct statement_serializator<std::tuple<Args...>, void> {
            using statement_type = std::tuple<Args...>;

            template<class C>
            std::string operator()(const statement_type& statement, const C& context) const {
                std::stringstream ss;
                ss << '(';
                auto index = 0;
                using TupleSize = std::tuple_size<statement_type>;
                iterate_tuple(statement, [&context, &index, &ss](auto& value) {
                    ss << serialize(value, context);
                    if(index < TupleSize::value - 1) {
                        ss << ", ";
                    }
                    ++index;
                });
                ss << ')';
                return ss.str();
            }
        };

        template<class... Args>
        struct statement_serializator<values_t<Args...>, void> {
            using statement_type = values_t<Args...>;

            template<class C>
            std::string operator()(const statement_type& statement, const C& context) const {
                std::stringstream ss;
                if(context.use_parentheses) {
                    ss << '(';
                }
                ss << "VALUES ";
                {
                    auto index = 0;
                    auto& tuple = statement.tuple;
                    using tuple_type = typename std::decay<decltype(tuple)>::type;
                    using TupleSize = std::tuple_size<tuple_type>;
                    iterate_tuple(tuple, [&context, &index, &ss](auto& value) {
                        ss << serialize(value, context);
                        if(index < TupleSize::value - 1) {
                            ss << ", ";
                        }
                        ++index;
                    });
                }
                if(context.use_parentheses) {
                    ss << ')';
                }
                return ss.str();
            }
        };

        template<class T>
        struct statement_serializator<dynamic_values_t<T>, void> {
            using statement_type = dynamic_values_t<T>;

            template<class C>
            std::string operator()(const statement_type& statement, const C& context) const {
                std::stringstream ss;
                if(context.use_parentheses) {
                    ss << '(';
                }
                ss << "VALUES ";
                {
                    auto vectorSize = statement.vector.size();
                    for(decltype(vectorSize) index = 0; index < vectorSize; ++index) {
                        auto& value = statement.vector[index];
                        ss << serialize(value, context);
                        if(index < vectorSize - 1) {
                            ss << ", ";
                        }
                    }
                }
                if(context.use_parentheses) {
                    ss << ')';
                }
                return ss.str();
            }
        };

    }
}<|MERGE_RESOLUTION|>--- conflicted
+++ resolved
@@ -1106,13 +1106,8 @@
                 std::stringstream ss;
                 ss << "INSERT INTO '" << tImpl.table.name << "' (";
                 std::vector<std::string> columnNames;
-<<<<<<< HEAD
-                tImpl.table.for_each_column([&columnNames](auto& c) {
-                    if(!c.template has<primary_key_t<>>()) {
-=======
                 tImpl.table.for_each_column([&tImpl, &columnNames](auto& c) {
-                    if(tImpl.table._without_rowid || !c.template has<constraints::primary_key_t<>>()) {
->>>>>>> b5c3aa56
+                    if(tImpl.table._without_rowid || !c.template has<primary_key_t<>>()) {
                         columnNames.emplace_back(c.name);
                     }
                 });
