--- conflicted
+++ resolved
@@ -947,29 +947,20 @@
         };
 
         template<class T, class C>
-        std::string serialize_insert_range_impl(const T& statement, const C& context, const int valuesCount) {
+        std::string serialize_insert_range_impl(const T& /*statement*/, const C& context, const int valuesCount) {
             using object_type = typename expression_object_type<T>::type;
             auto& tImpl = context.impl.template get_impl<object_type>();
 
-<<<<<<< HEAD
-                tImpl.table.for_each_column([&tImpl, &columnNames, &compositeKeyColumnNames](auto& c) {
-                    if(tImpl.table._without_rowid || !c.template has<primary_key_t<>>()) {
-                        auto it = find(compositeKeyColumnNames.begin(), compositeKeyColumnNames.end(), c.name);
-                        if(it == compositeKeyColumnNames.end()) {
-                            columnNames.emplace_back(c.name);
-                        }
-=======
             std::stringstream ss;
             ss << "INSERT INTO '" << tImpl.table.name << "' ";
             std::vector<std::string> columnNames;
             auto compositeKeyColumnNames = tImpl.table.composite_key_columns_names();
 
             tImpl.table.for_each_column([&tImpl, &columnNames, &compositeKeyColumnNames](auto& c) {
-                if(tImpl.table._without_rowid || !c.template has<constraints::primary_key_t<>>()) {
+                if(tImpl.table._without_rowid || !c.template has<primary_key_t<>>()) {
                     auto it = find(compositeKeyColumnNames.begin(), compositeKeyColumnNames.end(), c.name);
                     if(it == compositeKeyColumnNames.end()) {
                         columnNames.emplace_back(c.name);
->>>>>>> fb8fc8ce
                     }
                 }
             });
@@ -1108,57 +1099,8 @@
 
             template<class C>
             std::string operator()(const statement_type& statement, const C& context) const {
-<<<<<<< HEAD
-                using expression_type = typename std::decay<decltype(statement)>::type;
-                using object_type = typename expression_type::object_type;
-                auto& tImpl = context.impl.template get_impl<object_type>();
-
-                std::stringstream ss;
-                ss << "INSERT INTO '" << tImpl.table.name << "' (";
-                std::vector<std::string> columnNames;
-                tImpl.table.for_each_column([&tImpl, &columnNames](auto& c) {
-                    if(tImpl.table._without_rowid || !c.template has<primary_key_t<>>()) {
-                        columnNames.emplace_back(c.name);
-                    }
-                });
-
-                auto columnNamesCount = columnNames.size();
-                for(size_t i = 0; i < columnNamesCount; ++i) {
-                    ss << "\"" << columnNames[i] << "\"";
-                    if(i < columnNamesCount - 1) {
-                        ss << ",";
-                    } else {
-                        ss << ")";
-                    }
-                    ss << " ";
-                }
-                ss << "VALUES ";
-                auto valuesString = [columnNamesCount] {
-                    std::stringstream ss_;
-                    ss_ << "(";
-                    for(size_t i = 0; i < columnNamesCount; ++i) {
-                        ss_ << "?";
-                        if(i < columnNamesCount - 1) {
-                            ss_ << ", ";
-                        } else {
-                            ss_ << ")";
-                        }
-                    }
-                    return ss_.str();
-                }();
-                auto valuesCount = static_cast<int>(std::distance(statement.range.first, statement.range.second));
-                for(auto i = 0; i < valuesCount; ++i) {
-                    ss << valuesString;
-                    if(i < valuesCount - 1) {
-                        ss << ",";
-                    }
-                    ss << " ";
-                }
-                return ss.str();
-=======
                 const auto valuesCount = static_cast<int>(std::distance(statement.range.first, statement.range.second));
                 return serialize_insert_range_impl(statement, context, valuesCount);
->>>>>>> fb8fc8ce
             }
         };
 
