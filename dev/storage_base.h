#pragma once

#include <sqlite3.h>
#ifndef _IMPORT_STD_MODULE
#include <cstdlib>  // atoi
#include <memory>  //  std::allocator
#include <functional>  //  std::function, std::bind, std::bind_front
#include <string>  //  std::string
#include <sstream>  //  std::stringstream
#include <iomanip>  //  std::flush
#include <utility>  //  std::move
#include <system_error>  //  std::system_error
#include <vector>  //  std::vector
#include <list>  //  std::list
#include <memory>  //  std::make_unique, std::unique_ptr
#include <map>  //  std::map
#include <type_traits>  //  std::is_same
#include <algorithm>  //  std::find_if, std::ranges::find
#endif

#include "functional/cxx_tuple_polyfill.h"  //  std::apply
#include "tuple_helper/tuple_iteration.h"
#include "pragma.h"
#include "limit_accessor.h"
#include "transaction_guard.h"
#include "row_extractor.h"
#include "connection_holder.h"
#include "backup.h"
#include "function.h"
#include "values_to_tuple.h"
#include "arg_values.h"
#include "util.h"
#include "xdestroy_handling.h"
#include "udf_proxy.h"
#include "serializing_util.h"
#include "table_info.h"

namespace sqlite_orm {

    namespace internal {

        struct storage_base {
            using collating_function = std::function<int(int, const void*, int, const void*)>;

            std::function<void(sqlite3*)> on_open;
            pragma_t pragma;
            limit_accessor limit;

            transaction_guard_t transaction_guard() {
                this->begin_transaction();
                return {this->get_connection(),
                        std::bind(&storage_base::commit, this),
                        std::bind(&storage_base::rollback, this)};
            }

            transaction_guard_t deferred_transaction_guard() {
                this->begin_deferred_transaction();
                return {this->get_connection(),
                        std::bind(&storage_base::commit, this),
                        std::bind(&storage_base::rollback, this)};
            }

            transaction_guard_t immediate_transaction_guard() {
                this->begin_immediate_transaction();
                return {this->get_connection(),
                        std::bind(&storage_base::commit, this),
                        std::bind(&storage_base::rollback, this)};
            }

            transaction_guard_t exclusive_transaction_guard() {
                this->begin_exclusive_transaction();
                return {this->get_connection(),
                        std::bind(&storage_base::commit, this),
                        std::bind(&storage_base::rollback, this)};
            }

            /**
             *  Drops index with given name. 
             *  Calls `DROP INDEX indexName`.
             *  More info: https://www.sqlite.org/lang_dropindex.html
             */
            void drop_index(const std::string& indexName) {
                this->drop_index_internal(indexName, false);
            }

            /**
             *  Drops trigger with given name if trigger exists. 
             *  Calls `DROP INDEX IF EXISTS indexName`.
             *  More info: https://www.sqlite.org/lang_dropindex.html
             */
            void drop_index_if_exists(const std::string& indexName) {
                this->drop_index_internal(indexName, true);
            }

            /**
             *  Drops trigger with given name. 
             *  Calls `DROP TRIGGER triggerName`.
             *  More info: https://www.sqlite.org/lang_droptrigger.html
             */
            void drop_trigger(const std::string& triggerName) {
                this->drop_trigger_internal(triggerName, false);
            }

            /**
             *  Drops trigger with given name if trigger exists. 
             *  Calls `DROP TRIGGER IF EXISTS triggerName`.
             *  More info: https://www.sqlite.org/lang_droptrigger.html
             */
            void drop_trigger_if_exists(const std::string& triggerName) {
                this->drop_trigger_internal(triggerName, true);
            }

            /**
             *  `VACUUM` query.
             *  More info: https://www.sqlite.org/lang_vacuum.html
             */
            void vacuum() {
                perform_void_exec(this->get_connection().get(), "VACUUM");
            }

            /**
             *  Drops table with given name. 
             *  Calls `DROP TABLE tableName`.
             *  More info: https://www.sqlite.org/lang_droptable.html
             */
            void drop_table(const std::string& tableName) {
                this->drop_table_internal(this->get_connection().get(), tableName, false);
            }

            /**
             *  Drops table with given name if table exists. 
             *  Calls `DROP TABLE IF EXISTS tableName`.
             *  More info: https://www.sqlite.org/lang_droptable.html
             */
            void drop_table_if_exists(const std::string& tableName) {
                this->drop_table_internal(this->get_connection().get(), tableName, true);
            }

            /**
             * Rename table named `from` to `to`.
             */
            void rename_table(const std::string& from, const std::string& to) {
                this->rename_table(this->get_connection().get(), from, to);
            }

          protected:
            void rename_table(sqlite3* db, const std::string& oldName, const std::string& newName) const {
                std::stringstream ss;
                ss << "ALTER TABLE " << streaming_identifier(oldName) << " RENAME TO " << streaming_identifier(newName)
                   << std::flush;
                perform_void_exec(db, ss.str());
            }

            /**
             *  Checks whether table exists in db. Doesn't check storage itself - works only with actual database.
             *  Note: table can be not mapped to a storage
             *  @return true if table with a given name exists in db, false otherwise.
             */
            bool table_exists(const std::string& tableName) {
                auto con = this->get_connection();
                return this->table_exists(con.get(), tableName);
            }

            bool table_exists(sqlite3* db, const std::string& tableName) const {
                bool result = false;
                std::stringstream ss;
                ss << "SELECT COUNT(*) FROM sqlite_master WHERE type = " << quote_string_literal("table")
                   << " AND name = " << quote_string_literal(tableName) << std::flush;
                perform_exec(
                    db,
                    ss.str(),
                    [](void* data, int argc, char** argv, char** /*azColName*/) -> int {
                        auto& res = *(bool*)data;
                        if (argc) {
                            res = !!atoi(argv[0]);
                        }
                        return 0;
                    },
                    &result);
                return result;
            }

            void add_generated_cols(std::vector<const table_xinfo*>& columnsToAdd,
                                    const std::vector<table_xinfo>& storageTableInfo) {
                //  iterate through storage columns
                for (const table_xinfo& storageColumnInfo: storageTableInfo) {
                    if (storageColumnInfo.hidden) {
                        columnsToAdd.push_back(&storageColumnInfo);
                    }
                }
            }

          public:
            /**
             *  sqlite3_changes function.
             */
            int changes() {
                auto con = this->get_connection();
                return sqlite3_changes(con.get());
            }

            /**
             *  sqlite3_total_changes function.
             */
            int total_changes() {
                auto con = this->get_connection();
                return sqlite3_total_changes(con.get());
            }

            int64 last_insert_rowid() {
                auto con = this->get_connection();
                return sqlite3_last_insert_rowid(con.get());
            }

            int busy_timeout(int ms) {
                auto con = this->get_connection();
                return sqlite3_busy_timeout(con.get(), ms);
            }

            /**
             *  Returns libsqlite3 version, not sqlite_orm
             */
            std::string libversion() {
                return sqlite3_libversion();
            }

            bool transaction(const std::function<bool()>& f) {
                auto guard = this->transaction_guard();
                return guard.commit_on_destroy = f();
            }

            std::string current_time() {
                auto con = this->get_connection();
                return this->current_time(con.get());
            }

            std::string current_date() {
                auto con = this->get_connection();
                return this->current_date(con.get());
            }

            std::string current_timestamp() {
                auto con = this->get_connection();
                return this->current_timestamp(con.get());
            }

#if SQLITE_VERSION_NUMBER >= 3007010
            /**
             * \fn db_release_memory
             * \brief Releases freeable memory of database. It is function can/should be called periodically by
             * application, if application has less memory usage constraint. \note sqlite3_db_release_memory added
             * in 3.7.10 https://sqlite.org/changes.html
             */
            int db_release_memory() {
                auto con = this->get_connection();
                return sqlite3_db_release_memory(con.get());
            }
#endif

            /**
             *  Returns existing permanent table names in database. Doesn't check storage itself - works only with
             * actual database.
             *  @return Returns list of tables in database.
             */
            std::vector<std::string> table_names() {
                auto con = this->get_connection();
                std::vector<std::string> tableNames;
                using data_t = std::vector<std::string>;
                perform_exec(
                    con.get(),
                    "SELECT name FROM sqlite_master WHERE type='table'",
                    [](void* data, int argc, char** argv, char** /*columnName*/) -> int {
                        auto& tableNames_ = *(data_t*)data;
                        for (int i = 0; i < argc; ++i) {
                            if (argv[i]) {
                                tableNames_.emplace_back(argv[i]);
                            }
                        }
                        return 0;
                    },
                    &tableNames);
                tableNames.shrink_to_fit();
                return tableNames;
            }

            /**
             *  Call it once during storage lifetime to make it keeping its connection opened till dtor call.
             *  By default if storage is not in-memory it calls `sqlite3_open` only when the connection is really
             *  needed and closes when it is not needed. This function breaks this rule. In memory storage always
             *  keeps connection opened so calling this for in-memory storage changes nothing.
             *  Note about multithreading: in multithreading context avoiding using this function for not in-memory
             *  storage may lead to data races. If you have data races in such a configuration try to call `open_forever`
             *  before accessing your storage - it may fix data races.
             */
            void open_forever() {
                this->isOpenedForever = true;
                this->connection->retain();
                if (1 == this->connection->retain_count()) {
                    this->on_open_internal(this->connection->get());
                }
            }

            /**
             * Create an application-defined scalar SQL function.
             * Can be called at any time no matter whether the database connection is opened or not.
             * 
             * Note: `create_scalar_function()` merely creates a closure to generate an instance of the scalar function object,
             * together with a copy of the passed initialization arguments.
             * If `F` is a stateless function object, an instance of the function object is created once, otherwise
             * an instance of the function object is repeatedly recreated for each result row,
             * ensuring that the calculations always start with freshly initialized values.
             * 
             * T - function class. T must have operator() overload and static name function like this:
             * ```
             *  struct SqrtFunction {
             *
             *      double operator()(double arg) const {
             *          return std::sqrt(arg);
             *      }
             *
             *      static const char *name() {
             *          return "SQRT";
             *      }
             *  };
             * ```
             */
            template<class F, class... Args>
            void create_scalar_function(Args&&... constructorArgs) {
                static_assert(is_scalar_udf_v<F>, "F must be a scalar function");

                this->create_scalar_function_impl(
                    udf_holder<F>{},
#ifdef SQLITE_ORM_PACK_EXPANSION_IN_INIT_CAPTURE_SUPPORTED
                    /* constructAt */ [... constructorArgs = std::move(constructorArgs)](void* location) {
#else
                    /* constructAt */
                    [constructorArgs...](void* location) {
#endif
                        std::allocator<F> allocator;
                        using traits = std::allocator_traits<decltype(allocator)>;
                        traits::construct(allocator, (F*)location, constructorArgs...);
                    });
            }

#ifdef SQLITE_ORM_WITH_CPP20_ALIASES
            /**
             * Create an application-defined scalar function.
             * Can be called at any time no matter whether the database connection is opened or not.
             * 
             * Note: `create_scalar_function()` merely creates a closure to generate an instance of the scalar function object,
             * together with a copy of the passed initialization arguments.
             * If `F` is a stateless function object, an instance of the function object is created once, otherwise
             * an instance of the function object is repeatedly recreated for each result row,
             * ensuring that the calculations always start with freshly initialized values.
             */
            template<orm_scalar_function auto f, std::copy_constructible... Args>
            void create_scalar_function(Args&&... constructorArgs) {
                return this->create_scalar_function<auto_udf_type_t<f>>(std::forward<Args>(constructorArgs)...);
            }

            /**
             * Create an application-defined scalar function.
             * Can be called at any time no matter whether the database connection is opened or not.
             *
             * If `quotedF` contains a freestanding function, stateless lambda or stateless function object,
             * `quoted_scalar_function::callable()` uses the original function object, assuming it is free of side effects;
             * otherwise, it repeatedly uses a copy of the contained function object, assuming possible side effects.
             */
            template<orm_quoted_scalar_function auto quotedF>
            void create_scalar_function() {
                using Sig = auto_udf_type_t<quotedF>;
                using args_tuple = typename callable_arguments<Sig>::args_tuple;
                using return_type = typename callable_arguments<Sig>::return_type;
                constexpr auto argsCount = std::is_same<args_tuple, std::tuple<arg_values>>::value
                                               ? -1
                                               : int(std::tuple_size<args_tuple>::value);
                this->scalarFunctions.emplace_back(
                    std::string{quotedF.name()},
                    argsCount,
                    /* constructAt = */
                    nullptr,
                    /* destroy = */
                    nullptr,
                    /* call = */
                    [](sqlite3_context* context, int argsCount, sqlite3_value** values) {
                        proxy_assert_args_count(context, argsCount);
                        args_tuple argsTuple = tuple_from_values<args_tuple>{}(values, argsCount);
                        auto result = polyfill::apply(quotedF.callable(), std::move(argsTuple));
                        statement_binder<return_type>().result(context, result);
                    },
                    /* finalCall = */
                    nullptr,
                    std::pair{nullptr, null_xdestroy_f});

                if (this->connection->retain_count() > 0) {
                    sqlite3* db = this->connection->get();
                    try_to_create_scalar_function(db, this->scalarFunctions.back());
                }
            }
#endif

            /**
             * Create an application-defined aggregate SQL function.
             * Can be called at any time no matter whether the database connection is opened or not.
             * 
             * Note: `create_aggregate_function()` merely creates a closure to generate an instance of the aggregate function object,
             * together with a copy of the passed initialization arguments.
             * An instance of the function object is repeatedly recreated for each result row,
             * ensuring that the calculations always start with freshly initialized values.
             * 
             * T - function class. T must have step member function, fin member function and static name function like this:
             * ```
             *   struct MeanFunction {
             *       double total = 0;
             *       int count = 0;
             *
             *       void step(double value) {
             *           total += value;
             *           ++count;
             *       }
             *
             *       int fin() const {
             *           return total / count;
             *       }
             *
             *       static std::string name() {
             *           return "MEAN";
             *       }
             *   };
             * ```
             */
            template<class F, class... Args>
            void create_aggregate_function(Args&&... constructorArgs) {
                static_assert(is_aggregate_udf_v<F>, "F must be an aggregate function");

                this->create_aggregate_function_impl(
                    udf_holder<F>{}, /* constructAt = */
#ifdef SQLITE_ORM_PACK_EXPANSION_IN_INIT_CAPTURE_SUPPORTED
                    /* constructAt */ [... constructorArgs = std::move(constructorArgs)](void* location) {
#else
                    /* constructAt */
                    [constructorArgs...](void* location) {
#endif
                        std::allocator<F> allocator;
                        using traits = std::allocator_traits<decltype(allocator)>;
                        traits::construct(allocator, (F*)location, constructorArgs...);
                    });
            }

#ifdef SQLITE_ORM_WITH_CPP20_ALIASES
            /**
             * Create an application-defined aggregate function.
             * Can be called at any time no matter whether the database connection is opened or not.
             * 
             * Note: `create_aggregate_function()` merely creates a closure to generate an instance of the aggregate function object,
             * together with a copy of the passed initialization arguments.
             * An instance of the function object is repeatedly recreated for each result row,
             * ensuring that the calculations always start with freshly initialized values.
             */
            template<orm_aggregate_function auto f, std::copy_constructible... Args>
            void create_aggregate_function(Args&&... constructorArgs) {
                return this->create_aggregate_function<auto_udf_type_t<f>>(std::forward<Args>(constructorArgs)...);
            }
#endif

            /**
             *  Delete a scalar function you created before.
             *  Can be called at any time no matter whether the database connection is open or not.
             */
            template<class F>
            void delete_scalar_function() {
                static_assert(is_scalar_udf_v<F>, "F must be a scalar function");
                udf_holder<F> udfName;
                this->delete_function_impl(udfName(), this->scalarFunctions);
            }

#ifdef SQLITE_ORM_WITH_CPP20_ALIASES
            /**
             *  Delete a scalar function you created before.
             *  Can be called at any time no matter whether the database connection is open or not.
             */
            template<orm_scalar_function auto f>
            void delete_scalar_function() {
                this->delete_function_impl(f.name(), this->scalarFunctions);
            }

            /**
             *  Delete a quoted scalar function you created before.
             *  Can be called at any time no matter whether the database connection is open or not.
             */
            template<orm_quoted_scalar_function auto quotedF>
            void delete_scalar_function() {
                this->delete_function_impl(quotedF.name(), this->scalarFunctions);
            }
#endif

            /**
             *  Delete aggregate function you created before.
             *  Can be called at any time no matter whether the database connection is open or not.
             */
            template<class F>
            void delete_aggregate_function() {
                static_assert(is_aggregate_udf_v<F>, "F must be an aggregate function");
                udf_holder<F> udfName;
                this->delete_function_impl(udfName(), this->aggregateFunctions);
            }

#ifdef SQLITE_ORM_WITH_CPP20_ALIASES
            template<orm_aggregate_function auto f>
            void delete_aggregate_function() {
                this->delete_function_impl(f.name(), this->aggregateFunctions);
            }
#endif

            template<class C>
            void create_collation() {
                collating_function func = [](int leftLength, const void* lhs, int rightLength, const void* rhs) {
                    C collatingObject;
                    return collatingObject(leftLength, lhs, rightLength, rhs);
                };
                std::stringstream ss;
                ss << C::name() << std::flush;
                this->create_collation(ss.str(), std::move(func));
            }

            void create_collation(const std::string& name, collating_function f) {
                const auto functionExists = bool(f);
                collating_function* function = nullptr;
                if (functionExists) {
                    function = &(collatingFunctions[name] = std::move(f));
                }

                //  create collations if db is open
                if (this->connection->retain_count() > 0) {
                    sqlite3* db = this->connection->get();
                    int rc = sqlite3_create_collation(db,
                                                      name.c_str(),
                                                      SQLITE_UTF8,
                                                      function,
                                                      functionExists ? collate_callback : nullptr);
                    if (rc != SQLITE_OK) {
                        throw_translated_sqlite_error(db);
                    }
                }

                if (!functionExists) {
                    collatingFunctions.erase(name);
                }
            }

            template<class C>
            void delete_collation() {
                std::stringstream ss;
                ss << C::name() << std::flush;
                this->create_collation(ss.str(), {});
            }

            void begin_transaction() {
                this->begin_transaction_internal("BEGIN TRANSACTION");
            }

            void begin_deferred_transaction() {
                this->begin_transaction_internal("BEGIN DEFERRED TRANSACTION");
            }

            void begin_immediate_transaction() {
                this->begin_transaction_internal("BEGIN IMMEDIATE TRANSACTION");
            }

            void begin_exclusive_transaction() {
                this->begin_transaction_internal("BEGIN EXCLUSIVE TRANSACTION");
            }

            void commit() {
                sqlite3* db = this->connection->get();
                perform_void_exec(db, "COMMIT");
                this->connection->release();
                if (this->connection->retain_count() < 0) {
                    throw std::system_error{orm_error_code::no_active_transaction};
                }
            }

            void rollback() {
                sqlite3* db = this->connection->get();
                perform_void_exec(db, "ROLLBACK");
                this->connection->release();
                if (this->connection->retain_count() < 0) {
                    throw std::system_error{orm_error_code::no_active_transaction};
                }
            }

            void backup_to(const std::string& filename) {
                auto backup = this->make_backup_to(filename);
                backup.step(-1);
            }

            void backup_to(storage_base& other) {
                auto backup = this->make_backup_to(other);
                backup.step(-1);
            }

            void backup_from(const std::string& filename) {
                auto backup = this->make_backup_from(filename);
                backup.step(-1);
            }

            void backup_from(storage_base& other) {
                auto backup = this->make_backup_from(other);
                backup.step(-1);
            }

            backup_t make_backup_to(const std::string& filename) {
                auto holder = std::make_unique<connection_holder>(filename);
                connection_ref conRef{*holder};
                return {conRef, "main", this->get_connection(), "main", std::move(holder)};
            }

            backup_t make_backup_to(storage_base& other) {
                return {other.get_connection(), "main", this->get_connection(), "main", {}};
            }

            backup_t make_backup_from(const std::string& filename) {
                auto holder = std::make_unique<connection_holder>(filename);
                connection_ref conRef{*holder};
                return {this->get_connection(), "main", conRef, "main", std::move(holder)};
            }

            backup_t make_backup_from(storage_base& other) {
                return {this->get_connection(), "main", other.get_connection(), "main", {}};
            }

            const std::string& filename() const {
                return this->connection->filename;
            }

            /**
             * Checks whether connection to database is opened right now.
             * Returns always `true` for in memory databases.
             */
            bool is_opened() const {
                return this->connection->retain_count() > 0;
            }

            /*
             * returning false when there is a transaction in place
             * otherwise true; function is not const because it has to call get_connection()
             */
            bool get_autocommit() {
                auto con = this->get_connection();
                return sqlite3_get_autocommit(con.get());
            }

            int busy_handler(std::function<int(int)> handler) {
                _busy_handler = std::move(handler);
                if (this->is_opened()) {
                    if (_busy_handler) {
                        return sqlite3_busy_handler(this->connection->get(), busy_handler_callback, this);
                    } else {
                        return sqlite3_busy_handler(this->connection->get(), nullptr, nullptr);
                    }
                } else {
                    return SQLITE_OK;
                }
            }

          protected:
            storage_base(std::string filename, int foreignKeysCount) :
                pragma(std::bind(&storage_base::get_connection, this)),
                limit(std::bind(&storage_base::get_connection, this)),
                inMemory(filename.empty() || filename == ":memory:"),
                connection(std::make_unique<connection_holder>(std::move(filename))),
                cachedForeignKeysCount(foreignKeysCount) {
                if (this->inMemory) {
                    this->connection->retain();
                    this->on_open_internal(this->connection->get());
                }
            }

            storage_base(const storage_base& other) :
                on_open(other.on_open), pragma(std::bind(&storage_base::get_connection, this)),
                limit(std::bind(&storage_base::get_connection, this)), inMemory(other.inMemory),
                connection(std::make_unique<connection_holder>(other.connection->filename)),
                cachedForeignKeysCount(other.cachedForeignKeysCount) {
                if (this->inMemory) {
                    this->connection->retain();
                    this->on_open_internal(this->connection->get());
                }
            }

            ~storage_base() {
                if (this->isOpenedForever) {
                    this->connection->release();
                }
                if (this->inMemory) {
                    this->connection->release();
                }
            }

            void begin_transaction_internal(const std::string& query) {
                this->connection->retain();
                if (1 == this->connection->retain_count()) {
                    this->on_open_internal(this->connection->get());
                }
                sqlite3* db = this->connection->get();
                perform_void_exec(db, query);
            }

            connection_ref get_connection() {
                connection_ref res{*this->connection};
                if (1 == this->connection->retain_count()) {
                    this->on_open_internal(this->connection->get());
                }
                return res;
            }

#if SQLITE_VERSION_NUMBER >= 3006019
            void foreign_keys(sqlite3* db, bool value) {
                std::stringstream ss;
                ss << "PRAGMA foreign_keys = " << value << std::flush;
                perform_void_exec(db, ss.str());
            }

            bool foreign_keys(sqlite3* db) {
                bool result = false;
                perform_exec(db, "PRAGMA foreign_keys", extract_single_value<bool>, &result);
                return result;
            }

#endif
            void on_open_internal(sqlite3* db) {

#if SQLITE_VERSION_NUMBER >= 3006019
                if (this->cachedForeignKeysCount) {
                    this->foreign_keys(db, true);
                }
#endif
<<<<<<< HEAD
                if (this->pragma._synchronous != -1) {
                    this->pragma.synchronous(this->pragma._synchronous);
                }

                if (this->pragma._journal_mode != -1) {
                    this->pragma.set_pragma("journal_mode", static_cast<journal_mode>(this->pragma._journal_mode), db);
=======
                if (this->pragma.synchronous_ != -1) {
                    this->pragma.synchronous(this->pragma.synchronous_);
                }

                if (this->pragma.journal_mode_ != -1) {
                    this->pragma.set_pragma("journal_mode", static_cast<journal_mode>(this->pragma.journal_mode_), db);
>>>>>>> db649e1b
                }

                for (auto& p: this->collatingFunctions) {
                    int rc = sqlite3_create_collation(db, p.first.c_str(), SQLITE_UTF8, &p.second, collate_callback);
                    if (rc != SQLITE_OK) {
                        throw_translated_sqlite_error(db);
                    }
                }

                for (auto& p: this->limit.limits) {
                    sqlite3_limit(db, p.first, p.second);
                }

                if (_busy_handler) {
                    sqlite3_busy_handler(this->connection->get(), busy_handler_callback, this);
                }

                for (auto& udfProxy: this->scalarFunctions) {
                    try_to_create_scalar_function(db, udfProxy);
                }

                for (auto& udfProxy: this->aggregateFunctions) {
                    try_to_create_aggregate_function(db, udfProxy);
                }

                if (this->on_open) {
                    this->on_open(db);
                }
            }

            template<class F>
            void create_scalar_function_impl(udf_holder<F> udfName, std::function<void(void* location)> constructAt) {
                using args_tuple = typename callable_arguments<F>::args_tuple;
                using return_type = typename callable_arguments<F>::return_type;
                constexpr auto argsCount = std::is_same<args_tuple, std::tuple<arg_values>>::value
                                               ? -1
                                               : int(std::tuple_size<args_tuple>::value);
                using is_stateless = std::is_empty<F>;
                auto udfMemorySpace = preallocate_udf_memory<F>();
                if SQLITE_ORM_CONSTEXPR_IF (is_stateless::value) {
                    constructAt(udfMemorySpace.first);
                }
                this->scalarFunctions.emplace_back(
                    udfName(),
                    argsCount,
                    is_stateless::value ? nullptr : std::move(constructAt),
                    /* destroy = */
                    obtain_xdestroy_for<F>(udf_destruct_only_deleter{}),
                    /* call = */
                    [](sqlite3_context* context, int argsCount, sqlite3_value** values) {
                        auto udfPointer = proxy_get_scalar_udf<F>(is_stateless{}, context, argsCount);
                        args_tuple argsTuple = tuple_from_values<args_tuple>{}(values, argsCount);
                        auto result = polyfill::apply(*udfPointer, std::move(argsTuple));
                        statement_binder<return_type>().result(context, result);
                    },
                    udfMemorySpace);

                if (this->connection->retain_count() > 0) {
                    sqlite3* db = this->connection->get();
                    try_to_create_scalar_function(db, this->scalarFunctions.back());
                }
            }

            template<class F>
            void create_aggregate_function_impl(udf_holder<F> udfName,
                                                std::function<void(void* location)> constructAt) {
                using args_tuple = typename callable_arguments<F>::args_tuple;
                using return_type = typename callable_arguments<F>::return_type;
                constexpr auto argsCount = std::is_same<args_tuple, std::tuple<arg_values>>::value
                                               ? -1
                                               : int(std::tuple_size<args_tuple>::value);
                this->aggregateFunctions.emplace_back(
                    udfName(),
                    argsCount,
                    std::move(constructAt),
                    /* destroy = */
                    obtain_xdestroy_for<F>(udf_destruct_only_deleter{}),
                    /* step = */
                    [](sqlite3_context* context, int argsCount, sqlite3_value** values) {
                        F* udfPointer;
                        try {
                            udfPointer = proxy_get_aggregate_step_udf<F>(context, argsCount);
                        } catch (const std::bad_alloc&) {
                            sqlite3_result_error_nomem(context);
                            return;
                        }
                        args_tuple argsTuple = tuple_from_values<args_tuple>{}(values, argsCount);
#if __cpp_lib_bind_front >= 201907L
                        std::apply(std::bind_front(&F::step, udfPointer), std::move(argsTuple));
#else
                        polyfill::apply(
                            [udfPointer](auto&&... args) {
                                udfPointer->step(std::forward<decltype(args)>(args)...);
                            },
                            std::move(argsTuple));
#endif
                    },
                    /* finalCall = */
                    [](void* udfHandle, sqlite3_context* context) {
                        F& udf = *static_cast<F*>(udfHandle);
                        auto result = udf.fin();
                        statement_binder<return_type>().result(context, result);
                    },
                    obtain_udf_allocator<F>());

                if (this->connection->retain_count() > 0) {
                    sqlite3* db = this->connection->get();
                    try_to_create_aggregate_function(db, this->aggregateFunctions.back());
                }
            }

            void delete_function_impl(const std::string& name, std::list<udf_proxy>& functions) const {
#if __cpp_lib_ranges >= 201911L
                auto it = std::ranges::find(functions, name, &udf_proxy::name);
#else
                auto it = std::find_if(functions.begin(), functions.end(), [&name](auto& udfProxy) {
                    return udfProxy.name == name;
                });
#endif
                if (it != functions.end()) {
                    if (this->connection->retain_count() > 0) {
                        sqlite3* db = this->connection->get();
                        int rc = sqlite3_create_function_v2(db,
                                                            name.c_str(),
                                                            it->argumentsCount,
                                                            SQLITE_UTF8,
                                                            nullptr,
                                                            nullptr,
                                                            nullptr,
                                                            nullptr,
                                                            nullptr);
                        if (rc != SQLITE_OK) {
                            throw_translated_sqlite_error(db);
                        }
                    }
                    it = functions.erase(it);
                } else {
                    throw std::system_error{orm_error_code::function_not_found};
                }
            }

            static void try_to_create_scalar_function(sqlite3* db, udf_proxy& udfProxy) {
                int rc = sqlite3_create_function_v2(db,
                                                    udfProxy.name.c_str(),
                                                    udfProxy.argumentsCount,
                                                    SQLITE_UTF8,
                                                    &udfProxy,
                                                    udfProxy.func,
                                                    nullptr,
                                                    nullptr,
                                                    nullptr);
                if (rc != SQLITE_OK) {
                    throw_translated_sqlite_error(db);
                }
            }

            static void try_to_create_aggregate_function(sqlite3* db, udf_proxy& udfProxy) {
                int rc = sqlite3_create_function(db,
                                                 udfProxy.name.c_str(),
                                                 udfProxy.argumentsCount,
                                                 SQLITE_UTF8,
                                                 &udfProxy,
                                                 nullptr,
                                                 udfProxy.func,
                                                 aggregate_function_final_callback);
                if (rc != SQLITE_OK) {
                    throw_translated_sqlite_error(rc);
                }
            }

            std::string current_time(sqlite3* db) {
                std::string result;
                perform_exec(db, "SELECT CURRENT_TIME", extract_single_value<std::string>, &result);
                return result;
            }

            std::string current_date(sqlite3* db) {
                std::string result;
                perform_exec(db, "SELECT CURRENT_DATE", extract_single_value<std::string>, &result);
                return result;
            }

            std::string current_timestamp(sqlite3* db) {
                std::string result;
                perform_exec(db, "SELECT CURRENT_TIMESTAMP", extract_single_value<std::string>, &result);
                return result;
            }

            void drop_table_internal(sqlite3* db, const std::string& tableName, bool ifExists) {
                std::stringstream ss;
                ss << "DROP TABLE";
                if (ifExists) {
                    ss << " IF EXISTS";
                }
                ss << ' ' << streaming_identifier(tableName) << std::flush;
                perform_void_exec(db, ss.str());
            }

            void drop_index_internal(const std::string& indexName, bool ifExists) {
                std::stringstream ss;
                ss << "DROP INDEX";
                if (ifExists) {
                    ss << " IF EXISTS";
                }
                ss << ' ' << quote_identifier(indexName) << std::flush;
                perform_void_exec(this->get_connection().get(), ss.str());
            }

            void drop_trigger_internal(const std::string& triggerName, bool ifExists) {
                std::stringstream ss;
                ss << "DROP TRIGGER";
                if (ifExists) {
                    ss << " IF EXISTS";
                }
                ss << ' ' << quote_identifier(triggerName) << std::flush;
                perform_void_exec(this->get_connection().get(), ss.str());
            }

            static int
            collate_callback(void* argument, int leftLength, const void* lhs, int rightLength, const void* rhs) {
                auto& function = *(collating_function*)argument;
                return function(leftLength, lhs, rightLength, rhs);
            }

            static int busy_handler_callback(void* selfPointer, int triesCount) {
                auto& storage = *static_cast<storage_base*>(selfPointer);
                if (storage._busy_handler) {
                    return storage._busy_handler(triesCount);
                } else {
                    return 0;
                }
            }

            bool calculate_remove_add_columns(std::vector<const table_xinfo*>& columnsToAdd,
                                              std::vector<table_xinfo>& storageTableInfo,
                                              std::vector<table_xinfo>& dbTableInfo) const {
                bool notEqual = false;

                //  iterate through storage columns
                for (size_t storageColumnInfoIndex = 0; storageColumnInfoIndex < storageTableInfo.size();
                     ++storageColumnInfoIndex) {

                    //  get storage's column info
                    table_xinfo& storageColumnInfo = storageTableInfo[storageColumnInfoIndex];
                    const std::string& columnName = storageColumnInfo.name;

                    //  search for a column in db with the same name
#if __cpp_lib_ranges >= 201911L
                    auto dbColumnInfoIt = std::ranges::find(dbTableInfo, columnName, &table_xinfo::name);
#else
                    auto dbColumnInfoIt = std::find_if(dbTableInfo.begin(), dbTableInfo.end(), [&columnName](auto& ti) {
                        return ti.name == columnName;
                    });
#endif
                    if (dbColumnInfoIt != dbTableInfo.end()) {
                        auto& dbColumnInfo = *dbColumnInfoIt;
                        auto columnsAreEqual =
                            dbColumnInfo.name == storageColumnInfo.name &&
                            dbColumnInfo.notnull == storageColumnInfo.notnull &&
                            (!dbColumnInfo.dflt_value.empty()) == (!storageColumnInfo.dflt_value.empty()) &&
                            dbColumnInfo.pk == storageColumnInfo.pk &&
                            (dbColumnInfo.hidden == 0) == (storageColumnInfo.hidden == 0);
                        if (!columnsAreEqual) {
                            notEqual = true;
                            break;
                        }
                        dbTableInfo.erase(dbColumnInfoIt);
                        storageTableInfo.erase(storageTableInfo.begin() +
                                               static_cast<ptrdiff_t>(storageColumnInfoIndex));
                        --storageColumnInfoIndex;
                    } else {
                        columnsToAdd.push_back(&storageColumnInfo);
                    }
                }
                return notEqual;
            }

            const bool inMemory;
            bool isOpenedForever = false;
            std::unique_ptr<connection_holder> connection;
            std::map<std::string, collating_function> collatingFunctions;
            const int cachedForeignKeysCount;
            std::function<int(int)> _busy_handler;
            std::list<udf_proxy> scalarFunctions;
            std::list<udf_proxy> aggregateFunctions;
        };
    }
}<|MERGE_RESOLUTION|>--- conflicted
+++ resolved
@@ -734,21 +734,12 @@
                     this->foreign_keys(db, true);
                 }
 #endif
-<<<<<<< HEAD
-                if (this->pragma._synchronous != -1) {
-                    this->pragma.synchronous(this->pragma._synchronous);
-                }
-
-                if (this->pragma._journal_mode != -1) {
-                    this->pragma.set_pragma("journal_mode", static_cast<journal_mode>(this->pragma._journal_mode), db);
-=======
                 if (this->pragma.synchronous_ != -1) {
                     this->pragma.synchronous(this->pragma.synchronous_);
                 }
 
                 if (this->pragma.journal_mode_ != -1) {
                     this->pragma.set_pragma("journal_mode", static_cast<journal_mode>(this->pragma.journal_mode_), db);
->>>>>>> db649e1b
                 }
 
                 for (auto& p: this->collatingFunctions) {
