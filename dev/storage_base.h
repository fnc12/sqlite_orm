--- conflicted
+++ resolved
@@ -45,21 +45,13 @@
 
             void drop_index(const std::string& indexName) {
                 std::stringstream ss;
-<<<<<<< HEAD
-                ss << "DROP INDEX " << streaming_identifier(indexName);
-=======
                 ss << "DROP INDEX " << quote_identifier(indexName) << std::flush;
->>>>>>> 170e9ea1
                 perform_void_exec(this->get_connection().get(), ss.str());
             }
 
             void drop_trigger(const std::string& triggerName) {
                 std::stringstream ss;
-<<<<<<< HEAD
-                ss << "DROP TRIGGER " << streaming_identifier(triggerName);
-=======
                 ss << "DROP TRIGGER " << quote_identifier(triggerName) << std::flush;
->>>>>>> 170e9ea1
                 perform_void_exec(this->get_connection().get(), ss.str());
             }
 
@@ -71,11 +63,7 @@
              *  Drops table with given name.
              */
             void drop_table(const std::string& tableName) {
-<<<<<<< HEAD
-                this->drop_table_internal(tableName, this->get_connection().get());
-=======
                 this->drop_table_internal(this->get_connection().get(), tableName);
->>>>>>> 170e9ea1
             }
 
             /**
@@ -96,10 +84,6 @@
             bool table_exists(sqlite3* db, const std::string& tableName) const {
                 bool result = false;
                 std::stringstream ss;
-<<<<<<< HEAD
-                ss << "ALTER TABLE " << streaming_identifier(from) << " RENAME TO " << streaming_identifier(to);
-                perform_void_exec(this->get_connection().get(), ss.str());
-=======
                 ss << "SELECT COUNT(*) FROM sqlite_master WHERE type = " << quote_string_literal("table")
                    << " AND name = " << quote_string_literal(tableName) << std::flush;
                 auto query = ss.str();
@@ -119,7 +103,6 @@
                     throw_translated_sqlite_error(db);
                 }
                 return result;
->>>>>>> 170e9ea1
             }
 
           public:
@@ -245,11 +228,7 @@
              */
             template<class F>
             void create_scalar_function() {
-<<<<<<< HEAD
-                static_assert(is_scalar_function<F>::value, "F can't be an aggregate function");
-=======
                 static_assert(is_scalar_function_v<F>, "F can't be an aggregate function");
->>>>>>> 170e9ea1
 
                 std::stringstream ss;
                 ss << F::name() << std::flush;
@@ -312,11 +291,7 @@
              */
             template<class F>
             void create_aggregate_function() {
-<<<<<<< HEAD
-                static_assert(is_aggregate_function<F>::value, "F can't be a scalar function");
-=======
                 static_assert(is_aggregate_function_v<F>, "F can't be a scalar function");
->>>>>>> 170e9ea1
 
                 std::stringstream ss;
                 ss << F::name() << std::flush;
@@ -388,14 +363,8 @@
                     return collatingObject(leftLength, lhs, rightLength, rhs);
                 };
                 std::stringstream ss;
-<<<<<<< HEAD
-                ss << C::name();
-                auto name = ss.str();
-                this->create_collation(name, move(func));
-=======
                 ss << C::name() << std::flush;
                 this->create_collation(ss.str(), move(func));
->>>>>>> 170e9ea1
             }
 
             void create_collation(const std::string& name, collating_function f) {
@@ -424,14 +393,8 @@
             template<class C>
             void delete_collation() {
                 std::stringstream ss;
-<<<<<<< HEAD
-                ss << C::name();
-                auto name = ss.str();
-                this->create_collation(name, {});
-=======
                 ss << C::name() << std::flush;
                 this->create_collation(ss.str(), {});
->>>>>>> 170e9ea1
             }
 
             void begin_transaction() {
@@ -764,18 +727,10 @@
 
             std::string current_timestamp(sqlite3* db) {
                 std::string result;
-<<<<<<< HEAD
                 const char* query = "SELECT CURRENT_TIMESTAMP";
                 auto rc = sqlite3_exec(
                     db,
                     query,
-=======
-                std::stringstream ss;
-                ss << "SELECT CURRENT_TIMESTAMP" << std::flush;
-                auto rc = sqlite3_exec(
-                    db,
-                    ss.str().c_str(),
->>>>>>> 170e9ea1
                     [](void* data, int argc, char** argv, char**) -> int {
                         auto& res = *(std::string*)data;
                         if(argc) {
@@ -795,7 +750,7 @@
 
             void drop_table_internal(sqlite3* db, const std::string& tableName) {
                 std::stringstream ss;
-                ss << "DROP TABLE " << streaming_identifier(tableName);
+                ss << "DROP TABLE " << streaming_identifier(tableName) << std::flush;
                 perform_void_exec(db, ss.str());
             }
 
