--- conflicted
+++ resolved
@@ -1,11 +1,8 @@
 #pragma once
 
 #include <sqlite3.h>
-<<<<<<< HEAD
 #ifndef _IMPORT_STD_MODULE
-=======
 #include <cstdlib>  // atoi
->>>>>>> 8c15e4b1
 #include <memory>  //  std::allocator
 #include <functional>  //  std::function, std::bind, std::bind_front
 #include <string>  //  std::string
