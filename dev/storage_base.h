#pragma once

#include <sqlite3.h>
#include <functional>  //  std::function, std::bind
#include <string>  //  std::string
#include <sstream>  //  std::stringstream
#include <utility>  //  std::move
#include <system_error>  //  std::system_error
#include <vector>  //  std::vector
#include <memory>  //  std::make_shared, std::shared_ptr
#include <map>  //  std::map
#include <type_traits>  //  std::decay, std::is_same

#include "pragma.h"
#include "limit_accessor.h"
#include "transaction_guard.h"
#include "statement_finalizer.h"
#include "tuple_helper/tuple_helper.h"
#include "row_extractor.h"
#include "util.h"
#include "connection_holder.h"
#include "backup.h"
#include "function.h"
#include "values_to_tuple.h"
#include "arg_values.h"

namespace sqlite_orm {

    namespace internal {

        struct storage_base {
            using collating_function = std::function<int(int, const void*, int, const void*)>;

            std::function<void(sqlite3*)> on_open;
            pragma_t pragma;
            limit_accessor limit;

            transaction_guard_t transaction_guard() {
                this->begin_transaction();
                auto commitFunc = std::bind(static_cast<void (storage_base::*)()>(&storage_base::commit), this);
                auto rollbackFunc = std::bind(static_cast<void (storage_base::*)()>(&storage_base::rollback), this);
                return {this->get_connection(), move(commitFunc), move(rollbackFunc)};
            }

            void drop_index(const std::string& indexName) {
                std::stringstream ss;
                ss << "DROP INDEX " << quote_identifier(indexName) << std::flush;
                perform_void_exec(this->get_connection().get(), ss.str());
            }

            void drop_trigger(const std::string& triggerName) {
                std::stringstream ss;
                ss << "DROP TRIGGER " << quote_identifier(triggerName) << std::flush;
                perform_void_exec(this->get_connection().get(), ss.str());
            }

            void vacuum() {
                perform_void_exec(this->get_connection().get(), "VACUUM");
            }

            /**
             *  Drops table with given name.
             */
            void drop_table(const std::string& tableName) {
                this->drop_table_internal(tableName, this->get_connection().get());
            }

            /**
             * Rename table named `from` to `to`.
             */
            void rename_table(const std::string& from, const std::string& to) {
                auto con = get_connection();
                auto db = con.get();
                rename_table(db, from, to);
            }

          protected:
            void rename_table(sqlite3* db, const std::string& oldName, const std::string& newName) const {
                std::stringstream ss;
<<<<<<< HEAD
                ss << "ALTER TABLE " << quote_identifier(from) << " RENAME TO " << quote_identifier(to) << std::flush;
                perform_void_exec(this->get_connection().get(), ss.str());
=======
                ss << "ALTER TABLE " << quote_identifier(oldName) << " RENAME TO " << quote_identifier(newName);
                perform_void_exec(db, ss.str());
            }

            bool table_exists(const std::string& tableName, sqlite3* db) const {
                using namespace std::string_literals;

                bool result = false;
                std::stringstream ss;
                ss << "SELECT COUNT(*) FROM sqlite_master WHERE type = " << quote_string_literal("table"s)
                   << " AND name = " << quote_string_literal(tableName);
                auto query = ss.str();
                auto rc = sqlite3_exec(
                    db,
                    query.c_str(),
                    [](void* data, int argc, char** argv, char** /*azColName*/) -> int {
                        auto& res = *(bool*)data;
                        if(argc) {
                            res = !!std::atoi(argv[0]);
                        }
                        return 0;
                    },
                    &result,
                    nullptr);
                if(rc != SQLITE_OK) {
                    throw_translated_sqlite_error(db);
                }
                return result;
>>>>>>> 80b6f4b5
            }

          public:
            /**
             *  sqlite3_changes function.
             */
            int changes() {
                auto con = this->get_connection();
                return sqlite3_changes(con.get());
            }

            /**
             *  sqlite3_total_changes function.
             */
            int total_changes() {
                auto con = this->get_connection();
                return sqlite3_total_changes(con.get());
            }

            int64 last_insert_rowid() {
                auto con = this->get_connection();
                return sqlite3_last_insert_rowid(con.get());
            }

            int busy_timeout(int ms) {
                auto con = this->get_connection();
                return sqlite3_busy_timeout(con.get(), ms);
            }

            /**
             *  Returns libsqltie3 lib version, not sqlite_orm
             */
            std::string libversion() {
                return sqlite3_libversion();
            }

            bool transaction(const std::function<bool()>& f) {
                auto guard = transaction_guard();
                auto shouldCommit = f();
                if(shouldCommit) {
                    guard.commit();
                } else {
                    guard.rollback();
                }
                return shouldCommit;
            }

            std::string current_timestamp() {
                auto con = this->get_connection();
                return this->current_timestamp(con.get());
            }

#if SQLITE_VERSION_NUMBER >= 3007010
            /**
             * \fn db_release_memory
             * \brief Releases freeable memory of database. It is function can/should be called periodically by
             * application, if application has less memory usage constraint. \note sqlite3_db_release_memory added
             * in 3.7.10 https://sqlite.org/changes.html
             */
            int db_release_memory() {
                auto con = this->get_connection();
                return sqlite3_db_release_memory(con.get());
            }
#endif

            /**
             *  Returns existing permanent table names in database. Doesn't check storage itself - works only with
             * actual database.
             *  @return Returns list of tables in database.
             */
            std::vector<std::string> table_names() {
                auto con = this->get_connection();
                sqlite3* db = con.get();
                std::vector<std::string> tableNames;
                std::string sql = "SELECT name FROM sqlite_master WHERE type='table'";
                using data_t = std::vector<std::string>;
                int res = sqlite3_exec(
                    db,
                    sql.c_str(),
                    [](void* data, int argc, char** argv, char** /*columnName*/) -> int {
                        auto& tableNames_ = *(data_t*)data;
                        for(int i = 0; i < argc; ++i) {
                            if(argv[i]) {
                                tableNames_.emplace_back(argv[i]);
                            }
                        }
                        return 0;
                    },
                    &tableNames,
                    nullptr);

                if(res != SQLITE_OK) {
                    throw_translated_sqlite_error(db);
                }
                return tableNames;
            }

            void open_forever() {
                this->isOpenedForever = true;
                this->connection->retain();
                if(1 == this->connection->retain_count()) {
                    this->on_open_internal(this->connection->get());
                }
            }

            /**
             * Call this to create user defined scalar function. Can be called at any time no matter connection is opened or no.
             * T - function class. T must have operator() overload and static name function like this:
             * ```
             *  struct SqrtFunction {
             *
             *      double operator()(double arg) const {
             *          return std::sqrt(arg);
             *      }
             *
             *      static const char *name() {
             *          return "SQRT";
             *      }
             *  };
             * ```
             */
            template<class F>
            void create_scalar_function() {
                static_assert(is_scalar_function_v<F>, "F can't be an aggregate function");

                std::stringstream ss;
                ss << F::name() << std::flush;
                auto name = ss.str();
                using args_tuple = typename callable_arguments<F>::args_tuple;
                using return_type = typename callable_arguments<F>::return_type;
                auto argsCount = int(std::tuple_size<args_tuple>::value);
                if(std::is_same<args_tuple, std::tuple<arg_values>>::value) {
                    argsCount = -1;
                }
                this->scalarFunctions.emplace_back(new user_defined_scalar_function_t{
                    move(name),
                    argsCount,
                    []() -> int* {
                        return (int*)(new F());
                    },
                    /* call = */
                    [](sqlite3_context* context, void* functionVoidPointer, int argsCount, sqlite3_value** values) {
                        auto& functionPointer = *static_cast<F*>(functionVoidPointer);
                        args_tuple argsTuple;
                        using tuple_size = std::tuple_size<args_tuple>;
                        values_to_tuple<args_tuple, tuple_size::value - 1>().extract(values, argsTuple, argsCount);
                        auto result = call(functionPointer, std::move(argsTuple));
                        statement_binder<return_type>().result(context, result);
                    },
                    delete_function_callback<F>,
                });

                if(this->connection->retain_count() > 0) {
                    sqlite3* db = this->connection->get();
                    try_to_create_function(db,
                                           static_cast<user_defined_scalar_function_t&>(*this->scalarFunctions.back()));
                }
            }

            /**
             * Call this to create user defined aggregate function. Can be called at any time no matter connection is opened or no.
             * T - function class. T must have step member function, fin member function and static name function like this:
             * ```
             *   struct MeanFunction {
             *       double total = 0;
             *       int count = 0;
             *
             *       void step(double value) {
             *           total += value;
             *           ++count;
             *       }
             *
             *       int fin() const {
             *           return total / count;
             *       }
             *
             *       static std::string name() {
             *           return "MEAN";
             *       }
             *   };
             * ```
             */
            template<class F>
            void create_aggregate_function() {
                static_assert(is_aggregate_function_v<F>, "F can't be a scalar function");

                std::stringstream ss;
                ss << F::name() << std::flush;
                auto name = ss.str();
                using args_tuple = typename callable_arguments<F>::args_tuple;
                using return_type = typename callable_arguments<F>::return_type;
                auto argsCount = int(std::tuple_size<args_tuple>::value);
                if(std::is_same<args_tuple, std::tuple<arg_values>>::value) {
                    argsCount = -1;
                }
                this->aggregateFunctions.emplace_back(new user_defined_aggregate_function_t{
                    move(name),
                    argsCount,
                    /* create = */
                    []() -> int* {
                        return (int*)(new F());
                    },
                    /* step = */
                    [](sqlite3_context* context, void* functionVoidPointer, int argsCount, sqlite3_value** values) {
                        auto& functionPointer = *static_cast<F*>(functionVoidPointer);
                        args_tuple argsTuple;
                        using tuple_size = std::tuple_size<args_tuple>;
                        values_to_tuple<args_tuple, tuple_size::value - 1>().extract(values, argsTuple, argsCount);
                        call(functionPointer, &F::step, move(argsTuple));
                    },
                    /* finalCall = */
                    [](sqlite3_context* context, void* functionVoidPointer) {
                        auto& functionPointer = *static_cast<F*>(functionVoidPointer);
                        auto result = functionPointer.fin();
                        statement_binder<return_type>().result(context, result);
                    },
                    delete_function_callback<F>,
                });

                if(this->connection->retain_count() > 0) {
                    sqlite3* db = this->connection->get();
                    try_to_create_function(
                        db,
                        static_cast<user_defined_aggregate_function_t&>(*this->aggregateFunctions.back()));
                }
            }

            /**
             *  Use it to delete scalar function you created before. Can be called at any time no matter connection is open or no.
             */
            template<class F>
            void delete_scalar_function() {
                static_assert(is_scalar_function_v<F>, "F cannot be an aggregate function");
                std::stringstream ss;
                ss << F::name() << std::flush;
                this->delete_function_impl(ss.str(), this->scalarFunctions);
            }

            /**
             *  Use it to delete aggregate function you created before. Can be called at any time no matter connection is open or no.
             */
            template<class F>
            void delete_aggregate_function() {
                static_assert(is_aggregate_function_v<F>, "F cannot be a scalar function");
                std::stringstream ss;
                ss << F::name() << std::flush;
                this->delete_function_impl(ss.str(), this->aggregateFunctions);
            }

            template<class C>
            void create_collation() {
                collating_function func = [](int leftLength, const void* lhs, int rightLength, const void* rhs) {
                    C collatingObject;
                    return collatingObject(leftLength, lhs, rightLength, rhs);
                };
                std::stringstream ss;
                ss << C::name() << std::flush;
                this->create_collation(ss.str(), move(func));
            }

            void create_collation(const std::string& name, collating_function f) {
                collating_function* functionPointer = nullptr;
                const auto functionExists = bool(f);
                if(functionExists) {
                    functionPointer = &(collatingFunctions[name] = std::move(f));
                } else {
                    collatingFunctions.erase(name);
                }

                //  create collations if db is open
                if(this->connection->retain_count() > 0) {
                    sqlite3* db = this->connection->get();
                    auto resultCode = sqlite3_create_collation(db,
                                                               name.c_str(),
                                                               SQLITE_UTF8,
                                                               functionPointer,
                                                               functionExists ? collate_callback : nullptr);
                    if(resultCode != SQLITE_OK) {
                        throw_translated_sqlite_error(db);
                    }
                }
            }

            template<class C>
            void delete_collation() {
                std::stringstream ss;
                ss << C::name() << std::flush;
                this->create_collation(ss.str(), {});
            }

            void begin_transaction() {
                this->begin_transaction_internal("BEGIN TRANSACTION");
            }

            void begin_deferred_transaction() {
                this->begin_transaction_internal("BEGIN DEFERRED TRANSACTION");
            }

            void begin_immediate_transaction() {
                this->begin_transaction_internal("BEGIN IMMEDIATE TRANSACTION");
            }

            void begin_exclusive_transaction() {
                this->begin_transaction_internal("BEGIN EXCLUSIVE TRANSACTION");
            }

            void commit() {
                sqlite3* db = this->connection->get();
                perform_void_exec(db, "COMMIT");
                this->connection->release();
                if(this->connection->retain_count() < 0) {
                    throw std::system_error{orm_error_code::no_active_transaction};
                }
            }

            void rollback() {
                sqlite3* db = this->connection->get();
                perform_void_exec(db, "ROLLBACK");
                this->connection->release();
                if(this->connection->retain_count() < 0) {
                    throw std::system_error{orm_error_code::no_active_transaction};
                }
            }

            void backup_to(const std::string& filename) {
                auto backup = this->make_backup_to(filename);
                backup.step(-1);
            }

            void backup_to(storage_base& other) {
                auto backup = this->make_backup_to(other);
                backup.step(-1);
            }

            void backup_from(const std::string& filename) {
                auto backup = this->make_backup_from(filename);
                backup.step(-1);
            }

            void backup_from(storage_base& other) {
                auto backup = this->make_backup_from(other);
                backup.step(-1);
            }

            backup_t make_backup_to(const std::string& filename) {
                auto holder = std::make_unique<connection_holder>(filename);
                connection_ref conRef{*holder};
                return {conRef, "main", this->get_connection(), "main", move(holder)};
            }

            backup_t make_backup_to(storage_base& other) {
                return {other.get_connection(), "main", this->get_connection(), "main", {}};
            }

            backup_t make_backup_from(const std::string& filename) {
                auto holder = std::make_unique<connection_holder>(filename);
                connection_ref conRef{*holder};
                return {this->get_connection(), "main", conRef, "main", move(holder)};
            }

            backup_t make_backup_from(storage_base& other) {
                return {this->get_connection(), "main", other.get_connection(), "main", {}};
            }

            const std::string& filename() const {
                return this->connection->filename;
            }

            /**
             * Checks whether connection to database is opened right now.
             * Returns always `true` for in memory databases.
             */
            bool is_opened() const {
                return this->connection->retain_count() > 0;
            }

            /*
             * returning false when there is a transaction in place
             * otherwise true; function is not const because it has to call get_connection()
             */
            bool get_autocommit() {
                auto con = this->get_connection();
                auto db = con.get();
                return sqlite3_get_autocommit(db);
            }

            int busy_handler(std::function<int(int)> handler) {
                _busy_handler = move(handler);
                if(this->is_opened()) {
                    if(_busy_handler) {
                        return sqlite3_busy_handler(this->connection->get(), busy_handler_callback, this);
                    } else {
                        return sqlite3_busy_handler(this->connection->get(), nullptr, nullptr);
                    }
                } else {
                    return SQLITE_OK;
                }
            }

          protected:
            storage_base(const std::string& filename_, int foreignKeysCount) :
                pragma(std::bind(&storage_base::get_connection, this)),
                limit(std::bind(&storage_base::get_connection, this)),
                inMemory(filename_.empty() || filename_ == ":memory:"),
                connection(std::make_unique<connection_holder>(filename_)), cachedForeignKeysCount(foreignKeysCount) {
                if(this->inMemory) {
                    this->connection->retain();
                    this->on_open_internal(this->connection->get());
                }
            }

            storage_base(const storage_base& other) :
                on_open(other.on_open), pragma(std::bind(&storage_base::get_connection, this)),
                limit(std::bind(&storage_base::get_connection, this)), inMemory(other.inMemory),
                connection(std::make_unique<connection_holder>(other.connection->filename)),
                cachedForeignKeysCount(other.cachedForeignKeysCount) {
                if(this->inMemory) {
                    this->connection->retain();
                    this->on_open_internal(this->connection->get());
                }
            }

            ~storage_base() {
                if(this->isOpenedForever) {
                    this->connection->release();
                }
                if(this->inMemory) {
                    this->connection->release();
                }
            }

            void begin_transaction_internal(const std::string& query) {
                this->connection->retain();
                if(1 == this->connection->retain_count()) {
                    this->on_open_internal(this->connection->get());
                }
                sqlite3* db = this->connection->get();
                perform_void_exec(db, query);
            }

            connection_ref get_connection() {
                connection_ref res{*this->connection};
                if(1 == this->connection->retain_count()) {
                    this->on_open_internal(this->connection->get());
                }
                return res;
            }

#if SQLITE_VERSION_NUMBER >= 3006019

            void foreign_keys(sqlite3* db, bool value) {
                std::stringstream ss;
                ss << "PRAGMA foreign_keys = " << value << std::flush;
                perform_void_exec(db, ss.str());
            }

            bool foreign_keys(sqlite3* db) {
                std::string query = "PRAGMA foreign_keys";
                auto result = false;
                auto rc = sqlite3_exec(
                    db,
                    query.c_str(),
                    [](void* data, int argc, char** argv, char**) -> int {
                        auto& res = *(bool*)data;
                        if(argc) {
                            res = row_extractor<bool>().extract(argv[0]);
                        }
                        return 0;
                    },
                    &result,
                    nullptr);
                if(rc != SQLITE_OK) {
                    throw_translated_sqlite_error(db);
                }
                return result;
            }

#endif
            void on_open_internal(sqlite3* db) {

#if SQLITE_VERSION_NUMBER >= 3006019
                if(this->cachedForeignKeysCount) {
                    this->foreign_keys(db, true);
                }
#endif
                if(this->pragma._synchronous != -1) {
                    this->pragma.synchronous(this->pragma._synchronous);
                }

                if(this->pragma._journal_mode != -1) {
                    this->pragma.set_pragma("journal_mode", static_cast<journal_mode>(this->pragma._journal_mode), db);
                }

                for(auto& p: this->collatingFunctions) {
                    auto resultCode =
                        sqlite3_create_collation(db, p.first.c_str(), SQLITE_UTF8, &p.second, collate_callback);
                    if(resultCode != SQLITE_OK) {
                        throw_translated_sqlite_error(db);
                    }
                }

                for(auto& p: this->limit.limits) {
                    sqlite3_limit(db, p.first, p.second);
                }

                if(_busy_handler) {
                    sqlite3_busy_handler(this->connection->get(), busy_handler_callback, this);
                }

                for(auto& functionPointer: this->scalarFunctions) {
                    try_to_create_function(db, static_cast<user_defined_scalar_function_t&>(*functionPointer));
                }

                for(auto& functionPointer: this->aggregateFunctions) {
                    try_to_create_function(db, static_cast<user_defined_aggregate_function_t&>(*functionPointer));
                }

                if(this->on_open) {
                    this->on_open(db);
                }
            }

            void delete_function_impl(const std::string& name,
                                      std::vector<std::unique_ptr<user_defined_function_base>>& functionsVector) const {
                auto it = find_if(functionsVector.begin(), functionsVector.end(), [&name](auto& functionPointer) {
                    return functionPointer->name == name;
                });
                if(it != functionsVector.end()) {
                    functionsVector.erase(it);
                    it = functionsVector.end();

                    if(this->connection->retain_count() > 0) {
                        sqlite3* db = this->connection->get();
                        auto resultCode = sqlite3_create_function_v2(db,
                                                                     name.c_str(),
                                                                     0,
                                                                     SQLITE_UTF8,
                                                                     nullptr,
                                                                     nullptr,
                                                                     nullptr,
                                                                     nullptr,
                                                                     nullptr);
                        if(resultCode != SQLITE_OK) {
                            throw_translated_sqlite_error(db);
                        }
                    }
                } else {
                    throw std::system_error{orm_error_code::function_not_found};
                }
            }

            void try_to_create_function(sqlite3* db, user_defined_scalar_function_t& function) {
                auto resultCode = sqlite3_create_function_v2(db,
                                                             function.name.c_str(),
                                                             function.argumentsCount,
                                                             SQLITE_UTF8,
                                                             &function,
                                                             scalar_function_callback,
                                                             nullptr,
                                                             nullptr,
                                                             nullptr);
                if(resultCode != SQLITE_OK) {
                    throw_translated_sqlite_error(db);
                }
            }

            void try_to_create_function(sqlite3* db, user_defined_aggregate_function_t& function) {
                auto resultCode = sqlite3_create_function(db,
                                                          function.name.c_str(),
                                                          function.argumentsCount,
                                                          SQLITE_UTF8,
                                                          &function,
                                                          nullptr,
                                                          aggregate_function_step_callback,
                                                          aggregate_function_final_callback);
                if(resultCode != SQLITE_OK) {
                    throw_translated_sqlite_error(resultCode);
                }
            }

            static void
            aggregate_function_step_callback(sqlite3_context* context, int argsCount, sqlite3_value** values) {
                auto functionVoidPointer = sqlite3_user_data(context);
                auto functionPointer = static_cast<user_defined_aggregate_function_t*>(functionVoidPointer);
                auto aggregateContextVoidPointer = sqlite3_aggregate_context(context, sizeof(int**));
                auto aggregateContextIntPointer = static_cast<int**>(aggregateContextVoidPointer);
                if(*aggregateContextIntPointer == nullptr) {
                    *aggregateContextIntPointer = functionPointer->create();
                }
                functionPointer->step(context, *aggregateContextIntPointer, argsCount, values);
            }

            static void aggregate_function_final_callback(sqlite3_context* context) {
                auto functionVoidPointer = sqlite3_user_data(context);
                auto functionPointer = static_cast<user_defined_aggregate_function_t*>(functionVoidPointer);
                auto aggregateContextVoidPointer = sqlite3_aggregate_context(context, sizeof(int**));
                auto aggregateContextIntPointer = static_cast<int**>(aggregateContextVoidPointer);
                functionPointer->finalCall(context, *aggregateContextIntPointer);
                functionPointer->destroy(*aggregateContextIntPointer);
            }

            static void scalar_function_callback(sqlite3_context* context, int argsCount, sqlite3_value** values) {
                auto functionVoidPointer = sqlite3_user_data(context);
                auto functionPointer = static_cast<user_defined_scalar_function_t*>(functionVoidPointer);
                std::unique_ptr<int, void (*)(int*)> callablePointer(functionPointer->create(),
                                                                     functionPointer->destroy);
                if(functionPointer->argumentsCount != -1 && functionPointer->argumentsCount != argsCount) {
                    throw std::system_error{orm_error_code::arguments_count_does_not_match};
                }
                functionPointer->run(context, functionPointer, argsCount, values);
            }

            template<class F>
            static void delete_function_callback(int* pointer) {
                auto voidPointer = static_cast<void*>(pointer);
                auto fPointer = static_cast<F*>(voidPointer);
                delete fPointer;
            }

            std::string current_timestamp(sqlite3* db) {
                std::string result;
                std::stringstream ss;
                ss << "SELECT CURRENT_TIMESTAMP" << std::flush;
                auto rc = sqlite3_exec(
                    db,
                    ss.str().c_str(),
                    [](void* data, int argc, char** argv, char**) -> int {
                        auto& res = *(std::string*)data;
                        if(argc) {
                            if(argv[0]) {
                                res = row_extractor<std::string>().extract(argv[0]);
                            }
                        }
                        return 0;
                    },
                    &result,
                    nullptr);
                if(rc != SQLITE_OK) {
                    throw_translated_sqlite_error(db);
                }
                return result;
            }

            void drop_table_internal(const std::string& tableName, sqlite3* db) {
                std::stringstream ss;
                ss << "DROP TABLE " << quote_identifier(tableName);
                perform_void_exec(db, ss.str());
            }

            static int collate_callback(void* arg, int leftLen, const void* lhs, int rightLen, const void* rhs) {
                auto& f = *(collating_function*)arg;
                return f(leftLen, lhs, rightLen, rhs);
            }

            static int busy_handler_callback(void* selfPointer, int triesCount) {
                auto& storage = *static_cast<storage_base*>(selfPointer);
                if(storage._busy_handler) {
                    return storage._busy_handler(triesCount);
                } else {
                    return 0;
                }
            }

            //  returns foreign keys count in storage definition
            template<class S>
            static int foreign_keys_count(const S& storageImpl) {
                auto res = 0;

                storageImpl.for_each([&res](const auto& tImpl) {
                    using qualified_type = std::decay_t<decltype(tImpl)>;
                    static_if<std::is_base_of<basic_table, table_type_or_none_t<qualified_type>>::value>(
                        [&res](const auto& tImpl) {
                            res += tImpl.table.foreign_keys_count();
                        })(tImpl);
                });
                return res;
            }

            bool calculate_remove_add_columns(std::vector<const table_xinfo*>& columnsToAdd,
                                              std::vector<table_xinfo>& storageTableInfo,
                                              std::vector<table_xinfo>& dbTableInfo) const {
                bool notEqual = false;

                //  iterate through storage columns
                for(size_t storageColumnInfoIndex = 0; storageColumnInfoIndex < storageTableInfo.size();
                    ++storageColumnInfoIndex) {

                    //  get storage's column info
                    auto& storageColumnInfo = storageTableInfo[storageColumnInfoIndex];
                    auto& columnName = storageColumnInfo.name;

                    //  search for a column in db eith the same name
                    auto dbColumnInfoIt = std::find_if(dbTableInfo.begin(), dbTableInfo.end(), [&columnName](auto& ti) {
                        return ti.name == columnName;
                    });
                    if(dbColumnInfoIt != dbTableInfo.end()) {
                        auto& dbColumnInfo = *dbColumnInfoIt;
                        auto columnsAreEqual =
                            dbColumnInfo.name == storageColumnInfo.name &&
                            dbColumnInfo.notnull == storageColumnInfo.notnull &&
                            (!dbColumnInfo.dflt_value.empty()) == (!storageColumnInfo.dflt_value.empty()) &&
                            dbColumnInfo.pk == storageColumnInfo.pk &&
                            (dbColumnInfo.hidden == 0) == (storageColumnInfo.hidden == 0);
                        if(!columnsAreEqual) {
                            notEqual = true;
                            break;
                        }
                        dbTableInfo.erase(dbColumnInfoIt);
                        storageTableInfo.erase(storageTableInfo.begin() +
                                               static_cast<ptrdiff_t>(storageColumnInfoIndex));
                        --storageColumnInfoIndex;
                    } else {
                        columnsToAdd.push_back(&storageColumnInfo);
                    }
                }
                return notEqual;
            }

            const bool inMemory;
            bool isOpenedForever = false;
            std::unique_ptr<connection_holder> connection;
            std::map<std::string, collating_function> collatingFunctions;
            const int cachedForeignKeysCount;
            std::function<int(int)> _busy_handler;
            std::vector<std::unique_ptr<user_defined_function_base>> scalarFunctions;
            std::vector<std::unique_ptr<user_defined_function_base>> aggregateFunctions;
        };
    }
}<|MERGE_RESOLUTION|>--- conflicted
+++ resolved
@@ -77,11 +77,7 @@
           protected:
             void rename_table(sqlite3* db, const std::string& oldName, const std::string& newName) const {
                 std::stringstream ss;
-<<<<<<< HEAD
-                ss << "ALTER TABLE " << quote_identifier(from) << " RENAME TO " << quote_identifier(to) << std::flush;
-                perform_void_exec(this->get_connection().get(), ss.str());
-=======
-                ss << "ALTER TABLE " << quote_identifier(oldName) << " RENAME TO " << quote_identifier(newName);
+                ss << "ALTER TABLE " << quote_identifier(oldName) << " RENAME TO " << quote_identifier(newName) << std::flush;
                 perform_void_exec(db, ss.str());
             }
 
@@ -109,7 +105,6 @@
                     throw_translated_sqlite_error(db);
                 }
                 return result;
->>>>>>> 80b6f4b5
             }
 
           public:
