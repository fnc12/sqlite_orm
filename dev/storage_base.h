#pragma once

#include <functional>  //  std::function, std::bind
#include <sqlite3.h>
#include <string>  //  std::string
#include <sstream>  //  std::stringstream
#include <utility>  //  std::move
#include <system_error>  //  std::system_error, std::error_code, std::make_error_code
#include <vector>  //  std::vector
#include <memory>  //  std::make_shared, std::shared_ptr
#include <map>  //  std::map
#include <type_traits>  //  std::decay, std::is_same
#include <algorithm>  //  std::iter_swap

#include "pragma.h"
#include "limit_accesor.h"
#include "transaction_guard.h"
#include "statement_finalizer.h"
#include "type_printer.h"
#include "tuple_helper.h"
#include "row_extractor.h"
#include "connection_holder.h"
#include "backup.h"

namespace sqlite_orm {

    namespace internal {

        struct storage_base {
            using collating_function = std::function<int(int, const void *, int, const void *)>;

            std::function<void(sqlite3 *)> on_open;
            pragma_t pragma;
            limit_accesor limit;

            transaction_guard_t transaction_guard() {
                this->begin_transaction();
                auto commitFunc = std::bind(static_cast<void (storage_base::*)()>(&storage_base::commit), this);
                auto rollbackFunc = std::bind(static_cast<void (storage_base::*)()>(&storage_base::rollback), this);
                return {this->get_connection(), move(commitFunc), move(rollbackFunc)};
            }

            void drop_index(const std::string &indexName) {
                auto con = this->get_connection();
                auto db = con.get();
                std::stringstream ss;
                ss << "DROP INDEX '" << indexName + "'";
                auto query = ss.str();
                sqlite3_stmt *stmt;
                if(sqlite3_prepare_v2(db, query.c_str(), -1, &stmt, nullptr) == SQLITE_OK) {
                    statement_finalizer finalizer{stmt};
                    if(sqlite3_step(stmt) == SQLITE_DONE) {
                        //  done..
                    } else {
                        throw std::system_error(std::error_code(sqlite3_errcode(db), get_sqlite_error_category()),
                                                sqlite3_errmsg(db));
                    }
                } else {
                    throw std::system_error(std::error_code(sqlite3_errcode(db), get_sqlite_error_category()),
                                            sqlite3_errmsg(db));
                }
            }

            void vacuum() {
                auto con = this->get_connection();
                auto db = con.get();
                std::string query = "VACUUM";
                sqlite3_stmt *stmt;
                if(sqlite3_prepare_v2(db, query.c_str(), -1, &stmt, nullptr) == SQLITE_OK) {
                    statement_finalizer finalizer{stmt};
                    if(sqlite3_step(stmt) == SQLITE_DONE) {
                        //  done..
                    } else {
                        throw std::system_error(std::error_code(sqlite3_errcode(db), get_sqlite_error_category()),
                                                sqlite3_errmsg(db));
                    }
                } else {
                    throw std::system_error(std::error_code(sqlite3_errcode(db), get_sqlite_error_category()),
                                            sqlite3_errmsg(db));
                }
            }

            /**
             *  Drops table with given name.
             */
            void drop_table(const std::string &tableName) {
                auto con = this->get_connection();
                this->drop_table_internal(tableName, con.get());
            }

            /**
             *  sqlite3_changes function.
             */
            int changes() {
                auto con = this->get_connection();
                return sqlite3_changes(con.get());
            }

            /**
             *  sqlite3_total_changes function.
             */
            int total_changes() {
                auto con = this->get_connection();
                return sqlite3_total_changes(con.get());
            }

            int64 last_insert_rowid() {
                auto con = this->get_connection();
                return sqlite3_last_insert_rowid(con.get());
            }

            int busy_timeout(int ms) {
                auto con = this->get_connection();
                return sqlite3_busy_timeout(con.get(), ms);
            }

            /**
             *  Returns libsqltie3 lib version, not sqlite_orm
             */
            std::string libversion() {
                return sqlite3_libversion();
            }

            bool transaction(std::function<bool()> f) {
                this->begin_transaction();
                auto con = this->get_connection();
                auto db = con.get();
                auto shouldCommit = f();
                if(shouldCommit) {
                    this->commit(db);
                } else {
                    this->rollback(db);
                }
                return shouldCommit;
            }

            std::string current_timestamp() {
                auto con = this->get_connection();
                return this->current_timestamp(con.get());
            }

#if SQLITE_VERSION_NUMBER >= 3007010
            /**
             * \fn db_release_memory
             * \brief Releases freeable memory of database. It is function can/should be called periodically by
             * application, if application has less memory usage constraint. \note sqlite3_db_release_memory added
             * in 3.7.10 https://sqlite.org/changes.html
             */
            int db_release_memory() {
                auto con = this->get_connection();
                return sqlite3_db_release_memory(con.get());
            }
#endif

            /**
             *  Returns existing permanent table names in database. Doesn't check storage itself - works only with
             * actual database.
             *  @return Returns list of tables in database.
             */
            std::vector<std::string> table_names() {
                auto con = this->get_connection();
                std::vector<std::string> tableNames;
                std::string sql = "SELECT name FROM sqlite_master WHERE type='table'";
                using data_t = std::vector<std::string>;
                auto db = con.get();
                int res = sqlite3_exec(
                    db,
                    sql.c_str(),
                    [](void *data, int argc, char **argv, char * * /*columnName*/) -> int {
                        auto &tableNames = *(data_t *)data;
                        for(int i = 0; i < argc; i++) {
                            if(argv[i]) {
                                tableNames.push_back(argv[i]);
                            }
                        }
                        return 0;
                    },
                    &tableNames,
                    nullptr);

                if(res != SQLITE_OK) {
                    throw std::system_error(std::error_code(sqlite3_errcode(db), get_sqlite_error_category()),
                                            sqlite3_errmsg(db));
                }
                return tableNames;
            }

            void open_forever() {
                this->isOpenedForever = true;
                this->connection->retain();
                if(1 == this->connection->retain_count()) {
                    this->on_open_internal(this->connection->get());
                }
            }

            void create_collation(const std::string &name, collating_function f) {
                collating_function *functionPointer = nullptr;
                if(f) {
                    functionPointer = &(collatingFunctions[name] = std::move(f));
                } else {
                    collatingFunctions.erase(name);
                }

                //  create collations if db is open
                if(this->connection->retain_count() > 0) {
                    auto db = this->connection->get();
                    if(sqlite3_create_collation(db,
                                                name.c_str(),
                                                SQLITE_UTF8,
                                                functionPointer,
                                                f ? collate_callback : nullptr) != SQLITE_OK) {
                        throw std::system_error(std::error_code(sqlite3_errcode(db), get_sqlite_error_category()),
                                                sqlite3_errmsg(db));
                    }
                }
            }

            void begin_transaction() {
                this->connection->retain();
                if(1 == this->connection->retain_count()) {
                    this->on_open_internal(this->connection->get());
                }
                auto db = this->connection->get();
                this->begin_transaction(db);
            }

            void commit() {
                auto db = this->connection->get();
                this->commit(db);
                this->connection->release();
                if(this->connection->retain_count() < 0) {
                    throw std::system_error(std::make_error_code(orm_error_code::no_active_transaction));
                }
            }

            void rollback() {
                auto db = this->connection->get();
                this->rollback(db);
                this->connection->release();
                if(this->connection->retain_count() < 0) {
                    throw std::system_error(std::make_error_code(orm_error_code::no_active_transaction));
                }
            }

            void backup_to(const std::string &filename) {
                auto backup = this->make_backup_to(filename);
                backup.step(-1);
            }

            void backup_to(storage_base &other) {
                auto backup = this->make_backup_to(other);
                backup.step(-1);
            }

            void backup_from(const std::string &filename) {
                auto backup = this->make_backup_from(filename);
                backup.step(-1);
            }

            void backup_from(storage_base &other) {
                auto backup = this->make_backup_from(other);
                backup.step(-1);
            }

            backup_t make_backup_to(const std::string &filename) {
                auto holder = std::make_unique<connection_holder>(filename);
                return {connection_ref{*holder}, "main", this->get_connection(), "main", move(holder)};
            }

            backup_t make_backup_to(storage_base &other) {
                return {other.get_connection(), "main", this->get_connection(), "main", {}};
            }

            backup_t make_backup_from(const std::string &filename) {
                auto holder = std::make_unique<connection_holder>(filename);
                return {this->get_connection(), "main", connection_ref{*holder}, "main", move(holder)};
            }

            backup_t make_backup_from(storage_base &other) {
                return {this->get_connection(), "main", other.get_connection(), "main", {}};
            }

            const std::string &filename() const {
                return this->connection->filename;
            }

          protected:
            storage_base(const std::string &filename_, int foreignKeysCount) :
                pragma(std::bind(&storage_base::get_connection, this)),
                limit(std::bind(&storage_base::get_connection, this)),
                inMemory(filename_.empty() || filename_ == ":memory:"),
                connection(std::make_unique<connection_holder>(filename_)), cachedForeignKeysCount(foreignKeysCount) {
                if(this->inMemory) {
                    this->connection->retain();
                    this->on_open_internal(this->connection->get());
                }
            }

            storage_base(const storage_base &other) :
                on_open(other.on_open), pragma(std::bind(&storage_base::get_connection, this)),
                limit(std::bind(&storage_base::get_connection, this)), inMemory(other.inMemory),
                connection(std::make_unique<connection_holder>(other.connection->filename)),
                cachedForeignKeysCount(other.cachedForeignKeysCount) {
                if(this->inMemory) {
                    this->connection->retain();
                    this->on_open_internal(this->connection->get());
                }
            }

            ~storage_base() {
                if(this->isOpenedForever) {
                    this->connection->release();
                }
                if(this->inMemory) {
                    this->connection->release();
                }
            }

            const bool inMemory;
            bool isOpenedForever = false;
            std::unique_ptr<connection_holder> connection;
            std::map<std::string, collating_function> collatingFunctions;
            const int cachedForeignKeysCount;

            connection_ref get_connection() {
                connection_ref res{*this->connection};
                if(1 == this->connection->retain_count()) {
                    this->on_open_internal(this->connection->get());
                }
                return res;
            }

#if SQLITE_VERSION_NUMBER >= 3006019

            void foreign_keys(sqlite3 *db, bool value) {
                std::stringstream ss;
                ss << "PRAGMA foreign_keys = " << value;
                auto query = ss.str();
                auto rc = sqlite3_exec(db, query.c_str(), nullptr, nullptr, nullptr);
                if(rc != SQLITE_OK) {
                    throw std::system_error(std::error_code(sqlite3_errcode(db), get_sqlite_error_category()),
                                            sqlite3_errmsg(db));
                }
            }

            bool foreign_keys(sqlite3 *db) {
                std::string query = "PRAGMA foreign_keys";
                auto res = false;
                auto rc = sqlite3_exec(
                    db,
                    query.c_str(),
                    [](void *data, int argc, char **argv, char **) -> int {
                        auto &res = *(bool *)data;
                        if(argc) {
                            res = row_extractor<bool>().extract(argv[0]);
                        }
                        return 0;
                    },
                    &res,
                    nullptr);
                if(rc != SQLITE_OK) {
                    throw std::system_error(std::error_code(sqlite3_errcode(db), get_sqlite_error_category()),
                                            sqlite3_errmsg(db));
                }
                return res;
            }

#endif
            void on_open_internal(sqlite3 *db) {

#if SQLITE_VERSION_NUMBER >= 3006019
                if(this->cachedForeignKeysCount) {
                    this->foreign_keys(db, true);
                }
#endif
                if(this->pragma._synchronous != -1) {
                    this->pragma.synchronous(this->pragma._synchronous);
                }

                if(this->pragma._journal_mode != -1) {
                    this->pragma.set_pragma("journal_mode", static_cast<journal_mode>(this->pragma._journal_mode), db);
                }

                for(auto &p: this->collatingFunctions) {
                    if(sqlite3_create_collation(db, p.first.c_str(), SQLITE_UTF8, &p.second, collate_callback) !=
                       SQLITE_OK) {
                        throw std::system_error(std::error_code(sqlite3_errcode(db), get_sqlite_error_category()),
                                                sqlite3_errmsg(db));
                    }
                }

                for(auto &p: this->limit.limits) {
                    sqlite3_limit(db, p.first, p.second);
                }

                if(this->on_open) {
                    this->on_open(db);
                }
            }

            void begin_transaction(sqlite3 *db) {
                std::stringstream ss;
                ss << "BEGIN TRANSACTION";
                auto query = ss.str();
                sqlite3_stmt *stmt;
                if(sqlite3_prepare_v2(db, query.c_str(), -1, &stmt, nullptr) == SQLITE_OK) {
                    statement_finalizer finalizer{stmt};
                    if(sqlite3_step(stmt) == SQLITE_DONE) {
                        //  done..
                    } else {
                        throw std::system_error(std::error_code(sqlite3_errcode(db), get_sqlite_error_category()),
                                                sqlite3_errmsg(db));
                    }
                } else {
                    throw std::system_error(std::error_code(sqlite3_errcode(db), get_sqlite_error_category()),
                                            sqlite3_errmsg(db));
                }
            }

            void commit(sqlite3 *db) {
                std::stringstream ss;
                ss << "COMMIT";
                auto query = ss.str();
                sqlite3_stmt *stmt;
                if(sqlite3_prepare_v2(db, query.c_str(), -1, &stmt, nullptr) == SQLITE_OK) {
                    statement_finalizer finalizer{stmt};
                    if(sqlite3_step(stmt) == SQLITE_DONE) {
                        //  done..
                    } else {
                        throw std::system_error(std::error_code(sqlite3_errcode(db), get_sqlite_error_category()),
                                                sqlite3_errmsg(db));
                    }
                } else {
                    throw std::system_error(std::error_code(sqlite3_errcode(db), get_sqlite_error_category()),
                                            sqlite3_errmsg(db));
                }
            }

            void rollback(sqlite3 *db) {
                std::stringstream ss;
                ss << "ROLLBACK";
                auto query = ss.str();
                sqlite3_stmt *stmt;
                if(sqlite3_prepare_v2(db, query.c_str(), -1, &stmt, nullptr) == SQLITE_OK) {
                    statement_finalizer finalizer{stmt};
                    if(sqlite3_step(stmt) == SQLITE_DONE) {
                        //  done..
                    } else {
                        throw std::system_error(std::error_code(sqlite3_errcode(db), get_sqlite_error_category()),
                                                sqlite3_errmsg(db));
                    }
                } else {
                    throw std::system_error(std::error_code(sqlite3_errcode(db), get_sqlite_error_category()),
                                            sqlite3_errmsg(db));
                }
            }

            std::string current_timestamp(sqlite3 *db) {
                std::string res;
                std::stringstream ss;
                ss << "SELECT CURRENT_TIMESTAMP";
                auto query = ss.str();
                auto rc = sqlite3_exec(
                    db,
                    query.c_str(),
                    [](void *data, int argc, char **argv, char **) -> int {
                        auto &res = *(std::string *)data;
                        if(argc) {
                            if(argv[0]) {
                                res = row_extractor<std::string>().extract(argv[0]);
                            }
                        }
                        return 0;
                    },
                    &res,
                    nullptr);
                if(rc != SQLITE_OK) {
                    throw std::system_error(std::error_code(sqlite3_errcode(db), get_sqlite_error_category()),
                                            sqlite3_errmsg(db));
                }
                return res;
            }

            void drop_table_internal(const std::string &tableName, sqlite3 *db) {
                std::stringstream ss;
                ss << "DROP TABLE '" << tableName + "'";
                auto query = ss.str();
                sqlite3_stmt *stmt;
                if(sqlite3_prepare_v2(db, query.c_str(), -1, &stmt, nullptr) == SQLITE_OK) {
                    statement_finalizer finalizer{stmt};
                    if(sqlite3_step(stmt) == SQLITE_DONE) {
                        //  done..
                    } else {
                        throw std::system_error(std::error_code(sqlite3_errcode(db), get_sqlite_error_category()),
                                                sqlite3_errmsg(db));
                    }
                } else {
                    throw std::system_error(std::error_code(sqlite3_errcode(db), get_sqlite_error_category()),
                                            sqlite3_errmsg(db));
                }
            }

<<<<<<< HEAD
            /*template<class S>
            std::string process_order_by(const conditions::dynamic_order_by_t<S> &orderBy) const {
=======
            template<class S>
            std::string process_order_by(const dynamic_order_by_t<S> &orderBy) const {
>>>>>>> 2509362c
                std::vector<std::string> expressions;
                for(auto &entry: orderBy) {
                    std::string entryString;
                    {
                        std::stringstream ss;
                        ss << entry.name << " ";
                        if(!entry._collate_argument.empty()) {
                            ss << "COLLATE " << entry._collate_argument << " ";
                        }
                        switch(entry.asc_desc) {
                            case 1:
                                ss << "ASC";
                                break;
                            case -1:
                                ss << "DESC";
                                break;
                        }
                        entryString = ss.str();
                    }
                    expressions.push_back(move(entryString));
                };
                std::stringstream ss;
                ss << static_cast<std::string>(orderBy) << " ";
                for(size_t i = 0; i < expressions.size(); ++i) {
                    ss << expressions[i];
                    if(i < expressions.size() - 1) {
                        ss << ", ";
                    }
                }
                ss << " ";
                return ss.str();
            }*/

            static int collate_callback(void *arg, int leftLen, const void *lhs, int rightLen, const void *rhs) {
                auto &f = *(collating_function *)arg;
                return f(leftLen, lhs, rightLen, rhs);
            }

            //  returns foreign keys count in storage definition
            template<class T>
            static int foreign_keys_count(T &storageImpl) {
                auto res = 0;
                storageImpl.for_each([&res](auto impl) {
                    res += impl->foreign_keys_count();
                });
                return res;
            }
        };
    }
}<|MERGE_RESOLUTION|>--- conflicted
+++ resolved
@@ -500,13 +500,8 @@
                 }
             }
 
-<<<<<<< HEAD
             /*template<class S>
-            std::string process_order_by(const conditions::dynamic_order_by_t<S> &orderBy) const {
-=======
-            template<class S>
             std::string process_order_by(const dynamic_order_by_t<S> &orderBy) const {
->>>>>>> 2509362c
                 std::vector<std::string> expressions;
                 for(auto &entry: orderBy) {
                     std::string entryString;
