#pragma once

#include <set>  //  std::set
#include <string>  //  std::string
#include <utility>  //  std::pair, std::move

#include "functional/cxx_type_traits_polyfill.h"
#include "type_traits.h"
#include "mapped_type_proxy.h"
#include "select_constraints.h"
#include "alias.h"
#include "core_functions.h"
#include "storage_lookup.h"

namespace sqlite_orm {

    namespace internal {

        struct table_name_collector_base {
            using table_name_set = std::set<std::pair<std::string, std::string>>;

            table_name_set table_names;
        };

        template<class DBOs>
        struct table_name_collector : table_name_collector_base {
            using db_objects_type = DBOs;

            const db_objects_type& db_objects;

            table_name_collector() = default;

            table_name_collector(const db_objects_type& dbObjects) : db_objects{dbObjects} {}

            template<class T>
            void operator()(const T&) const {}

            template<class F, class O>
            void operator()(F O::*) {
                this->table_names.emplace(lookup_table_name<O>(this->db_objects), "");
            }

            template<class T, class F>
<<<<<<< HEAD
            void operator()(const column_pointer<T, F>&) const {
                auto tableName = this->find_table_name(typeid(mapped_type_proxy_t<T>));
                table_names.emplace(std::move(tableName), alias_extractor<T>::as_alias());
            }

            template<class A, class C>
            void operator()(const alias_column_t<A, C>&) const {
                // note: instead of accessing the column, we are interested in the type the column is aliased into
                auto tableName = this->find_table_name(typeid(mapped_type_proxy_t<A>));
                table_names.emplace(std::move(tableName), alias_extractor<A>::as_alias());
=======
            void operator()(const column_pointer<T, F>&) {
                this->table_names.emplace(lookup_table_name<T>(this->db_objects), "");
            }

            template<class A, class C>
            void operator()(const alias_column_t<A, C>&) {
                // note: instead of accessing the column, we are interested in the type the column is aliased into
                auto tableName = lookup_table_name<mapped_type_proxy_t<A>>(this->db_objects);
                this->table_names.emplace(std::move(tableName), alias_extractor<A>::get());
>>>>>>> 9f6d05f3
            }

            template<class T>
            void operator()(const count_asterisk_t<T>&) {
                auto tableName = lookup_table_name<T>(this->db_objects);
                if(!tableName.empty()) {
                    this->table_names.emplace(std::move(tableName), "");
                }
            }

<<<<<<< HEAD
            template<class T>
            void operator()(const asterisk_t<T>&) const {
                auto tableName = this->find_table_name(typeid(mapped_type_proxy_t<T>));
                table_names.emplace(std::move(tableName), alias_extractor<T>::as_alias());
=======
            template<class T, satisfies_not<std::is_base_of, alias_tag, T> = true>
            void operator()(const asterisk_t<T>&) {
                this->table_names.emplace(lookup_table_name<T>(this->db_objects), "");
            }

            template<class T, satisfies<std::is_base_of, alias_tag, T> = true>
            void operator()(const asterisk_t<T>&) {
                // note: not all alias classes have a nested A::type
                static_assert(polyfill::is_detected_v<type_t, T>,
                              "alias<O> must have a nested alias<O>::type typename");
                auto tableName = lookup_table_name<type_t<T>>(this->db_objects);
                this->table_names.emplace(std::move(tableName), alias_extractor<T>::get());
>>>>>>> 9f6d05f3
            }

            template<class T>
            void operator()(const object_t<T>&) {
                this->table_names.emplace(lookup_table_name<T>(this->db_objects), "");
            }

            template<class T>
            void operator()(const table_rowid_t<T>&) {
                this->table_names.emplace(lookup_table_name<T>(this->db_objects), "");
            }

            template<class T>
            void operator()(const table_oid_t<T>&) {
                this->table_names.emplace(lookup_table_name<T>(this->db_objects), "");
            }

            template<class T>
            void operator()(const table__rowid_t<T>&) {
                this->table_names.emplace(lookup_table_name<T>(this->db_objects), "");
            }
        };

        template<class DBOs, satisfies<is_db_objects, DBOs> = true>
        table_name_collector<DBOs> make_table_name_collector(const DBOs& dbObjects) {
            return {dbObjects};
        }

    }

}<|MERGE_RESOLUTION|>--- conflicted
+++ resolved
@@ -41,28 +41,16 @@
             }
 
             template<class T, class F>
-<<<<<<< HEAD
-            void operator()(const column_pointer<T, F>&) const {
-                auto tableName = this->find_table_name(typeid(mapped_type_proxy_t<T>));
+            void operator()(const column_pointer<T, F>&) {
+                auto tableName = lookup_table_name<mapped_type_proxy_t<T>>(this->db_objects);
                 table_names.emplace(std::move(tableName), alias_extractor<T>::as_alias());
-            }
-
-            template<class A, class C>
-            void operator()(const alias_column_t<A, C>&) const {
-                // note: instead of accessing the column, we are interested in the type the column is aliased into
-                auto tableName = this->find_table_name(typeid(mapped_type_proxy_t<A>));
-                table_names.emplace(std::move(tableName), alias_extractor<A>::as_alias());
-=======
-            void operator()(const column_pointer<T, F>&) {
-                this->table_names.emplace(lookup_table_name<T>(this->db_objects), "");
             }
 
             template<class A, class C>
             void operator()(const alias_column_t<A, C>&) {
                 // note: instead of accessing the column, we are interested in the type the column is aliased into
                 auto tableName = lookup_table_name<mapped_type_proxy_t<A>>(this->db_objects);
-                this->table_names.emplace(std::move(tableName), alias_extractor<A>::get());
->>>>>>> 9f6d05f3
+                this->table_names.emplace(std::move(tableName), alias_extractor<A>::as_alias());
             }
 
             template<class T>
@@ -73,25 +61,10 @@
                 }
             }
 
-<<<<<<< HEAD
             template<class T>
-            void operator()(const asterisk_t<T>&) const {
-                auto tableName = this->find_table_name(typeid(mapped_type_proxy_t<T>));
+            void operator()(const asterisk_t<T>&) {
+                auto tableName = lookup_table_name<mapped_type_proxy_t<T>>(this->db_objects);
                 table_names.emplace(std::move(tableName), alias_extractor<T>::as_alias());
-=======
-            template<class T, satisfies_not<std::is_base_of, alias_tag, T> = true>
-            void operator()(const asterisk_t<T>&) {
-                this->table_names.emplace(lookup_table_name<T>(this->db_objects), "");
-            }
-
-            template<class T, satisfies<std::is_base_of, alias_tag, T> = true>
-            void operator()(const asterisk_t<T>&) {
-                // note: not all alias classes have a nested A::type
-                static_assert(polyfill::is_detected_v<type_t, T>,
-                              "alias<O> must have a nested alias<O>::type typename");
-                auto tableName = lookup_table_name<type_t<T>>(this->db_objects);
-                this->table_names.emplace(std::move(tableName), alias_extractor<T>::get());
->>>>>>> 9f6d05f3
             }
 
             template<class T>
