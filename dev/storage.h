#pragma once

#include <sqlite3.h>
<<<<<<< HEAD
#ifndef _IMPORT_STD_MODULE
#include <memory>  //  std::unique_ptr/shared_ptr, std::make_unique/std::make_shared
=======
#include <memory>  //  std::unique_ptr/shared_ptr, std::make_unique
>>>>>>> db649e1b
#include <system_error>  //  std::system_error
#include <string>  //  std::string
#include <type_traits>  //  std::remove_reference, std::remove_cvref, std::decay
#include <functional>  //   std::identity
#include <sstream>  //  std::stringstream
#include <iomanip>  //  std::flush
#include <map>  //  std::map
#include <vector>  //  std::vector
#include <tuple>  //  std::tuple_size, std::tuple, std::make_tuple, std::tie
#include <utility>  //  std::forward, std::pair
#include <algorithm>  //  std::for_each, std::ranges::for_each
#endif
#include "functional/cxx_optional.h"

#include "functional/cxx_type_traits_polyfill.h"
#include "functional/cxx_functional_polyfill.h"
#include "functional/static_magic.h"
#include "functional/mpl.h"
#include "tuple_helper/tuple_traits.h"
#include "tuple_helper/tuple_filter.h"
#include "tuple_helper/tuple_transformer.h"
#include "tuple_helper/tuple_iteration.h"
#include "type_traits.h"
#include "alias.h"
#include "error_code.h"
#include "type_printer.h"
#include "constraints.h"
#include "field_printer.h"
#include "rowid.h"
#include "operators.h"
#include "select_constraints.h"
#include "core_functions.h"
#include "conditions.h"
#include "statement_binder.h"
#include "column_result.h"
#include "mapped_type_proxy.h"
#include "sync_schema_result.h"
#include "table_info.h"
#include "storage_impl.h"
#include "journal_mode.h"
#include "mapped_view.h"
#include "result_set_view.h"
#include "ast_iterator.h"
#include "storage_base.h"
#include "prepared_statement.h"
#include "expression_object_type.h"
#include "statement_serializer.h"
#include "serializer_context.h"
#include "schema/triggers.h"
#include "object_from_column_builder.h"
#include "row_extractor.h"
#include "schema/table.h"
#include "schema/column.h"
#include "schema/index.h"
#include "cte_storage.h"
#include "util.h"
#include "serializing_util.h"

namespace sqlite_orm {

    namespace internal {
        /*
         *  Implementation note: the technique of indirect expression testing is because
         *  of older compilers having problems with the detection of dependent templates [SQLITE_ORM_BROKEN_ALIAS_TEMPLATE_DEPENDENT_EXPR_SFINAE].
         *  It must also be a type that differs from those for `is_printable_v`, `is_bindable_v`.
         */
        template<class Binder>
        struct indirectly_test_preparable;

        template<class S, class E, class SFINAE = void>
        SQLITE_ORM_INLINE_VAR constexpr bool is_preparable_v = false;
        template<class S, class E>
        SQLITE_ORM_INLINE_VAR constexpr bool is_preparable_v<
            S,
            E,
            polyfill::void_t<indirectly_test_preparable<decltype(std::declval<S>().prepare(std::declval<E>()))>>> =
            true;

        /**
         *  Storage class itself. Create an instanse to use it as an interfacto to sqlite db by calling `make_storage`
         *  function.
         */
        template<class... DBO>
        struct storage_t : storage_base {
            using self = storage_t<DBO...>;
            using db_objects_type = db_objects_tuple<DBO...>;

            /**
             *  @param filename database filename.
             *  @param dbObjects db_objects_tuple
             */
            storage_t(std::string filename, db_objects_type dbObjects) :
                storage_base{std::move(filename), foreign_keys_count(dbObjects)}, db_objects{std::move(dbObjects)} {}

            storage_t(const storage_t&) = default;

          private:
            db_objects_type db_objects;

            /**
             *  Obtain a storage_t's const db_objects_tuple.
             *
             *  @note Historically, `serializer_context_builder` was declared friend, along with
             *  a few other library stock objects, in order to limit access to the db_objects_tuple.
             *  However, one could gain access to a storage_t's db_objects_tuple through
             *  `serializer_context_builder`, hence leading the whole friend declaration mambo-jumbo
             *  ad absurdum.
             *  Providing a free function is way better and cleaner.
             *
             *  Hence, friend was replaced by `obtain_db_objects()` and `pick_const_impl()`.
             */
            friend const db_objects_type& obtain_db_objects(const self& storage) noexcept {
                return storage.db_objects;
            }

            template<class Table>
            void create_table(sqlite3* db, const std::string& tableName, const Table& table) {
                using context_t = serializer_context<db_objects_type>;

                context_t context{this->db_objects};
                statement_serializer<Table, void> serializer;
                std::string sql = serializer.serialize(table, context, tableName);
                perform_void_exec(db, std::move(sql));
            }

            /**
             *  Copies sourceTableName to another table with name: destinationTableName
             *  Performs INSERT INTO %destinationTableName% () SELECT %table.column_names% FROM %sourceTableName%
             */
            template<class Table>
            void copy_table(sqlite3* db,
                            const std::string& sourceTableName,
                            const std::string& destinationTableName,
                            const Table& table,
                            const std::vector<const table_xinfo*>& columnsToIgnore) const;

#if SQLITE_VERSION_NUMBER >= 3035000  //  DROP COLUMN feature exists (v3.35.0)
            void drop_column(sqlite3* db, const std::string& tableName, const std::string& columnName) {
                std::stringstream ss;
                ss << "ALTER TABLE " << streaming_identifier(tableName) << " DROP COLUMN "
                   << streaming_identifier(columnName) << std::flush;
                perform_void_exec(db, ss.str());
            }
#endif

            template<class Table>
            void drop_create_with_loss(sqlite3* db, const Table& table) {
                // eliminated all transaction handling
                this->drop_table_internal(db, table.name, false);
                this->create_table(db, table.name, table);
            }

            template<class Table>
            void backup_table(sqlite3* db, const Table& table, const std::vector<const table_xinfo*>& columnsToIgnore) {

                //  here we copy source table to another with a name with '_backup' suffix, but in case table with such
                //  a name already exists we append suffix 1, then 2, etc until we find a free name..
                auto backupTableName = table.name + "_backup";
                if (this->table_exists(db, backupTableName)) {
                    int suffix = 1;
                    do {
                        std::stringstream ss;
                        ss << suffix << std::flush;
                        auto anotherBackupTableName = backupTableName + ss.str();
                        if (!this->table_exists(db, anotherBackupTableName)) {
                            backupTableName = std::move(anotherBackupTableName);
                            break;
                        }
                        ++suffix;
                    } while (true);
                }
                this->create_table(db, backupTableName, table);

                this->copy_table(db, table.name, backupTableName, table, columnsToIgnore);

                this->drop_table_internal(db, table.name, false);

                this->rename_table(db, backupTableName, table.name);
            }

            template<class O>
            void assert_mapped_type() const {
                static_assert(tuple_has_type<db_objects_type, O, object_type_t>::value,
                              "type is not mapped to storage");
            }

            template<class O>
            void assert_updatable_type() const {
#if defined(SQLITE_ORM_FOLD_EXPRESSIONS_SUPPORTED)
                using Table = storage_pick_table_t<O, db_objects_type>;
                using elements_type = elements_type_t<Table>;
                using col_index_sequence = filter_tuple_sequence_t<elements_type, is_column>;
                using pk_index_sequence = filter_tuple_sequence_t<elements_type, is_primary_key>;
                using pkcol_index_sequence = col_index_sequence_with<elements_type, is_primary_key>;
                constexpr size_t dedicatedPrimaryKeyColumnsCount =
                    nested_tuple_size_for_t<columns_tuple_t, elements_type, pk_index_sequence>::value;

                constexpr size_t primaryKeyColumnsCount =
                    dedicatedPrimaryKeyColumnsCount + pkcol_index_sequence::size();
                constexpr ptrdiff_t nonPrimaryKeysColumnsCount = col_index_sequence::size() - primaryKeyColumnsCount;
                static_assert(primaryKeyColumnsCount > 0, "A table without primary keys cannot be updated");
                static_assert(
                    nonPrimaryKeysColumnsCount > 0,
                    "A table with only primary keys cannot be updated. You need at least 1 non-primary key column");
#endif
            }

            template<class O,
                     class Table = storage_pick_table_t<O, db_objects_type>,
                     std::enable_if_t<Table::is_without_rowid::value, bool> = true>
            void assert_insertable_type() const {}

            template<class O,
                     class Table = storage_pick_table_t<O, db_objects_type>,
                     std::enable_if_t<!Table::is_without_rowid::value, bool> = true>
            void assert_insertable_type() const {
                using elements_type = elements_type_t<Table>;
                using pkcol_index_sequence = col_index_sequence_with<elements_type, is_primary_key>;
                static_assert(
                    count_filtered_tuple<elements_type, is_primary_key_insertable, pkcol_index_sequence>::value <= 1,
                    "Attempting to execute 'insert' request into an noninsertable table was detected. "
                    "Insertable table cannot contain > 1 primary keys. Please use 'replace' instead of "
                    "'insert', or you can use 'insert' with explicit column listing.");
                static_assert(count_filtered_tuple<elements_type,
                                                   check_if_not<is_primary_key_insertable>::template fn,
                                                   pkcol_index_sequence>::value == 0,
                              "Attempting to execute 'insert' request into an noninsertable table was detected. "
                              "Insertable table cannot contain non-standard primary keys. Please use 'replace' instead "
                              "of 'insert', or you can use 'insert' with explicit column listing.");
            }

            template<class O>
            auto& get_table() const {
                return pick_table<O>(this->db_objects);
            }

            template<class O>
            auto& get_table() {
                return pick_table<O>(this->db_objects);
            }

          public:
            template<class T, class O = mapped_type_proxy_t<T>, class... Args>
            mapped_view<O, self, Args...> iterate(Args&&... args) {
                this->assert_mapped_type<O>();

                auto con = this->get_connection();
                return {*this, std::move(con), std::forward<Args>(args)...};
            }

#ifdef SQLITE_ORM_WITH_CPP20_ALIASES
            template<orm_refers_to_table auto mapped, class... Args>
            auto iterate(Args&&... args) {
                return this->iterate<decltype(mapped)>(std::forward<Args>(args)...);
            }
#endif

#if defined(SQLITE_ORM_SENTINEL_BASED_FOR_SUPPORTED) && defined(SQLITE_ORM_DEFAULT_COMPARISONS_SUPPORTED)
            template<class Select>
#ifdef SQLITE_ORM_CONCEPTS_SUPPORTED
                requires (is_select_v<Select>)
#endif
            result_set_view<Select, db_objects_type> iterate(Select expression) {
                expression.highest_level = true;
                auto con = this->get_connection();
                return {this->db_objects, std::move(con), std::move(expression)};
            }

#if (SQLITE_VERSION_NUMBER >= 3008003) && defined(SQLITE_ORM_WITH_CTE)
            template<class... CTEs, class E>
#ifdef SQLITE_ORM_CONCEPTS_SUPPORTED
                requires (is_select_v<E>)
#endif
            result_set_view<with_t<E, CTEs...>, db_objects_type> iterate(with_t<E, CTEs...> expression) {
                auto con = this->get_connection();
                return {this->db_objects, std::move(con), std::move(expression)};
            }
#endif
#endif

            /**
             * Delete from routine.
             * O is an object's type. Must be specified explicitly.
             * @param args optional conditions: `where`, `join` etc
             * @example: storage.remove_all<User>(); - DELETE FROM users
             * @example: storage.remove_all<User>(where(in(&User::id, {5, 6, 7}))); - DELETE FROM users WHERE id IN (5, 6, 7)
             */
            template<class O, class... Args>
            void remove_all(Args&&... args) {
                this->assert_mapped_type<O>();
                auto statement = this->prepare(sqlite_orm::remove_all<O>(std::forward<Args>(args)...));
                this->execute(statement);
            }

#ifdef SQLITE_ORM_WITH_CPP20_ALIASES
            template<orm_table_reference auto table, class... Args>
            void remove_all(Args&&... args) {
                return this->remove_all<auto_decay_table_ref_t<table>>(std::forward<Args>(args)...);
            }
#endif

            /**
             *  Delete routine.
             *  O is an object's type. Must be specified explicitly.
             *  @param ids ids of object to be removed.
             */
            template<class O, class... Ids>
            void remove(Ids... ids) {
                this->assert_mapped_type<O>();
                auto statement = this->prepare(sqlite_orm::remove<O>(std::forward<Ids>(ids)...));
                this->execute(statement);
            }

#ifdef SQLITE_ORM_WITH_CPP20_ALIASES
            template<orm_table_reference auto table, class... Ids>
            void remove(Ids... ids) {
                return this->remove<auto_decay_table_ref_t<table>>(std::forward<Ids>(ids)...);
            }
#endif

            /**
             *  Update routine. Sets all non primary key fields where primary key is equal.
             *  O is an object type. May be not specified explicitly cause it can be deduced by
             *      compiler from first parameter.
             *  @param o object to be updated.
             */
            template<class O>
            void update(const O& o) {
                this->assert_mapped_type<O>();
                auto statement = this->prepare(sqlite_orm::update(std::ref(o)));
                this->execute(statement);
            }

            template<class S, class... Wargs>
            void update_all(S set, Wargs... wh) {
                static_assert(internal::is_set<S>::value,
                              "first argument in update_all can be either set or dynamic_set");
                auto statement = this->prepare(sqlite_orm::update_all(std::move(set), std::forward<Wargs>(wh)...));
                this->execute(statement);
            }

          protected:
            template<class F, class O, class... Args>
            std::string group_concat_internal(F O::* m, std::unique_ptr<std::string> y, Args&&... args) {
                this->assert_mapped_type<O>();
                std::vector<std::string> rows;
                if (y) {
                    rows = this->select(sqlite_orm::group_concat(m, std::move(*y)), std::forward<Args>(args)...);
                } else {
                    rows = this->select(sqlite_orm::group_concat(m), std::forward<Args>(args)...);
                }
                if (!rows.empty()) {
                    return std::move(rows.front());
                } else {
                    return {};
                }
            }

          public:
            /**
             *  SELECT * routine.
             *  T is an explicitly specified object mapped to a storage or a table alias.
             *  R is an explicit return type. This type must have `push_back(O &&)` function. Defaults to `std::vector<O>`
             *  @return All objects of type O stored in database at the moment in `R`.
             *  @example: storage.get_all<User, std::list<User>>(); - SELECT * FROM users
             *  @example: storage.get_all<User, std::list<User>>(where(like(&User::name, "N%")), order_by(&User::id)); - SELECT * FROM users WHERE name LIKE 'N%' ORDER BY id
            */
            template<class T, class R = std::vector<mapped_type_proxy_t<T>>, class... Args>
            R get_all(Args&&... args) {
                this->assert_mapped_type<mapped_type_proxy_t<T>>();
                auto statement = this->prepare(sqlite_orm::get_all<T, R>(std::forward<Args>(args)...));
                return this->execute(statement);
            }

#ifdef SQLITE_ORM_WITH_CPP20_ALIASES
            /**
             *  SELECT * routine.
             *  `mapped` is an explicitly specified table reference or table alias of an object to be extracted.
             *  `R` is the container return type, which must have a `R::push_back(O&&)` method, and defaults to `std::vector<O>`
             *  @return All objects stored in database.
             *  @example: storage.get_all<sqlite_schema, std::list<sqlite_master>>(); - SELECT sqlite_schema.* FROM sqlite_master AS sqlite_schema
            */
            template<orm_refers_to_table auto mapped,
                     class R = std::vector<mapped_type_proxy_t<decltype(mapped)>>,
                     class... Args>
            R get_all(Args&&... args) {
                this->assert_mapped_type<mapped_type_proxy_t<decltype(mapped)>>();
                auto statement = this->prepare(sqlite_orm::get_all<mapped, R>(std::forward<Args>(args)...));
                return this->execute(statement);
            }
#endif

            /**
             *  SELECT * routine.
             *  O is an object type to be extracted. Must be specified explicitly.
             *  R is a container type. std::vector<std::unique_ptr<O>> is default
             *  @return All objects of type O as std::unique_ptr<O> stored in database at the moment.
             *  @example: storage.get_all_pointer<User, std::list<std::unique_ptr<User>>>(); - SELECT * FROM users
             *  @example: storage.get_all_pointer<User, std::list<std::unique_ptr<User>>>(where(length(&User::name) > 6)); - SELECT * FROM users WHERE LENGTH(name)  > 6
            */
            template<class O, class R = std::vector<std::unique_ptr<O>>, class... Args>
            auto get_all_pointer(Args&&... args) {
                this->assert_mapped_type<O>();
                auto statement = this->prepare(sqlite_orm::get_all_pointer<O, R>(std::forward<Args>(args)...));
                return this->execute(statement);
            }

#ifdef SQLITE_ORM_WITH_CPP20_ALIASES
            template<orm_table_reference auto table,
                     class R = std::vector<std::unique_ptr<auto_decay_table_ref_t<table>>>,
                     class... Args>
            auto get_all_pointer(Args&&... args) {
                return this->get_all_pointer<auto_decay_table_ref_t<table>>(std::forward<Args>(args)...);
            }
#endif

#ifdef SQLITE_ORM_OPTIONAL_SUPPORTED
            /**
             *  SELECT * routine.
             *  O is an object type to be extracted. Must be specified explicitly.
             *  R is a container type. std::vector<std::optional<O>> is default
             *  @return All objects of type O as std::optional<O> stored in database at the moment.
             *  @example: storage.get_all_optional<User, std::list<std::optional<O>>>(); - SELECT * FROM users
             *  @example: storage.get_all_optional<User, std::list<std::optional<O>>>(where(length(&User::name) > 6)); - SELECT * FROM users WHERE LENGTH(name)  > 6
            */
            template<class O, class R = std::vector<std::optional<O>>, class... Args>
            auto get_all_optional(Args&&... conditions) {
                this->assert_mapped_type<O>();
                auto statement = this->prepare(sqlite_orm::get_all_optional<O, R>(std::forward<Args>(conditions)...));
                return this->execute(statement);
            }
#endif

#ifdef SQLITE_ORM_WITH_CPP20_ALIASES
            template<orm_table_reference auto table,
                     class R = std::vector<std::optional<auto_decay_table_ref_t<table>>>,
                     class... Args>
            auto get_all_optional(Args&&... conditions) {
                return this->get_all_optional<auto_decay_table_ref_t<table>>(std::forward<Args>(conditions)...);
            }
#endif

            /**
             *  Select * by id routine.
             *  throws std::system_error{orm_error_code::not_found} if object not found with given
             * id. throws std::system_error with orm_error_category in case of db error. O is an object type to be
             * extracted. Must be specified explicitly.
             *  @return Object of type O where id is equal parameter passed or throws
             * `std::system_error{orm_error_code::not_found}` if there is no object with such id.
             */
            template<class O, class... Ids>
            O get(Ids... ids) {
                this->assert_mapped_type<O>();
                auto statement = this->prepare(sqlite_orm::get<O>(std::forward<Ids>(ids)...));
                return this->execute(statement);
            }

#ifdef SQLITE_ORM_WITH_CPP20_ALIASES
            template<orm_table_reference auto table, class... Ids>
            auto get(Ids... ids) {
                return this->get<auto_decay_table_ref_t<table>>(std::forward<Ids>(ids)...);
            }
#endif

            /**
             *  The same as `get` function but doesn't throw an exception if noting found but returns std::unique_ptr
             * with null value. throws std::system_error in case of db error.
             */
            template<class O, class... Ids>
            std::unique_ptr<O> get_pointer(Ids... ids) {
                this->assert_mapped_type<O>();
                auto statement = this->prepare(sqlite_orm::get_pointer<O>(std::forward<Ids>(ids)...));
                return this->execute(statement);
            }

#ifdef SQLITE_ORM_WITH_CPP20_ALIASES
            template<orm_table_reference auto table, class... Ids>
            auto get_pointer(Ids... ids) {
                return this->get_pointer<auto_decay_table_ref_t<table>>(std::forward<Ids>(ids)...);
            }
#endif

            /**
             * A previous version of get_pointer() that returns a shared_ptr
             * instead of a unique_ptr. New code should prefer get_pointer()
             * unless the data needs to be shared.
             *
             * @note
             * Most scenarios don't need shared ownership of data, so we should prefer
             * unique_ptr when possible. It's more efficient, doesn't require atomic
             * ops for a reference count (which can cause major slowdowns on
             * weakly-ordered platforms like ARM), and can be easily promoted to a
             * shared_ptr, exactly like we're doing here.
             * (Conversely, you _can't_ go from shared back to unique.)
             */
            template<class O, class... Ids>
            std::shared_ptr<O> get_no_throw(Ids... ids) {
                return std::shared_ptr<O>(this->get_pointer<O>(std::forward<Ids>(ids)...));
            }

#ifdef SQLITE_ORM_OPTIONAL_SUPPORTED
            /**
             *  The same as `get` function but doesn't throw an exception if noting found but
             * returns an empty std::optional. throws std::system_error in case of db error.
             */
            template<class O, class... Ids>
            std::optional<O> get_optional(Ids... ids) {
                this->assert_mapped_type<O>();
                auto statement = this->prepare(sqlite_orm::get_optional<O>(std::forward<Ids>(ids)...));
                return this->execute(statement);
            }
#endif  // SQLITE_ORM_OPTIONAL_SUPPORTED

#ifdef SQLITE_ORM_WITH_CPP20_ALIASES
            template<orm_table_reference auto table, class... Ids>
            auto get_optional(Ids... ids) {
                return this->get_optional<auto_decay_table_ref_t<table>>(std::forward<Ids>(ids)...);
            }
#endif

            /**
             *  SELECT COUNT(*) https://www.sqlite.org/lang_aggfunc.html#count
             *  @return Number of O object in table.
             */
            template<class O, class... Args>
            int count(Args&&... args) {
                using R = mapped_type_proxy_t<O>;
                this->assert_mapped_type<R>();
                auto rows = this->select(sqlite_orm::count<R>(), std::forward<Args>(args)...);
                if (!rows.empty()) {
                    return rows.front();
                } else {
                    return 0;
                }
            }

#ifdef SQLITE_ORM_WITH_CPP20_ALIASES
            template<orm_refers_to_table auto mapped, class... Args>
            int count(Args&&... args) {
                return this->count<auto_decay_table_ref_t<mapped>>(std::forward<Args>(args)...);
            }
#endif

            /**
             *  SELECT COUNT(X) https://www.sqlite.org/lang_aggfunc.html#count
             *  @param m member pointer to class mapped to the storage.
             *  @return count of `m` values from database.
             */
            template<class F,
                     class... Args,
                     std::enable_if_t<polyfill::disjunction<std::is_member_pointer<F>, is_column_pointer<F>>::value,
                                      bool> = true>
            int count(F field, Args&&... args) {
                this->assert_mapped_type<table_type_of_t<F>>();
                auto rows = this->select(sqlite_orm::count(std::move(field)), std::forward<Args>(args)...);
                if (!rows.empty()) {
                    return rows.front();
                } else {
                    return 0;
                }
            }

            /**
             *  AVG(X) query.   https://www.sqlite.org/lang_aggfunc.html#avg
             *  @param m is a class member pointer (the same you passed into make_column).
             *  @return average value from database.
             */
            template<class F,
                     class... Args,
                     std::enable_if_t<polyfill::disjunction<std::is_member_pointer<F>, is_column_pointer<F>>::value,
                                      bool> = true>
            double avg(F field, Args&&... args) {
                this->assert_mapped_type<table_type_of_t<F>>();
                auto rows = this->select(sqlite_orm::avg(std::move(field)), std::forward<Args>(args)...);
                if (!rows.empty()) {
                    return rows.front();
                } else {
                    return 0;
                }
            }

            template<class F,
                     std::enable_if_t<polyfill::disjunction<std::is_member_pointer<F>, is_column_pointer<F>>::value,
                                      bool> = true>
            std::string group_concat(F field) {
                return this->group_concat_internal(std::move(field), {});
            }

            /**
             *  GROUP_CONCAT(X) query.  https://www.sqlite.org/lang_aggfunc.html#groupconcat
             *  @param m is a class member pointer (the same you passed into make_column).
             *  @return group_concat query result.
             */
            template<class F,
                     class... Args,
                     class Tuple = std::tuple<Args...>,
                     std::enable_if_t<std::tuple_size<Tuple>::value >= 1, bool> = true,
                     std::enable_if_t<polyfill::disjunction<std::is_member_pointer<F>, is_column_pointer<F>>::value,
                                      bool> = true>
            std::string group_concat(F field, Args&&... args) {
                return this->group_concat_internal(std::move(field), {}, std::forward<Args>(args)...);
            }

            /**
             *  GROUP_CONCAT(X, Y) query.   https://www.sqlite.org/lang_aggfunc.html#groupconcat
             *  @param m is a class member pointer (the same you passed into make_column).
             *  @return group_concat query result.
             */
            template<class F,
                     class... Args,
                     std::enable_if_t<polyfill::disjunction<std::is_member_pointer<F>, is_column_pointer<F>>::value,
                                      bool> = true>
            std::string group_concat(F field, std::string y, Args&&... args) {
                return this->group_concat_internal(std::move(field),
                                                   std::make_unique<std::string>(std::move(y)),
                                                   std::forward<Args>(args)...);
            }

            template<class F,
                     class... Args,
                     std::enable_if_t<polyfill::disjunction<std::is_member_pointer<F>, is_column_pointer<F>>::value,
                                      bool> = true>
            std::string group_concat(F field, const char* y, Args&&... args) {
                std::unique_ptr<std::string> str;
                if (y) {
                    str = std::make_unique<std::string>(y);
                } else {
                    str = std::make_unique<std::string>();
                }
                return this->group_concat_internal(std::move(field), std::move(str), std::forward<Args>(args)...);
            }

            /**
             *  MAX(x) query.
             *  @param m is a class member pointer (the same you passed into make_column).
             *  @return std::unique_ptr with max value or null if sqlite engine returned null.
             */
            template<class F,
                     class... Args,
                     class R = column_result_of_t<db_objects_type, F>,
                     std::enable_if_t<polyfill::disjunction<std::is_member_pointer<F>, is_column_pointer<F>>::value,
                                      bool> = true>
            std::unique_ptr<R> max(F field, Args&&... args) {
                this->assert_mapped_type<table_type_of_t<F>>();
                auto rows = this->select(sqlite_orm::max(std::move(field)), std::forward<Args>(args)...);
                if (!rows.empty()) {
                    return std::move(rows.front());
                } else {
                    return {};
                }
            }

            /**
             *  MIN(x) query.
             *  @param m is a class member pointer (the same you passed into make_column).
             *  @return std::unique_ptr with min value or null if sqlite engine returned null.
             */
            template<class F,
                     class... Args,
                     class R = column_result_of_t<db_objects_type, F>,
                     std::enable_if_t<polyfill::disjunction<std::is_member_pointer<F>, is_column_pointer<F>>::value,
                                      bool> = true>
            std::unique_ptr<R> min(F field, Args&&... args) {
                this->assert_mapped_type<table_type_of_t<F>>();
                auto rows = this->select(sqlite_orm::min(std::move(field)), std::forward<Args>(args)...);
                if (!rows.empty()) {
                    return std::move(rows.front());
                } else {
                    return {};
                }
            }

            /**
             *  SUM(x) query.
             *  @param m is a class member pointer (the same you passed into make_column).
             *  @return std::unique_ptr with sum value or null if sqlite engine returned null.
             */
            template<class F,
                     class... Args,
                     class R = column_result_of_t<db_objects_type, F>,
                     std::enable_if_t<polyfill::disjunction<std::is_member_pointer<F>, is_column_pointer<F>>::value,
                                      bool> = true>
            std::unique_ptr<R> sum(F field, Args&&... args) {
                this->assert_mapped_type<table_type_of_t<F>>();
                std::vector<std::unique_ptr<double>> rows =
                    this->select(sqlite_orm::sum(std::move(field)), std::forward<Args>(args)...);
                if (!rows.empty()) {
                    if (rows.front()) {
                        return std::make_unique<R>(std::move(*rows.front()));
                    } else {
                        return {};
                    }
                } else {
                    return {};
                }
            }

            /**
             *  TOTAL(x) query.
             *  @param m is a class member pointer (the same you passed into make_column).
             *  @return total value (the same as SUM but not nullable. More details here
             * https://www.sqlite.org/lang_aggfunc.html)
             */
            template<class F,
                     class... Args,
                     std::enable_if_t<polyfill::disjunction<std::is_member_pointer<F>, is_column_pointer<F>>::value,
                                      bool> = true>
            double total(F field, Args&&... args) {
                this->assert_mapped_type<table_type_of_t<F>>();
                auto rows = this->select(sqlite_orm::total(std::move(field)), std::forward<Args>(args)...);
                if (!rows.empty()) {
                    return std::move(rows.front());
                } else {
                    return {};
                }
            }

            /**
             *  Select a single column into std::vector<T> or multiple columns into std::vector<std::tuple<...>>.
             *  For a single column use `auto rows = storage.select(&User::id, where(...));
             *  For multicolumns use `auto rows = storage.select(columns(&User::id, &User::name), where(...));
             */
            template<class T, class... Args>
            auto select(T m, Args... args) {
                static_assert(!is_compound_operator_v<T> || sizeof...(Args) == 0,
                              "Cannot use args with a compound operator");
                auto statement = this->prepare(sqlite_orm::select(std::move(m), std::forward<Args>(args)...));
                return this->execute(statement);
            }

#if (SQLITE_VERSION_NUMBER >= 3008003) && defined(SQLITE_ORM_WITH_CTE)
            /**
             *  Using a CTE, select a single column into std::vector<T> or multiple columns into std::vector<std::tuple<...>>.
             */
            template<class CTE, class E>
            auto with(CTE cte, E expression) {
                auto statement = this->prepare(sqlite_orm::with(std::move(cte), std::move(expression)));
                return this->execute(statement);
            }

            /**
             *  Using a CTE, select a single column into std::vector<T> or multiple columns into std::vector<std::tuple<...>>.
             */
            template<class... CTEs, class E>
            auto with(common_table_expressions<CTEs...> cte, E expression) {
                auto statement = this->prepare(sqlite_orm::with(std::move(cte), std::move(expression)));
                return this->execute(statement);
            }

            /**
             *  Using a CTE, select a single column into std::vector<T> or multiple columns into std::vector<std::tuple<...>>.
             */
            template<class CTE, class E>
            auto with_recursive(CTE cte, E expression) {
                auto statement = this->prepare(sqlite_orm::with_recursive(std::move(cte), std::move(expression)));
                return this->execute(statement);
            }

            /**
             *  Using a CTE, select a single column into std::vector<T> or multiple columns into std::vector<std::tuple<...>>.
             */
            template<class... CTEs, class E>
            auto with_recursive(common_table_expressions<CTEs...> cte, E expression) {
                auto statement = this->prepare(sqlite_orm::with_recursive(std::move(cte), std::move(expression)));
                return this->execute(statement);
            }
#endif

            template<class T, satisfies<is_prepared_statement, T> = true>
            std::string dump(const T& preparedStatement, bool parametrized = true) const {
                return this->dump_highest_level(preparedStatement.expression, parametrized);
            }

            template<class E,
                     class Ex = polyfill::remove_cvref_t<E>,
                     std::enable_if_t<!is_prepared_statement<Ex>::value && !is_mapped<db_objects_type, Ex>::value,
                                      bool> = true>
            std::string dump(E&& expression, bool parametrized = false) const {
                static_assert(is_preparable_v<self, Ex>, "Expression must be a high-level statement");

                decltype(auto) e2 = static_if<is_select<Ex>::value>(
                    [](auto expression) -> auto {
                        expression.highest_level = true;
                        return expression;
                    },
                    [](const auto& expression) -> decltype(auto) {
                        return (expression);
                    })(std::forward<E>(expression));
                return this->dump_highest_level(e2, parametrized);
            }

            /**
             *  Returns a string representation of object of a class mapped to the storage.
             *  Type of string has json-like style.
             */
            template<class O, satisfies<is_mapped, db_objects_type, O> = true>
            std::string dump(const O& object) const {
                auto& table = this->get_table<O>();
                std::stringstream ss;
                ss << "{ ";
                table.for_each_column([&ss, &object, first = true](auto& column) mutable {
                    using field_type = field_type_t<std::remove_reference_t<decltype(column)>>;
                    static constexpr std::array<const char*, 2> sep = {", ", ""};

                    ss << sep[std::exchange(first, false)] << column.name << " : '"
                       << field_printer<field_type>{}(polyfill::invoke(column.member_pointer, object)) << "'";
                });
                ss << " }";
                return ss.str();
            }

            /**
             *  This is REPLACE (INSERT OR REPLACE) function.
             *  Also if you need to insert value with knows id you should
             *  also you this function instead of insert cause inserts ignores
             *  id and creates own one.
             */
            template<class O>
            void replace(const O& o) {
                this->assert_mapped_type<O>();
                auto statement = this->prepare(sqlite_orm::replace(std::ref(o)));
                this->execute(statement);
            }

            template<class It, class Projection = polyfill::identity>
            void replace_range(It from, It to, Projection project = {}) {
                using O = std::decay_t<decltype(polyfill::invoke(project, *from))>;
                this->assert_mapped_type<O>();
                if (from == to) {
                    return;
                }

                auto statement =
                    this->prepare(sqlite_orm::replace_range(std::move(from), std::move(to), std::move(project)));
                this->execute(statement);
            }

            template<class O, class It, class Projection = polyfill::identity>
            void replace_range(It from, It to, Projection project = {}) {
                this->assert_mapped_type<O>();
                if (from == to) {
                    return;
                }

                auto statement =
                    this->prepare(sqlite_orm::replace_range<O>(std::move(from), std::move(to), std::move(project)));
                this->execute(statement);
            }

            template<class O, class... Cols>
            int insert(const O& o, columns_t<Cols...> cols) {
                static_assert(cols.count > 0, "Use insert or replace with 1 argument instead");
                this->assert_mapped_type<O>();
                auto statement = this->prepare(sqlite_orm::insert(std::ref(o), std::move(cols)));
                return int(this->execute(statement));
            }

            /**
             *  Insert routine. Inserts object with all non primary key fields in passed object. Id of passed
             *  object doesn't matter.
             *  @return id of just created object.
             */
            template<class O>
            int insert(const O& o) {
                this->assert_mapped_type<O>();
                this->assert_insertable_type<O>();
                auto statement = this->prepare(sqlite_orm::insert(std::ref(o)));
                return int(this->execute(statement));
            }

            /**
             *  Raw insert routine. Use this if `insert` with object does not fit you. This insert is designed to be able
             *  to call any type of `INSERT` query with no limitations.
             *  @example
             *  ```sql
             *  INSERT INTO users (id, name) VALUES(5, 'Little Mix')
             *  ```
             *  will be
             *  ```c++
             *  storage.insert(into<User>, columns(&User::id, &User::name), values(std::make_tuple(5, "Little Mix")));
             *  ```
             *  One more example:
             *  ```sql
             *  INSERT INTO singers (name) VALUES ('Sofia Reyes')('Kungs')
             *  ```
             *  will be
             *  ```c++
             *  storage.insert(into<Singer>(), columns(&Singer::name), values(std::make_tuple("Sofia Reyes"), std::make_tuple("Kungs")));
             *  ```
             *  One can use `default_values` to add `DEFAULT VALUES` modifier:
             *  ```sql
             *  INSERT INTO users DEFAULT VALUES
             *  ```
             *  will be
             *  ```c++
             *  storage.insert(into<Singer>(), default_values());
             *  ```
             *  Also one can use `INSERT OR ABORT`/`INSERT OR FAIL`/`INSERT OR IGNORE`/`INSERT OR REPLACE`/`INSERT ROLLBACK`:
             *  ```c++
             *  storage.insert(or_ignore(), into<Singer>(), columns(&Singer::name), values(std::make_tuple("Sofia Reyes"), std::make_tuple("Kungs")));
             *  storage.insert(or_rollback(), into<Singer>(), default_values());
             *  storage.insert(or_abort(), into<User>, columns(&User::id, &User::name), values(std::make_tuple(5, "Little Mix")));
             *  ```
             */
            template<class... Args>
            void insert(Args... args) {
                auto statement = this->prepare(sqlite_orm::insert(std::forward<Args>(args)...));
                this->execute(statement);
            }

            /**
             *  Raw replace statement creation routine. Use this if `replace` with object does not fit you. This replace is designed to be able
             *  to call any type of `REPLACE` query with no limitations. Actually this is the same query as raw insert except `OR...` option existance.
             *  @example
             *  ```sql
             *  REPLACE INTO users (id, name) VALUES(5, 'Little Mix')
             *  ```
             *  will be
             *  ```c++
             *  storage.prepare(replace(into<User>, columns(&User::id, &User::name), values(std::make_tuple(5, "Little Mix"))));
             *  ```
             *  One more example:
             *  ```sql
             *  REPLACE INTO singers (name) VALUES ('Sofia Reyes')('Kungs')
             *  ```
             *  will be
             *  ```c++
             *  storage.prepare(replace(into<Singer>(), columns(&Singer::name), values(std::make_tuple("Sofia Reyes"), std::make_tuple("Kungs"))));
             *  ```
             *  One can use `default_values` to add `DEFAULT VALUES` modifier:
             *  ```sql
             *  REPLACE INTO users DEFAULT VALUES
             *  ```
             *  will be
             *  ```c++
             *  storage.prepare(replace(into<Singer>(), default_values()));
             *  ```
             */
            template<class... Args>
            void replace(Args... args) {
                auto statement = this->prepare(sqlite_orm::replace(std::forward<Args>(args)...));
                this->execute(statement);
            }

            template<class It, class Projection = polyfill::identity>
            void insert_range(It from, It to, Projection project = {}) {
                using O = std::decay_t<decltype(polyfill::invoke(std::declval<Projection>(), *std::declval<It>()))>;
                this->assert_mapped_type<O>();
                this->assert_insertable_type<O>();
                if (from == to) {
                    return;
                }
                auto statement =
                    this->prepare(sqlite_orm::insert_range(std::move(from), std::move(to), std::move(project)));
                this->execute(statement);
            }

            template<class O, class It, class Projection = polyfill::identity>
            void insert_range(It from, It to, Projection project = {}) {
                this->assert_mapped_type<O>();
                this->assert_insertable_type<O>();
                if (from == to) {
                    return;
                }
                auto statement =
                    this->prepare(sqlite_orm::insert_range<O>(std::move(from), std::move(to), std::move(project)));
                this->execute(statement);
            }

            /**
             * Change table name inside storage's schema info. This function does not
             * affect database
             */
            template<class O>
            void rename_table(std::string name) {
                this->assert_mapped_type<O>();
                auto& table = this->get_table<O>();
                table.name = std::move(name);
            }

            using storage_base::rename_table;

            /**
             * Get table's name stored in storage's schema info. This function does not call
             * any SQLite queries
             */
            template<class O>
            const std::string& tablename() const {
                this->assert_mapped_type<O>();
                auto& table = this->get_table<O>();
                return table.name;
            }

            template<class F, class O>
            [[deprecated("Use the more accurately named function `find_column_name()`")]] const std::string*
            column_name(F O::* memberPointer) const {
                return internal::find_column_name(this->db_objects, memberPointer);
            }

            template<class F, class O>
            const std::string* find_column_name(F O::* memberPointer) const {
                return internal::find_column_name(this->db_objects, memberPointer);
            }

          protected:
            template<class M>
            sync_schema_result schema_status(const virtual_table_t<M>&, sqlite3*, bool, bool*) {
                return sync_schema_result::already_in_sync;
            }

            template<class T, class... S>
            sync_schema_result schema_status(const trigger_t<T, S...>&, sqlite3*, bool, bool*) {
                return sync_schema_result::already_in_sync;
            }

            template<class... Cols>
            sync_schema_result schema_status(const index_t<Cols...>&, sqlite3*, bool, bool*) {
                return sync_schema_result::already_in_sync;
            }

            template<class T, bool WithoutRowId, class... Cs>
            sync_schema_result schema_status(const table_t<T, WithoutRowId, Cs...>& table,
                                             sqlite3* db,
                                             bool preserve,
                                             bool* attempt_to_preserve) {
                if (attempt_to_preserve) {
                    *attempt_to_preserve = true;
                }

                auto dbTableInfo = this->pragma.table_xinfo(table.name);
                auto res = sync_schema_result::already_in_sync;

                //  first let's see if table with such name exists..
                auto gottaCreateTable = !this->table_exists(db, table.name);
                if (!gottaCreateTable) {

                    //  get table info provided in `make_table` call..
                    auto storageTableInfo = table.get_table_info();

                    //  this vector will contain pointers to columns that gotta be added..
                    std::vector<const table_xinfo*> columnsToAdd;

                    if (calculate_remove_add_columns(columnsToAdd, storageTableInfo, dbTableInfo)) {
                        gottaCreateTable = true;
                    }

                    if (!gottaCreateTable) {  //  if all storage columns are equal to actual db columns but there are
                        //  excess columns at the db..
                        if (!dbTableInfo.empty()) {
                            // extra table columns than storage columns
                            if (!preserve) {
#if SQLITE_VERSION_NUMBER >= 3035000  //  DROP COLUMN feature exists (v3.35.0)
                                res = sync_schema_result::old_columns_removed;
#else
                                gottaCreateTable = true;
#endif
                            } else {
                                res = sync_schema_result::old_columns_removed;
                            }
                        }
                    }
                    if (gottaCreateTable) {
                        res = sync_schema_result::dropped_and_recreated;
                    } else {
                        if (!columnsToAdd.empty()) {
                            // extra storage columns than table columns
                            for (const table_xinfo* colInfo: columnsToAdd) {
                                const basic_generated_always::storage_type* generatedStorageType =
                                    table.find_column_generated_storage_type(colInfo->name);
                                if (generatedStorageType) {
                                    if (*generatedStorageType == basic_generated_always::storage_type::stored) {
                                        gottaCreateTable = true;
                                        break;
                                    }
                                    //  fallback cause VIRTUAL can be added
                                } else {
                                    if (colInfo->notnull && colInfo->dflt_value.empty()) {
                                        gottaCreateTable = true;
                                        // no matter if preserve is true or false, there is no way to preserve data, so we wont try!
                                        if (attempt_to_preserve) {
                                            *attempt_to_preserve = false;
                                        };
                                        break;
                                    }
                                }
                            }
                            if (!gottaCreateTable) {
                                if (res == sync_schema_result::old_columns_removed) {
                                    res = sync_schema_result::new_columns_added_and_old_columns_removed;
                                } else {
                                    res = sync_schema_result::new_columns_added;
                                }
                            } else {
                                res = sync_schema_result::dropped_and_recreated;
                            }
                        } else {
                            if (res != sync_schema_result::old_columns_removed) {
                                res = sync_schema_result::already_in_sync;
                            }
                        }
                    }
                } else {
                    res = sync_schema_result::new_table_created;
                }
                return res;
            }

            template<class M>
            sync_schema_result sync_table(const virtual_table_t<M>& virtualTable, sqlite3* db, bool) {
                auto res = sync_schema_result::already_in_sync;
                using context_t = serializer_context<db_objects_type>;
                context_t context{this->db_objects};
                auto query = serialize(virtualTable, context);
                perform_void_exec(db, query);
                return res;
            }

            template<class... Cols>
            sync_schema_result sync_table(const index_t<Cols...>& index, sqlite3* db, bool) {
                auto res = sync_schema_result::already_in_sync;
                using context_t = serializer_context<db_objects_type>;
                context_t context{this->db_objects};
                auto query = serialize(index, context);
                perform_void_exec(db, query);
                return res;
            }

            template<class... Cols>
            sync_schema_result sync_table(const trigger_t<Cols...>& trigger, sqlite3* db, bool) {
                auto res = sync_schema_result::already_in_sync;  // TODO Change accordingly
                using context_t = serializer_context<db_objects_type>;
                context_t context{this->db_objects};
                auto query = serialize(trigger, context);
                perform_void_exec(db, query);
                return res;
            }

            template<class Table, satisfies<is_table, Table> = true>
            sync_schema_result sync_table(const Table& table, sqlite3* db, bool preserve);

            template<class C>
            void add_column(sqlite3* db, const std::string& tableName, const C& column) const {
                using context_t = serializer_context<db_objects_type>;

                context_t context{this->db_objects};
                std::stringstream ss;
                ss << "ALTER TABLE " << streaming_identifier(tableName) << " ADD COLUMN " << serialize(column, context)
                   << std::flush;
                perform_void_exec(db, ss.str());
            }

            template<class ColResult, class S>
            auto execute_select(const S& statement) {
                sqlite3_stmt* stmt = reset_stmt(statement.stmt);

                iterate_ast(statement.expression, conditional_binder{stmt});

                using R = decltype(make_row_extractor<ColResult>(this->db_objects).extract(nullptr, 0));
                std::vector<R> res;
                perform_steps(
                    stmt,
                    [rowExtractor = make_row_extractor<ColResult>(this->db_objects), &res](sqlite3_stmt* stmt) {
                        res.push_back(rowExtractor.extract(stmt, 0));
                    });
                res.shrink_to_fit();
                return res;
            }

            template<class E>
            std::string dump_highest_level(E&& expression, bool parametrized) const {
                const auto& exprDBOs = db_objects_for_expression(this->db_objects, expression);
                using context_t = serializer_context<polyfill::remove_cvref_t<decltype(exprDBOs)>>;
                context_t context{exprDBOs};
                context.replace_bindable_with_question = parametrized;
                // just like prepare_impl()
                context.skip_table_name = false;
                return serialize(expression, context);
            }

            template<typename S>
            prepared_statement_t<S> prepare_impl(S statement) {
                const auto& exprDBOs = db_objects_for_expression(this->db_objects, statement);
                using context_t = serializer_context<polyfill::remove_cvref_t<decltype(exprDBOs)>>;
                context_t context{exprDBOs};
                context.skip_table_name = false;
                context.replace_bindable_with_question = true;

                auto con = this->get_connection();
                std::string sql = serialize(statement, context);
                sqlite3_stmt* stmt = prepare_stmt(con.get(), std::move(sql));
                return prepared_statement_t<S>{std::forward<S>(statement), stmt, con};
            }

          public:
            /**
             *  This is a cute function used to replace migration up/down functionality.
             *  It performs check storage schema with actual db schema and:
             *  * if there are excess tables exist in db they are ignored (not dropped)
             *  * every table from storage is compared with it's db analog and
             *      * if table doesn't exist it is being created
             *      * if table exists its colums are being compared with table_info from db and
             *          * if there are columns in db that do not exist in storage (excess) table will be dropped and
             * recreated
             *          * if there are columns in storage that do not exist in db they will be added using `ALTER TABLE
             * ... ADD COLUMN ...' command
             *          * if there is any column existing in both db and storage but differs by any of
             * properties/constraints (pk, notnull, dflt_value) table will be dropped and recreated. Be aware that
             * `sync_schema` doesn't guarantee that data will not be dropped. It guarantees only that it will make db
             * schema the same as you specified in `make_storage` function call. A good point is that if you have no db
             * file at all it will be created and all tables also will be created with exact tables and columns you
             * specified in `make_storage`, `make_table` and `make_column` calls. The best practice is to call this
             * function right after storage creation.
             *  @param preserve affects function's behaviour in case it is needed to remove a column. If it is `false`
             * so table will be dropped if there is column to remove if SQLite version is < 3.35.0 and remove column if SQLite version >= 3.35.0,
             * if `true` -  table is being copied into another table, dropped and copied table is renamed with source table name.
             * Warning: sync_schema doesn't check foreign keys cause it is unable to do so in sqlite3. If you know how to get foreign key info please
             * submit an issue https://github.com/fnc12/sqlite_orm/issues
             *  @return std::map with std::string key equal table name and `sync_schema_result` as value.
             * `sync_schema_result` is a enum value that stores table state after syncing a schema. `sync_schema_result`
             * can be printed out on std::ostream with `operator<<`.
             */
            std::map<std::string, sync_schema_result> sync_schema(bool preserve = false) {
                auto con = this->get_connection();
                std::map<std::string, sync_schema_result> result;
                iterate_tuple<true>(this->db_objects, [this, db = con.get(), preserve, &result](auto& schemaObject) {
                    sync_schema_result status = this->sync_table(schemaObject, db, preserve);
                    result.emplace(schemaObject.name, status);
                });
                return result;
            }

            /**
             *  This function returns the same map that `sync_schema` returns but it
             *  doesn't perform `sync_schema` actually - just simulates it in case you want to know
             *  what will happen if you sync your schema.
             */
            std::map<std::string, sync_schema_result> sync_schema_simulate(bool preserve = false) {
                auto con = this->get_connection();
                std::map<std::string, sync_schema_result> result;
                iterate_tuple<true>(this->db_objects, [this, db = con.get(), preserve, &result](auto& schemaObject) {
                    sync_schema_result status = this->schema_status(schemaObject, db, preserve, nullptr);
                    result.emplace(schemaObject.name, status);
                });
                return result;
            }

            using storage_base::table_exists;  // now that it is in storage_base make it into overload set

#if (SQLITE_VERSION_NUMBER >= 3008003) && defined(SQLITE_ORM_WITH_CTE)
            template<class... CTEs,
                     class E,
                     std::enable_if_t<polyfill::disjunction_v<is_select<E>,
                                                              is_insert_raw<E>,
                                                              is_replace_raw<E>,
                                                              is_update_all<E>,
                                                              is_remove_all<E>>,
                                      bool> = true>
            prepared_statement_t<with_t<E, CTEs...>> prepare(with_t<E, CTEs...> sel) {
                return this->prepare_impl<with_t<E, CTEs...>>(std::move(sel));
            }
#endif

            template<class T, class... Args>
            prepared_statement_t<select_t<T, Args...>> prepare(select_t<T, Args...> statement) {
                statement.highest_level = true;
                return this->prepare_impl(std::move(statement));
            }

            template<class T, class... Args>
            prepared_statement_t<get_all_t<T, Args...>> prepare(get_all_t<T, Args...> statement) {
                return this->prepare_impl(std::move(statement));
            }

            template<class T, class... Args>
            prepared_statement_t<get_all_pointer_t<T, Args...>> prepare(get_all_pointer_t<T, Args...> statement) {
                return this->prepare_impl(std::move(statement));
            }

            template<class... Args>
            prepared_statement_t<replace_raw_t<Args...>> prepare(replace_raw_t<Args...> statement) {
                return this->prepare_impl(std::move(statement));
            }

            template<class... Args>
            prepared_statement_t<insert_raw_t<Args...>> prepare(insert_raw_t<Args...> statement) {
                return this->prepare_impl(std::move(statement));
            }

#ifdef SQLITE_ORM_OPTIONAL_SUPPORTED
            template<class T, class R, class... Args>
            prepared_statement_t<get_all_optional_t<T, R, Args...>>
            prepare(get_all_optional_t<T, R, Args...> statement) {
                return this->prepare_impl(std::move(statement));
            }
#endif  // SQLITE_ORM_OPTIONAL_SUPPORTED

            template<class S, class... Wargs>
            prepared_statement_t<update_all_t<S, Wargs...>> prepare(update_all_t<S, Wargs...> statement) {
                return this->prepare_impl(std::move(statement));
            }

            template<class T, class... Args>
            prepared_statement_t<remove_all_t<T, Args...>> prepare(remove_all_t<T, Args...> statement) {
                return this->prepare_impl(std::move(statement));
            }

            template<class T, class... Ids>
            prepared_statement_t<get_t<T, Ids...>> prepare(get_t<T, Ids...> statement) {
                return this->prepare_impl(std::move(statement));
            }

            template<class T, class... Ids>
            prepared_statement_t<get_pointer_t<T, Ids...>> prepare(get_pointer_t<T, Ids...> statement) {
                return this->prepare_impl(std::move(statement));
            }

#ifdef SQLITE_ORM_OPTIONAL_SUPPORTED
            template<class T, class... Ids>
            prepared_statement_t<get_optional_t<T, Ids...>> prepare(get_optional_t<T, Ids...> statement) {
                return this->prepare_impl(std::move(statement));
            }
#endif  // SQLITE_ORM_OPTIONAL_SUPPORTED

            template<class T>
            prepared_statement_t<update_t<T>> prepare(update_t<T> statement) {
                using object_type = expression_object_type_t<decltype(statement)>;
                this->assert_mapped_type<object_type>();
                this->assert_updatable_type<object_type>();
                return this->prepare_impl(std::move(statement));
            }

            template<class T, class... Ids>
            prepared_statement_t<remove_t<T, Ids...>> prepare(remove_t<T, Ids...> statement) {
                using object_type = expression_object_type_t<decltype(statement)>;
                this->assert_mapped_type<object_type>();
                return this->prepare_impl(std::move(statement));
            }

            template<class T>
            prepared_statement_t<insert_t<T>> prepare(insert_t<T> statement) {
                using object_type = expression_object_type_t<decltype(statement)>;
                this->assert_mapped_type<object_type>();
                this->assert_insertable_type<object_type>();
                return this->prepare_impl(std::move(statement));
            }

            template<class T>
            prepared_statement_t<replace_t<T>> prepare(replace_t<T> statement) {
                using object_type = expression_object_type_t<decltype(statement)>;
                this->assert_mapped_type<object_type>();
                return this->prepare_impl(std::move(statement));
            }

            template<class E, satisfies<is_insert_range, E> = true>
            prepared_statement_t<E> prepare(E statement) {
                using object_type = expression_object_type_t<decltype(statement)>;
                this->assert_mapped_type<object_type>();
                this->assert_insertable_type<object_type>();
                return this->prepare_impl(std::move(statement));
            }

            template<class E, satisfies<is_replace_range, E> = true>
            prepared_statement_t<E> prepare(E statement) {
                using object_type = expression_object_type_t<decltype(statement)>;
                this->assert_mapped_type<object_type>();
                return this->prepare_impl(std::move(statement));
            }

            template<class T, class... Cols>
            prepared_statement_t<insert_explicit<T, Cols...>> prepare(insert_explicit<T, Cols...> statement) {
                using object_type = expression_object_type_t<decltype(statement)>;
                this->assert_mapped_type<object_type>();
                return this->prepare_impl(std::move(statement));
            }

            template<class... Args>
            void execute(const prepared_statement_t<replace_raw_t<Args...>>& statement) {
                sqlite3_stmt* stmt = reset_stmt(statement.stmt);
                iterate_ast(statement.expression, conditional_binder{stmt});
                perform_step(stmt);
            }

#if (SQLITE_VERSION_NUMBER >= 3008003) && defined(SQLITE_ORM_WITH_CTE)
            template<
                class... CTEs,
                class E,
                std::enable_if_t<
                    polyfill::disjunction_v<is_insert_raw<E>, is_replace_raw<E>, is_update_all<E>, is_remove_all<E>>,
                    bool> = true>
            void execute(const prepared_statement_t<with_t<E, CTEs...>>& statement) {
                sqlite3_stmt* stmt = reset_stmt(statement.stmt);
                iterate_ast(statement.expression, conditional_binder{stmt});
                perform_step(stmt);
            }
#endif

            template<class... Args>
            void execute(const prepared_statement_t<insert_raw_t<Args...>>& statement) {
                sqlite3_stmt* stmt = reset_stmt(statement.stmt);
                iterate_ast(statement.expression, conditional_binder{stmt});
                perform_step(stmt);
            }

            template<class T, class... Cols>
            int64 execute(const prepared_statement_t<insert_explicit<T, Cols...>>& statement) {
                using object_type = statement_object_type_t<decltype(statement)>;

                sqlite3_stmt* stmt = reset_stmt(statement.stmt);

                tuple_value_binder{stmt}(
                    statement.expression.columns.columns,
                    [&table = this->get_table<object_type>(), &object = statement.expression.obj](auto& memberPointer) {
                        return table.object_field_value(object, memberPointer);
                    });
                perform_step(stmt);
                return sqlite3_last_insert_rowid(sqlite3_db_handle(stmt));
            }

            template<class T,
                     std::enable_if_t<polyfill::disjunction<is_replace<T>, is_replace_range<T>>::value, bool> = true>
            void execute(const prepared_statement_t<T>& statement) {
                using object_type = statement_object_type_t<decltype(statement)>;

                sqlite3_stmt* stmt = reset_stmt(statement.stmt);

                auto processObject = [&table = this->get_table<object_type>(),
                                      bindValue = field_value_binder{stmt}](auto& object) mutable {
                    table.template for_each_column_excluding<is_generated_always>(
                        call_as_template_base<column_field>([&bindValue, &object](auto& column) {
                            bindValue(polyfill::invoke(column.member_pointer, object));
                        }));
                };

                static_if<is_replace_range<T>::value>(
                    [&processObject](auto& expression) {
#if __cpp_lib_ranges >= 201911L
                        std::ranges::for_each(expression.range.first,
                                              expression.range.second,
                                              std::ref(processObject),
                                              std::ref(expression.transformer));
#else
                        auto& transformer = expression.transformer;
                        std::for_each(expression.range.first,
                                      expression.range.second,
                                      [&processObject, &transformer](auto& item) {
                                          const object_type& object = polyfill::invoke(transformer, item);
                                          processObject(object);
                                      });
#endif
                    },
                    [&processObject](auto& expression) {
                        const object_type& o = get_object(expression);
                        processObject(o);
                    })(statement.expression);

                perform_step(stmt);
            }

            template<class T,
                     std::enable_if_t<polyfill::disjunction<is_insert<T>, is_insert_range<T>>::value, bool> = true>
            int64 execute(const prepared_statement_t<T>& statement) {
                using object_type = statement_object_type_t<decltype(statement)>;

                sqlite3_stmt* stmt = reset_stmt(statement.stmt);

                auto processObject = [&table = this->get_table<object_type>(),
                                      bindValue = field_value_binder{stmt}](auto& object) mutable {
                    using is_without_rowid = typename std::remove_reference_t<decltype(table)>::is_without_rowid;
                    table.template for_each_column_excluding<
                        mpl::conjunction<mpl::not_<mpl::always<is_without_rowid>>,
                                         mpl::disjunction_fn<is_primary_key, is_generated_always>>>(
                        call_as_template_base<column_field>([&table, &bindValue, &object](auto& column) {
                            if (!exists_in_composite_primary_key(table, column)) {
                                bindValue(polyfill::invoke(column.member_pointer, object));
                            }
                        }));
                };

                static_if<is_insert_range<T>::value>(
                    [&processObject](auto& expression) {
#if __cpp_lib_ranges >= 201911L
                        std::ranges::for_each(expression.range.first,
                                              expression.range.second,
                                              std::ref(processObject),
                                              std::ref(expression.transformer));
#else
                        auto& transformer = expression.transformer;
                        std::for_each(expression.range.first,
                                      expression.range.second,
                                      [&processObject, &transformer](auto& item) {
                                          const object_type& object = polyfill::invoke(transformer, item);
                                          processObject(object);
                                      });
#endif
                    },
                    [&processObject](auto& expression) {
                        const object_type& o = get_object(expression);
                        processObject(o);
                    })(statement.expression);

                perform_step(stmt);
                return sqlite3_last_insert_rowid(sqlite3_db_handle(stmt));
            }

            template<class T, class... Ids>
            void execute(const prepared_statement_t<remove_t<T, Ids...>>& statement) {
                sqlite3_stmt* stmt = reset_stmt(statement.stmt);
                iterate_ast(statement.expression.ids, conditional_binder{stmt});
                perform_step(stmt);
            }

            template<class T>
            void execute(const prepared_statement_t<update_t<T>>& statement) {
                using object_type = statement_object_type_t<decltype(statement)>;

                sqlite3_stmt* stmt = reset_stmt(statement.stmt);
                auto& table = this->get_table<object_type>();

                field_value_binder bindValue{stmt};
                auto& object = get_object(statement.expression);
                table.template for_each_column_excluding<mpl::disjunction_fn<is_primary_key, is_generated_always>>(
                    call_as_template_base<column_field>([&table, &bindValue, &object](auto& column) {
                        if (!exists_in_composite_primary_key(table, column)) {
                            bindValue(polyfill::invoke(column.member_pointer, object));
                        }
                    }));
                table.for_each_column([&table, &bindValue, &object](auto& column) {
                    if (column.template is<is_primary_key>() || exists_in_composite_primary_key(table, column)) {
                        bindValue(polyfill::invoke(column.member_pointer, object));
                    }
                });
                perform_step(stmt);
            }

            template<class T, class... Ids>
            std::unique_ptr<T> execute(const prepared_statement_t<get_pointer_t<T, Ids...>>& statement) {
                sqlite3_stmt* stmt = reset_stmt(statement.stmt);

                iterate_ast(statement.expression.ids, conditional_binder{stmt});

                std::unique_ptr<T> res;
                perform_step(stmt, [&table = this->get_table<T>(), &res](sqlite3_stmt* stmt) {
                    res = std::make_unique<T>();
                    object_from_column_builder<T> builder{*res, stmt};
                    table.for_each_column(builder);
                });
                return res;
            }

#ifdef SQLITE_ORM_OPTIONAL_SUPPORTED
            template<class T, class... Ids>
            std::optional<T> execute(const prepared_statement_t<get_optional_t<T, Ids...>>& statement) {
                sqlite3_stmt* stmt = reset_stmt(statement.stmt);

                iterate_ast(statement.expression.ids, conditional_binder{stmt});

                std::optional<T> res;
                perform_step(stmt, [&table = this->get_table<T>(), &res](sqlite3_stmt* stmt) {
                    object_from_column_builder<T> builder{res.emplace(), stmt};
                    table.for_each_column(builder);
                });
                return res;
            }
#endif  // SQLITE_ORM_OPTIONAL_SUPPORTED

            template<class T, class... Ids>
            T execute(const prepared_statement_t<get_t<T, Ids...>>& statement) {
                sqlite3_stmt* stmt = reset_stmt(statement.stmt);

                iterate_ast(statement.expression.ids, conditional_binder{stmt});

#ifdef SQLITE_ORM_OPTIONAL_SUPPORTED
                std::optional<T> res;
                perform_step(stmt, [&table = this->get_table<T>(), &res](sqlite3_stmt* stmt) {
                    object_from_column_builder<T> builder{res.emplace(), stmt};
                    table.for_each_column(builder);
                });
                if (!res.has_value()) {
                    throw std::system_error{orm_error_code::not_found};
                }
                return std::move(res).value();
#else
                auto& table = this->get_table<T>();
                auto stepRes = sqlite3_step(stmt);
                switch (stepRes) {
                    case SQLITE_ROW: {
                        T res;
                        object_from_column_builder<T> builder{res, stmt};
                        table.for_each_column(builder);
                        return res;
                    } break;
                    case SQLITE_DONE: {
                        throw std::system_error{orm_error_code::not_found};
                    } break;
                    default: {
                        throw_translated_sqlite_error(stmt);
                    }
                }
#endif
            }

            template<class T, class... Args>
            void execute(const prepared_statement_t<remove_all_t<T, Args...>>& statement) {
                sqlite3_stmt* stmt = reset_stmt(statement.stmt);
                iterate_ast(statement.expression.conditions, conditional_binder{stmt});
                perform_step(stmt);
            }

            template<class S, class... Wargs>
            void execute(const prepared_statement_t<update_all_t<S, Wargs...>>& statement) {
                sqlite3_stmt* stmt = reset_stmt(statement.stmt);
                conditional_binder bindNode{stmt};
                iterate_ast(statement.expression.set, bindNode);
                iterate_ast(statement.expression.conditions, bindNode);
                perform_step(stmt);
            }

#if (SQLITE_VERSION_NUMBER >= 3008003) && defined(SQLITE_ORM_WITH_CTE)
            template<class... CTEs, class T, class... Args>
            auto execute(const prepared_statement_t<with_t<select_t<T, Args...>, CTEs...>>& statement) {
                using ExprDBOs = decltype(db_objects_for_expression(this->db_objects, statement.expression));
                // note: it is enough to only use the 'expression DBOs' at compile-time to determine the column results;
                // because we cannot select objects/structs from a CTE, passing the permanently defined DBOs are enough.
                using ColResult = column_result_of_t<ExprDBOs, T>;
                return this->execute_select<ColResult>(statement);
            }
#endif

            template<class T, class... Args>
            auto execute(const prepared_statement_t<select_t<T, Args...>>& statement) {
                using ColResult = column_result_of_t<db_objects_type, T>;
                return this->execute_select<ColResult>(statement);
            }

            template<class T, class R, class... Args, class O = mapped_type_proxy_t<T>>
            R execute(const prepared_statement_t<get_all_t<T, R, Args...>>& statement) {
                sqlite3_stmt* stmt = reset_stmt(statement.stmt);

                iterate_ast(statement.expression, conditional_binder{stmt});

                R res;
                perform_steps(stmt, [&table = this->get_table<O>(), &res](sqlite3_stmt* stmt) {
                    O obj;
                    object_from_column_builder<O> builder{obj, stmt};
                    table.for_each_column(builder);
                    res.push_back(std::move(obj));
                });
#ifdef SQLITE_ORM_IF_CONSTEXPR_SUPPORTED
                if constexpr (polyfill::is_specialization_of_v<R, std::vector>) {
                    res.shrink_to_fit();
                }
#endif
                return res;
            }

            template<class T, class R, class... Args>
            R execute(const prepared_statement_t<get_all_pointer_t<T, R, Args...>>& statement) {
                sqlite3_stmt* stmt = reset_stmt(statement.stmt);

                iterate_ast(statement.expression, conditional_binder{stmt});

                R res;
                perform_steps(stmt, [&table = this->get_table<T>(), &res](sqlite3_stmt* stmt) {
                    auto obj = std::make_unique<T>();
                    object_from_column_builder<T> builder{*obj, stmt};
                    table.for_each_column(builder);
                    res.push_back(std::move(obj));
                });
#ifdef SQLITE_ORM_IF_CONSTEXPR_SUPPORTED
                if constexpr (polyfill::is_specialization_of_v<R, std::vector>) {
                    res.shrink_to_fit();
                }
#endif
                return res;
            }

#ifdef SQLITE_ORM_OPTIONAL_SUPPORTED
            template<class T, class R, class... Args>
            R execute(const prepared_statement_t<get_all_optional_t<T, R, Args...>>& statement) {
                sqlite3_stmt* stmt = reset_stmt(statement.stmt);

                iterate_ast(statement.expression, conditional_binder{stmt});

                R res;
                perform_steps(stmt, [&table = this->get_table<T>(), &res](sqlite3_stmt* stmt) {
                    auto obj = std::make_optional<T>();
                    object_from_column_builder<T> builder{*obj, stmt};
                    table.for_each_column(builder);
                    res.push_back(std::move(obj));
                });
#ifdef SQLITE_ORM_IF_CONSTEXPR_SUPPORTED
                if constexpr (polyfill::is_specialization_of_v<R, std::vector>) {
                    res.shrink_to_fit();
                }
#endif
                return res;
            }
#endif  // SQLITE_ORM_OPTIONAL_SUPPORTED
        };  // struct storage_t
    }
}

_EXPORT_SQLITE_ORM namespace sqlite_orm {
    /*
     *  Factory function for a storage, from a database file and a bunch of database object definitions.
     */
    template<class... DBO>
    internal::storage_t<DBO...> make_storage(std::string filename, DBO... dbObjects) {
        return {std::move(filename), internal::db_objects_tuple<DBO...>{std::forward<DBO>(dbObjects)...}};
    }

    /**
     *  sqlite3_threadsafe() interface.
     */
    inline int threadsafe() {
        return sqlite3_threadsafe();
    }
}<|MERGE_RESOLUTION|>--- conflicted
+++ resolved
@@ -1,12 +1,8 @@
 #pragma once
 
 #include <sqlite3.h>
-<<<<<<< HEAD
 #ifndef _IMPORT_STD_MODULE
-#include <memory>  //  std::unique_ptr/shared_ptr, std::make_unique/std::make_shared
-=======
 #include <memory>  //  std::unique_ptr/shared_ptr, std::make_unique
->>>>>>> db649e1b
 #include <system_error>  //  std::system_error
 #include <string>  //  std::string
 #include <type_traits>  //  std::remove_reference, std::remove_cvref, std::decay
