#pragma once

#include <memory>  //  std::unique/shared_ptr, std::make_unique/shared
#include <system_error>  //  std::system_error
#include <string>  //  std::string
#include <sqlite3.h>
#include <type_traits>  //  std::remove_reference, std::is_base_of, std::decay, std::false_type, std::true_type
#include <cstddef>  //  std::ptrdiff_t
#include <iterator>  //  std::input_iterator_tag, std::iterator_traits, std::distance
#include <functional>  //  std::function
#include <sstream>  //  std::stringstream
#include <map>  //  std::map
#include <vector>  //  std::vector
#include <tuple>  //  std::tuple_size, std::tuple, std::make_tuple
#include <utility>  //  std::forward, std::pair
#include <algorithm>  //  std::find

#ifdef SQLITE_ORM_OPTIONAL_SUPPORTED
#include <optional>  // std::optional
#endif  // SQLITE_ORM_OPTIONAL_SUPPORTED

#include "cxx_functional_polyfill.h"
#include "type_traits.h"
#include "tuple_helper/tuple_filter.h"
#include "tuple_helper/tuple_helper.h"
#include "alias.h"
#include "row_extractor_builder.h"
#include "error_code.h"
#include "type_printer.h"
#include "constraints.h"
#include "type_is_nullable.h"
#include "field_printer.h"
#include "rowid.h"
#include "operators.h"
#include "select_constraints.h"
#include "core_functions.h"
#include "conditions.h"
#include "statement_binder.h"
#include "column_result.h"
#include "mapped_type_proxy.h"
#include "sync_schema_result.h"
#include "table_info.h"
#include "storage_impl.h"
#include "journal_mode.h"
#include "view.h"
#include "ast_iterator.h"
#include "storage_base.h"
#include "prepared_statement.h"
#include "expression_object_type.h"
#include "statement_serializer.h"
#include "triggers.h"
#include "object_from_column_builder.h"
#include "table.h"
#include "column.h"
#include "index.h"
#include "util.h"

namespace sqlite_orm {

    namespace internal {

        template<class S, class E, class SFINAE = void>
        SQLITE_ORM_INLINE_VAR constexpr bool is_preparable_v = false;

        template<class S, class E>
        SQLITE_ORM_INLINE_VAR constexpr bool
            is_preparable_v<S, E, polyfill::void_t<decltype(std::declval<S>().prepare(std::declval<E>()))>> = true;

        /**
         *  Storage class itself. Create an instanse to use it as an interfacto to sqlite db by calling `make_storage`
         *  function.
         */
        template<class... Ts>
        struct storage_t : storage_base {
            using self = storage_t<Ts...>;
            using impl_type = storage_impl<Ts...>;

            /**
             *  @param filename database filename.
             *  @param impl_ storage_impl head
             */
            storage_t(const std::string& filename, impl_type impl_) :
                storage_base{filename, foreign_keys_count(impl_)}, impl(std::move(impl_)) {}

            storage_t(const storage_t& other) : storage_base(other), impl(other.impl) {}

          protected:
            impl_type impl;

            /**
             *  Obtain a storage_t's const storage_impl.
             *  
             *  @note Historically, `serializer_context_builder` was declared friend, along with
             *  a few other library stock objects, in order limit access to the storage_impl.
             *  However, one could gain access to a storage_t's storage_impl through
             *  `serializer_context_builder`, hence leading the whole friend declaration mambo-jumbo
             *  ad absurdum.
             *  Providing a free function is way better and cleaner.
             *
             *  Hence, friend was replaced by `obtain_const_impl()` and `pick_const_impl()`.
             */
            friend const impl_type& obtain_const_impl(const self& storage) noexcept {
                return storage.impl;
            }

            template<class I>
            void create_table(sqlite3* db, const std::string& tableName, const I& tableImpl) {
                using table_type = std::decay_t<decltype(tableImpl.table)>;
                std::stringstream ss;
                ss << "CREATE TABLE " << quote_identifier(tableName) << " ( ";
                using context_t = serializer_context<impl_type>;
                context_t context{this->impl};
                auto index = 0;
                iterate_tuple(tableImpl.table.elements, [&index, &ss, &context](auto& element) {
                    if(index > 0) {
                        ss << ", ";
                    }
                    ss << serialize(element, context);
                    ++index;
                });
                ss << ")";
                if(table_type::is_without_rowid) {
                    ss << " WITHOUT ROWID";
                }
                perform_void_exec(db, ss.str());
            }

            /**
             *  Copies current table to another table with a given **name**.
             *  Performs CREATE TABLE %name% AS SELECT %this->table.columns_names()% FROM &this->table.name%;
             */
            template<class I>
            void copy_table(sqlite3* db,
                            const std::string& name,
                            const I& tImpl,
                            const std::vector<table_info*>& columnsToIgnore) const;

#if SQLITE_VERSION_NUMBER >= 3035000  //  DROP COLUMN feature exists (v3.35.0)
            void drop_column(sqlite3* db, const std::string& tableName, const std::string& columnName) {
                std::stringstream ss;
                ss << "ALTER TABLE " << quote_identifier(tableName) << " DROP COLUMN " << quote_identifier(columnName);
                perform_void_exec(db, ss.str());
            }
#endif
            template<class I>
            void backup_table(sqlite3* db, const I& tableImpl, const std::vector<table_xinfo*>& columnsToIgnore) {

                //  here we copy source table to another with a name with '_backup' suffix, but in case table with such
                //  a name already exists we append suffix 1, then 2, etc until we find a free name..
                auto backupTableName = tableImpl.table.name + "_backup";
                if(tableImpl.table_exists(backupTableName, db)) {
                    int suffix = 1;
                    do {
                        std::stringstream stream;
                        stream << suffix;
                        auto anotherBackupTableName = backupTableName + stream.str();
                        if(!tableImpl.table_exists(anotherBackupTableName, db)) {
                            backupTableName = anotherBackupTableName;
                            break;
                        }
                        ++suffix;
                    } while(true);
                }
                try {
                    this->start_migration();

                    this->create_table(db, backupTableName, tableImpl);

<<<<<<< HEAD
                    tableImpl.copy_table(db, backupTableName, columnsToIgnore);
=======
                this->copy_table(db, backupTableName, tableImpl, columnsToIgnore);
>>>>>>> fe2af7f7

                    this->drop_table_internal(tableImpl.table.name, db);

                    tableImpl.rename_table(db, backupTableName, tableImpl.table.name);

                    this->commit_migration();

                } catch(std::exception& ex) {
                    std::string s = ex.what();  // 's' for debugging
                    this->abort_migration();
                    throw;
                }

                // this->create_table(db, backupTableName, tableImpl);
                //
                // tableImpl.copy_table(db, backupTableName, columnsToIgnore);
                //
                // this->drop_table_internal(tableImpl.table.name, db);
                //
                // tableImpl.rename_table(db, backupTableName, tableImpl.table.name);
            }

            template<class O>
            void assert_mapped_type() const {
                using mapped_types_tuples = std::tuple<typename Ts::object_type...>;
                static_assert(tuple_helper::has_type<O, mapped_types_tuples>::value, "type is not mapped to a storage");
            }

            template<class O>
            void assert_insertable_type() const {
                auto& tImpl = this->get_impl<O>();
                using table_type = std::decay_t<decltype(tImpl.table)>;
                using elements_type = std::decay_t<decltype(tImpl.table.elements)>;

                using is_without_rowid = std::integral_constant<bool, table_type::is_without_rowid>;

                static_if<is_without_rowid{}>(
                    [](auto&) {},  // all right. it's a "without_rowid" table
                    [](auto& tImpl) {  // unfortunately, this static_assert's can't see any composite keys((
                        std::ignore = tImpl;
                        static_assert(
                            count_tuple<elements_type, is_column_with_insertable_primary_key>::value <= 1,
                            "Attempting to execute 'insert' request into an noninsertable table was detected. "
                            "Insertable table cannot contain > 1 primary keys. Please use 'replace' instead of "
                            "'insert', or you can use 'insert' with explicit column listing.");
                        static_assert(
                            count_tuple<elements_type, is_column_with_noninsertable_primary_key>::value == 0,
                            "Attempting to execute 'insert' request into an noninsertable table was detected. "
                            "Insertable table cannot contain non-standard primary keys. Please use 'replace' instead "
                            "of 'insert', or you can use 'insert' with explicit column listing.");
                    })(tImpl);
            }

            template<class O>
            auto& get_impl() const {
                return pick_impl<O>(this->impl);
            }

            template<class O>
            auto& get_impl() {
                return pick_impl<O>(this->impl);
            }

          public:
            template<class T>
            void drop_trigger(const T& triggerName) {
                std::stringstream ss;
                ss << "DROP TRIGGER " << quote_identifier(triggerName);
                auto query = ss.str();
                auto con = this->get_connection();
                auto db = con.get();
                perform_void_exec(db, query);
            }

            template<class T, class... Args>
            view_t<T, self, Args...> iterate(Args&&... args) {
                this->assert_mapped_type<T>();

                auto con = this->get_connection();
                return {*this, std::move(con), std::forward<Args>(args)...};
            }

            /**
             * Delete from routine.
             * O is an object's type. Must be specified explicitly.
             * @param args optional conditions: `where`, `join` etc
             * @example: storage.remove_all<User>(); - DELETE FROM users
             * @example: storage.remove_all<User>(where(in(&User::id, {5, 6, 7}))); - DELETE FROM users WHERE id IN (5, 6, 7)
             */
            template<class O, class... Args>
            void remove_all(Args&&... args) {
                this->assert_mapped_type<O>();
                auto statement = this->prepare(sqlite_orm::remove_all<O>(std::forward<Args>(args)...));
                this->execute(statement);
            }

            /**
             *  Delete routine.
             *  O is an object's type. Must be specified explicitly.
             *  @param ids ids of object to be removed.
             */
            template<class O, class... Ids>
            void remove(Ids... ids) {
                this->assert_mapped_type<O>();
                auto statement = this->prepare(sqlite_orm::remove<O>(std::forward<Ids>(ids)...));
                this->execute(statement);
            }

            /**
             *  Update routine. Sets all non primary key fields where primary key is equal.
             *  O is an object type. May be not specified explicitly cause it can be deduced by
             *      compiler from first parameter.
             *  @param o object to be updated.
             */
            template<class O>
            void update(const O& o) {
                this->assert_mapped_type<O>();
                auto statement = this->prepare(sqlite_orm::update(std::ref(o)));
                this->execute(statement);
            }

            template<class... Args, class... Wargs>
            void update_all(internal::set_t<Args...> set, Wargs... wh) {
                auto statement = this->prepare(sqlite_orm::update_all(std::move(set), std::forward<Wargs>(wh)...));
                this->execute(statement);
            }

          protected:
            template<class F, class O, class... Args>
            std::string group_concat_internal(F O::*m, std::unique_ptr<std::string> y, Args&&... args) {
                this->assert_mapped_type<O>();
                std::vector<std::string> rows;
                if(y) {
                    rows = this->select(sqlite_orm::group_concat(m, move(*y)), std::forward<Args>(args)...);
                } else {
                    rows = this->select(sqlite_orm::group_concat(m), std::forward<Args>(args)...);
                }
                if(!rows.empty()) {
                    return move(rows.front());
                } else {
                    return {};
                }
            }

          public:
            /**
             *  SELECT * routine.
             *  O is an object type to be extracted. Must be specified explicitly.
             *  @return All objects of type O stored in database at the moment in `std::vector`.
             *  @note If you need to return the result in a different container type then use a different `get_all` function overload `get_all<User, std::list<User>>`
             *  @example: storage.get_all<User>() - SELECT * FROM users
             *  @example: storage.get_all<User>(where(like(&User::name, "N%")), order_by(&User::id)); - SELECT * FROM users WHERE name LIKE 'N%' ORDER BY id
             */
            template<class O, class... Args>
            auto get_all(Args&&... args) {
                this->assert_mapped_type<O>();
                auto statement = this->prepare(sqlite_orm::get_all<O>(std::forward<Args>(args)...));
                return this->execute(statement);
            }

            /**
             *  SELECT * routine.
             *  O is an object type to be extracted. Must be specified explicitly.
             *  R is an explicit return type. This type must have `push_back(O &&)` function.
             *  @return All objects of type O stored in database at the moment in `R`.
             *  @example: storage.get_all<User, std::list<User>>(); - SELECT * FROM users
             *  @example: storage.get_all<User, std::list<User>>(where(like(&User::name, "N%")), order_by(&User::id)); - SELECT * FROM users WHERE name LIKE 'N%' ORDER BY id
            */
            template<class O, class R, class... Args>
            auto get_all(Args&&... args) {
                this->assert_mapped_type<O>();
                auto statement = this->prepare(sqlite_orm::get_all<O, R>(std::forward<Args>(args)...));
                return this->execute(statement);
            }

            /**
             *  SELECT * routine.
             *  O is an object type to be extracted. Must be specified explicitly.
             *  @return All objects of type O as `std::unique_ptr<O>` inside a `std::vector` stored in database at the moment.
             *  @note If you need to return the result in a different container type then use a different `get_all_pointer` function overload `get_all_pointer<User, std::list<User>>`
             *  @example: storage.get_all_pointer<User>(); - SELECT * FROM users
             *  @example: storage.get_all_pointer<User>(where(length(&User::name) > 6)); - SELECT * FROM users WHERE LENGTH(name)  > 6
             */
            template<class O, class... Args>
            auto get_all_pointer(Args&&... args) {
                this->assert_mapped_type<O>();
                auto statement = this->prepare(sqlite_orm::get_all_pointer<O>(std::forward<Args>(args)...));
                return this->execute(statement);
            }

            /**
             *  SELECT * routine.
             *  O is an object type to be extracted. Must be specified explicitly.
             *  R is a container type. std::vector<std::unique_ptr<O>> is default
             *  @return All objects of type O as std::unique_ptr<O> stored in database at the moment.
             *  @example: storage.get_all_pointer<User, std::list<User>>(); - SELECT * FROM users
             *  @example: storage.get_all_pointer<User, std::list<User>>(where(length(&User::name) > 6)); - SELECT * FROM users WHERE LENGTH(name)  > 6
            */
            template<class O, class R, class... Args>
            auto get_all_pointer(Args&&... args) {
                this->assert_mapped_type<O>();
                auto statement = this->prepare(sqlite_orm::get_all_pointer<O, R>(std::forward<Args>(args)...));
                return this->execute(statement);
            }

            /**
             *  Select * by id routine.
             *  throws std::system_error{orm_error_code::not_found} if object not found with given
             * id. throws std::system_error with orm_error_category in case of db error. O is an object type to be
             * extracted. Must be specified explicitly.
             *  @return Object of type O where id is equal parameter passed or throws
             * `std::system_error{orm_error_code::not_found}` if there is no object with such id.
             */
            template<class O, class... Ids>
            O get(Ids... ids) {
                this->assert_mapped_type<O>();
                auto statement = this->prepare(sqlite_orm::get<O>(std::forward<Ids>(ids)...));
                return this->execute(statement);
            }

            /**
             *  The same as `get` function but doesn't throw an exception if noting found but returns std::unique_ptr
             * with null value. throws std::system_error in case of db error.
             */
            template<class O, class... Ids>
            std::unique_ptr<O> get_pointer(Ids... ids) {
                this->assert_mapped_type<O>();
                auto statement = this->prepare(sqlite_orm::get_pointer<O>(std::forward<Ids>(ids)...));
                return this->execute(statement);
            }

            /**
             * A previous version of get_pointer() that returns a shared_ptr
             * instead of a unique_ptr. New code should prefer get_pointer()
             * unless the data needs to be shared.
             *
             * @note
             * Most scenarios don't need shared ownership of data, so we should prefer
             * unique_ptr when possible. It's more efficient, doesn't require atomic
             * ops for a reference count (which can cause major slowdowns on
             * weakly-ordered platforms like ARM), and can be easily promoted to a
             * shared_ptr, exactly like we're doing here.
             * (Conversely, you _can't_ go from shared back to unique.)
             */
            template<class O, class... Ids>
            std::shared_ptr<O> get_no_throw(Ids... ids) {
                return std::shared_ptr<O>(get_pointer<O>(std::forward<Ids>(ids)...));
            }

#ifdef SQLITE_ORM_OPTIONAL_SUPPORTED
            /**
             *  The same as `get` function but doesn't throw an exception if noting found but
             * returns an empty std::optional. throws std::system_error in case of db error.
             */
            template<class O, class... Ids>
            std::optional<O> get_optional(Ids... ids) {
                this->assert_mapped_type<O>();
                auto statement = this->prepare(sqlite_orm::get_optional<O>(std::forward<Ids>(ids)...));
                return this->execute(statement);
            }
#endif  // SQLITE_ORM_OPTIONAL_SUPPORTED

            /**
             *  SELECT COUNT(*) https://www.sqlite.org/lang_aggfunc.html#count
             *  @return Number of O object in table.
             */
            template<class O, class... Args, class R = typename mapped_type_proxy<O>::type>
            int count(Args&&... args) {
                this->assert_mapped_type<R>();
                auto rows = this->select(sqlite_orm::count<R>(), std::forward<Args>(args)...);
                if(!rows.empty()) {
                    return rows.front();
                } else {
                    return 0;
                }
            }

            /**
             *  SELECT COUNT(X) https://www.sqlite.org/lang_aggfunc.html#count
             *  @param m member pointer to class mapped to the storage.
             *  @return count of `m` values from database.
             */
            template<class F, class O, class... Args>
            int count(F O::*m, Args&&... args) {
                this->assert_mapped_type<O>();
                auto rows = this->select(sqlite_orm::count(m), std::forward<Args>(args)...);
                if(!rows.empty()) {
                    return rows.front();
                } else {
                    return 0;
                }
            }

            /**
             *  AVG(X) query.   https://www.sqlite.org/lang_aggfunc.html#avg
             *  @param m is a class member pointer (the same you passed into make_column).
             *  @return average value from database.
             */
            template<class F, class O, class... Args>
            double avg(F O::*m, Args&&... args) {
                this->assert_mapped_type<O>();
                auto rows = this->select(sqlite_orm::avg(m), std::forward<Args>(args)...);
                if(!rows.empty()) {
                    return rows.front();
                } else {
                    return 0;
                }
            }

            template<class F, class O>
            std::string group_concat(F O::*m) {
                return this->group_concat_internal(m, {});
            }

            /**
             *  GROUP_CONCAT(X) query.  https://www.sqlite.org/lang_aggfunc.html#groupconcat
             *  @param m is a class member pointer (the same you passed into make_column).
             *  @return group_concat query result.
             */
            template<class F,
                     class O,
                     class... Args,
                     class Tuple = std::tuple<Args...>,
                     typename sfinae = typename std::enable_if<std::tuple_size<Tuple>::value >= 1>::type>
            std::string group_concat(F O::*m, Args&&... args) {
                return this->group_concat_internal(m, {}, std::forward<Args>(args)...);
            }

            /**
             *  GROUP_CONCAT(X, Y) query.   https://www.sqlite.org/lang_aggfunc.html#groupconcat
             *  @param m is a class member pointer (the same you passed into make_column).
             *  @return group_concat query result.
             */
            template<class F, class O, class... Args>
            std::string group_concat(F O::*m, std::string y, Args&&... args) {
                return this->group_concat_internal(m,
                                                   std::make_unique<std::string>(move(y)),
                                                   std::forward<Args>(args)...);
            }

            template<class F, class O, class... Args>
            std::string group_concat(F O::*m, const char* y, Args&&... args) {
                std::unique_ptr<std::string> str;
                if(y) {
                    str = std::make_unique<std::string>(y);
                } else {
                    str = std::make_unique<std::string>();
                }
                return this->group_concat_internal(m, move(str), std::forward<Args>(args)...);
            }

            /**
             *  MAX(x) query.
             *  @param m is a class member pointer (the same you passed into make_column).
             *  @return std::unique_ptr with max value or null if sqlite engine returned null.
             */
            template<class F, class O, class... Args, class Ret = column_result_of_t<self, F O::*>>
            std::unique_ptr<Ret> max(F O::*m, Args&&... args) {
                this->assert_mapped_type<O>();
                auto rows = this->select(sqlite_orm::max(m), std::forward<Args>(args)...);
                if(!rows.empty()) {
                    return std::move(rows.front());
                } else {
                    return {};
                }
            }

            /**
             *  MIN(x) query.
             *  @param m is a class member pointer (the same you passed into make_column).
             *  @return std::unique_ptr with min value or null if sqlite engine returned null.
             */
            template<class F, class O, class... Args, class Ret = column_result_of_t<self, F O::*>>
            std::unique_ptr<Ret> min(F O::*m, Args&&... args) {
                this->assert_mapped_type<O>();
                auto rows = this->select(sqlite_orm::min(m), std::forward<Args>(args)...);
                if(!rows.empty()) {
                    return std::move(rows.front());
                } else {
                    return {};
                }
            }

            /**
             *  SUM(x) query.
             *  @param m is a class member pointer (the same you passed into make_column).
             *  @return std::unique_ptr with sum value or null if sqlite engine returned null.
             */
            template<class F, class O, class... Args, class Ret = column_result_of_t<self, F O::*>>
            std::unique_ptr<Ret> sum(F O::*m, Args&&... args) {
                this->assert_mapped_type<O>();
                std::vector<std::unique_ptr<double>> rows =
                    this->select(sqlite_orm::sum(m), std::forward<Args>(args)...);
                if(!rows.empty()) {
                    if(rows.front()) {
                        return std::make_unique<Ret>(std::move(*rows.front()));
                    } else {
                        return {};
                    }
                } else {
                    return {};
                }
            }

            /**
             *  TOTAL(x) query.
             *  @param m is a class member pointer (the same you passed into make_column).
             *  @return total value (the same as SUM but not nullable. More details here
             * https://www.sqlite.org/lang_aggfunc.html)
             */
            template<class F, class O, class... Args>
            double total(F O::*m, Args&&... args) {
                this->assert_mapped_type<O>();
                auto rows = this->select(sqlite_orm::total(m), std::forward<Args>(args)...);
                if(!rows.empty()) {
                    return std::move(rows.front());
                } else {
                    return {};
                }
            }

            /**
             *  Select a single column into std::vector<T> or multiple columns into std::vector<std::tuple<...>>.
             *  For a single column use `auto rows = storage.select(&User::id, where(...));
             *  For multicolumns use `auto rows = storage.select(columns(&User::id, &User::name), where(...));
             */
            template<class T, class... Args, class R = column_result_of_t<self, T>>
            std::vector<R> select(T m, Args... args) {
                static_assert(!is_base_of_template<T, compound_operator>::value ||
                                  std::tuple_size<std::tuple<Args...>>::value == 0,
                              "Cannot use args with a compound operator");
                auto statement = this->prepare(sqlite_orm::select(std::move(m), std::forward<Args>(args)...));
                return this->execute(statement);
            }

            template<class T, satisfies<is_prepared_statement, T> = true>
            std::string dump(const T& preparedStatement, bool parametrized = true) const {
                return this->dump(preparedStatement.expression, parametrized);
            }

            template<
                class E,
                class Ex = polyfill::remove_cvref_t<E>,
                std::enable_if_t<!is_prepared_statement<Ex>::value && !storage_traits::type_is_mapped<self, Ex>::value,
                                 bool> = true>
            std::string dump(E&& expression, bool parametrized = false) const {
                static_assert(is_preparable_v<self, Ex>, "Expression must be a high-level statement");

                decltype(auto) e2 = static_if<is_select<Ex>{}>(
                    [](auto expression) {
                        expression.highest_level = true;
                        return expression;
                    },
                    [](const auto& expression) -> decltype(auto) {
                        return (expression);
                    })(std::forward<E>(expression));
                using context_t = serializer_context<impl_type>;
                context_t context{this->impl};
                context.replace_bindable_with_question = parametrized;
                // just like prepare_impl()
                context.skip_table_name = false;
                return serialize(e2, context);
            }

            /**
             *  Returns a string representation of object of a class mapped to the storage.
             *  Type of string has json-like style.
             */
            template<class O, satisfies<storage_traits::type_is_mapped, self, O> = true>
            std::string dump(const O& object) const {
                auto& tImpl = this->get_impl<O>();
                std::stringstream ss;
                ss << "{ ";
                bool first = true;
                tImpl.table.for_each_column([&ss, &first, &object](auto& column) {
                    using column_type = std::decay_t<decltype(column)>;
                    using field_type = typename column_type::field_type;
                    constexpr std::array<const char*, 2> sep = {", ", ""};

                    ss << sep[std::exchange(first, false)] << column.name << " : '"
                       << field_printer<field_type>{}(polyfill::invoke(column.member_pointer, object)) << "'";
                });
                ss << " }";
                return ss.str();
            }

            /**
             *  This is REPLACE (INSERT OR REPLACE) function.
             *  Also if you need to insert value with knows id you should
             *  also you this function instead of insert cause inserts ignores
             *  id and creates own one.
             */
            template<class O>
            void replace(const O& o) {
                this->assert_mapped_type<O>();
                auto statement = this->prepare(sqlite_orm::replace(std::ref(o)));
                this->execute(statement);
            }

            template<class It>
            void replace_range(It from, It to) {
                using O = typename std::iterator_traits<It>::value_type;
                this->assert_mapped_type<O>();
                if(from == to) {
                    return;
                }

                auto statement = this->prepare(sqlite_orm::replace_range(from, to));
                this->execute(statement);
            }

            template<class T, class It, class L>
            void replace_range(It from, It to, L transformer) {
                this->assert_mapped_type<T>();
                if(from == to) {
                    return;
                }

                auto statement = this->prepare(sqlite_orm::replace_range<T>(from, to, std::move(transformer)));
                this->execute(statement);
            }

            template<class O, class... Cols>
            int insert(const O& o, columns_t<Cols...> cols) {
                constexpr const size_t colsCount = std::tuple_size<std::tuple<Cols...>>::value;
                static_assert(colsCount > 0, "Use insert or replace with 1 argument instead");
                this->assert_mapped_type<O>();
                auto statement = this->prepare(sqlite_orm::insert(std::ref(o), std::move(cols)));
                return int(this->execute(statement));
            }

            /**
             *  Insert routine. Inserts object with all non primary key fields in passed object. Id of passed
             *  object doesn't matter.
             *  @return id of just created object.
             */
            template<class O>
            int insert(const O& o) {
                this->assert_mapped_type<O>();
                this->assert_insertable_type<O>();
                auto statement = this->prepare(sqlite_orm::insert(std::ref(o)));
                return int(this->execute(statement));
            }

            /**
             *  Raw insert routine. Use this if `insert` with object does not fit you. This insert is designed to be able
             *  to call any type of `INSERT` query with no limitations.
             *  @example
             *  ```sql
             *  INSERT INTO users (id, name) VALUES(5, 'Little Mix')
             *  ```
             *  will be
             *  ```c++
             *  storage.insert(into<User>, columns(&User::id, &User::name), values(std::make_tuple(5, "Little Mix")));
             *  ```
             *  One more example:
             *  ```sql
             *  INSERT INTO singers (name) VALUES ('Sofia Reyes')('Kungs')
             *  ```
             *  will be
             *  ```c++
             *  storage.insert(into<Singer>(), columns(&Singer::name), values(std::make_tuple("Sofia Reyes"), std::make_tuple("Kungs")));
             *  ```
             *  One can use `default_values` to add `DEFAULT VALUES` modifier:
             *  ```sql
             *  INSERT INTO users DEFAULT VALUES
             *  ```
             *  will be
             *  ```c++
             *  storage.insert(into<Singer>(), default_values());
             *  ```
             *  Also one can use `INSERT OR ABORT`/`INSERT OR FAIL`/`INSERT OR IGNORE`/`INSERT OR REPLACE`/`INSERT ROLLBACK`:
             *  ```c++
             *  storage.insert(or_ignore(), into<Singer>(), columns(&Singer::name), values(std::make_tuple("Sofia Reyes"), std::make_tuple("Kungs")));
             *  storage.insert(or_rollback(), into<Singer>(), default_values());
             *  storage.insert(or_abort(), into<User>, columns(&User::id, &User::name), values(std::make_tuple(5, "Little Mix")));
             *  ```
             */
            template<class... Args>
            void insert(Args... args) {
                auto statement = this->prepare(sqlite_orm::insert(std::forward<Args>(args)...));
                this->execute(statement);
            }

            /**
             *  Raw replace statement creation routine. Use this if `replace` with object does not fit you. This replace is designed to be able
             *  to call any type of `REPLACE` query with no limitations. Actually this is the same query as raw insert except `OR...` option existance.
             *  @example
             *  ```sql
             *  REPLACE INTO users (id, name) VALUES(5, 'Little Mix')
             *  ```
             *  will be
             *  ```c++
             *  storage.prepare(replace(into<User>, columns(&User::id, &User::name), values(std::make_tuple(5, "Little Mix"))));
             *  ```
             *  One more example:
             *  ```sql
             *  REPLACE INTO singers (name) VALUES ('Sofia Reyes')('Kungs')
             *  ```
             *  will be
             *  ```c++
             *  storage.prepare(replace(into<Singer>(), columns(&Singer::name), values(std::make_tuple("Sofia Reyes"), std::make_tuple("Kungs"))));
             *  ```
             *  One can use `default_values` to add `DEFAULT VALUES` modifier:
             *  ```sql
             *  REPLACE INTO users DEFAULT VALUES
             *  ```
             *  will be
             *  ```c++
             *  storage.prepare(replace(into<Singer>(), default_values()));
             *  ```
             */
            template<class... Args>
            void replace(Args... args) {
                auto statement = this->prepare(sqlite_orm::replace(std::forward<Args>(args)...));
                this->execute(statement);
            }

            template<class It>
            void insert_range(It from, It to) {
                using O = typename std::iterator_traits<It>::value_type;
                this->assert_mapped_type<O>();
                this->assert_insertable_type<O>();
                if(from == to) {
                    return;
                }
                auto statement = this->prepare(sqlite_orm::insert_range(from, to));
                this->execute(statement);
            }

            template<class T, class It, class L>
            void insert_range(It from, It to, L transformer) {
                this->assert_mapped_type<T>();
                this->assert_insertable_type<T>();
                if(from == to) {
                    return;
                }
                auto statement = this->prepare(sqlite_orm::insert_range<T>(from, to, std::move(transformer)));
                this->execute(statement);
            }

            /**
             * Change table name inside storage's schema info. This function does not
             * affect database
             */
            template<class O>
            void rename_table(std::string name) {
                this->assert_mapped_type<O>();
                auto& tImpl = this->get_impl<O>();
                tImpl.table.name = move(name);
            }

            using storage_base::rename_table;

            /**
             * Get table's name stored in storage's schema info. This function does not call
             * any SQLite queries
             */
            template<class O>
            const std::string& tablename() const {
                this->assert_mapped_type<O>();
                auto& tImpl = this->get_impl<O>();
                return tImpl.table.name;
            }

            template<class F, class O>
            [[deprecated("Use the more accurately named function `find_column_name()`")]] const std::string*
            column_name(F O::*memberPointer) const {
                return internal::find_column_name(this->impl, memberPointer);
            }

            template<class F, class O>
            const std::string* find_column_name(F O::*memberPointer) const {
                return internal::find_column_name(this->impl, memberPointer);
            }

          protected:
            template<class... Tss, class... Cols>
            sync_schema_result schema_status(const storage_impl<index_t<Cols...>, Tss...>&, sqlite3*, bool) {
                return sync_schema_result::already_in_sync;
            }

            template<class T, bool WithoutRowId, class... Cs, class... Tss>
            sync_schema_result schema_status(const storage_impl<table_t<T, WithoutRowId, Cs...>, Tss...>& tImpl,
                                             sqlite3* db,
                                             bool preserve) {
                auto dbTableInfo = this->pragma.table_xinfo(tImpl.table.name);  // should include generated
                auto res = sync_schema_result::already_in_sync;

                //  first let's see if table with such name exists..
                auto gottaCreateTable = !tImpl.table_exists(tImpl.table.name, db);
                if(!gottaCreateTable) {

                    //  get table info provided in `make_table` call..
                    auto storageTableInfo = tImpl.table.get_table_info();

                    //  this vector will contain pointers to columns that gotta be added..
                    std::vector<table_xinfo*> columnsToAdd;

                    if(tImpl.calculate_remove_add_columns(columnsToAdd, storageTableInfo, dbTableInfo)) {
                        gottaCreateTable = true;
                    }

                    if(!gottaCreateTable) {  //  if all storage columns are equal to actual db columns but there are
                        //  excess columns at the db..
                        if(!dbTableInfo.empty()) {
                            // extra table columns than storage columns
                            if(!preserve) {
#if SQLITE_VERSION_NUMBER >= 3035000  //  DROP COLUMN feature exists (v3.35.0)
                                res = decltype(res)::old_columns_removed;
#else
                                gottaCreateTable = true;
#endif
                            } else {
                                res = decltype(res)::old_columns_removed;
                            }
                        }
                    }
                    if(gottaCreateTable) {
                        res = decltype(res)::dropped_and_recreated;
                    } else {
                        if(!columnsToAdd.empty()) {
                            // extra storage columns than table columns
                            for(auto columnPointer: columnsToAdd) {
                                auto generatedStorageTypePointer =
                                    tImpl.table.find_column_generated_storage_type(columnPointer->name);
                                if(generatedStorageTypePointer) {
                                    if(*generatedStorageTypePointer == basic_generated_always::storage_type::stored) {
                                        gottaCreateTable = true;
                                        break;
                                    }
                                    //  fallback cause VIRTUAL can be added
                                } else {
                                    if(columnPointer->notnull && columnPointer->dflt_value.empty()) {
                                        gottaCreateTable = true;
                                        res = decltype(res)::table_data_loss;
                                        break;
                                    }
                                }
                            }
                            if(!gottaCreateTable) {
                                if(res == decltype(res)::old_columns_removed) {
                                    res = decltype(res)::new_columns_added_and_old_columns_removed;
                                } else {
                                    res = decltype(res)::new_columns_added;
                                }
                            } else {
                                if(res != decltype(res)::table_data_loss) {
                                    res = decltype(res)::dropped_and_recreated;
                                }
                            }
                        } else {
                            if(res != decltype(res)::old_columns_removed) {
                                res = decltype(res)::already_in_sync;
                            }
                        }
                    }
                } else {
                    res = decltype(res)::new_table_created;
                }
                return res;
            }

            template<class... Tss, class... Cols>
            sync_schema_result sync_table(const storage_impl<index_t<Cols...>, Tss...>& tableImpl, sqlite3* db, bool) {
                auto res = sync_schema_result::already_in_sync;
                using context_t = serializer_context<impl_type>;
                context_t context{this->impl};
                auto query = serialize(tableImpl.table, context);
                perform_void_exec(db, query);
                return res;
            }

            template<class... Tss, class... Cols>
            sync_schema_result
            sync_table(const storage_impl<trigger_t<Cols...>, Tss...>& tableImpl, sqlite3* db, bool) {
                auto res = sync_schema_result::already_in_sync;  // TODO Change accordingly
                using context_t = serializer_context<impl_type>;
                context_t context{this->impl};
                auto query = serialize(tableImpl.table, context);
                auto rc = sqlite3_exec(db, query.c_str(), nullptr, nullptr, nullptr);
                if(rc != SQLITE_OK) {
                    throw_translated_sqlite_error(db);
                }
                return res;
            }

            template<class T, bool WithoutRowId, class... Args, class... Tss>
            sync_schema_result sync_table(const storage_impl<table_t<T, WithoutRowId, Args...>, Tss...>& tImpl,
                                          sqlite3* db,
                                          bool preserve);

            template<class C>
            void add_column(const std::string& tableName, const C& column, sqlite3* db) const {
                std::stringstream ss;
                ss << "ALTER TABLE " << quote_identifier(tableName) << " ADD COLUMN ";
                using context_t = serializer_context<impl_type>;
                context_t context{this->impl};
                ss << serialize(column, context);
                perform_void_exec(db, ss.str());
            }

            template<typename S>
            prepared_statement_t<S> prepare_impl(S statement) {
                auto con = this->get_connection();
                sqlite3_stmt* stmt;
                auto db = con.get();
                using context_t = serializer_context<impl_type>;
                context_t context{this->impl};
                context.skip_table_name = false;
                context.replace_bindable_with_question = true;
                auto query = serialize(statement, context);
                if(sqlite3_prepare_v2(db, query.c_str(), -1, &stmt, nullptr) == SQLITE_OK) {
                    return prepared_statement_t<S>{std::forward<S>(statement), stmt, con};
                } else {
                    throw_translated_sqlite_error(db);
                }
            }

          public:
            /**
             *  This is a cute function used to replace migration up/down functionality.
             *  It performs check storage schema with actual db schema and:
             *  * if there are excess tables exist in db they are ignored (not dropped)
             *  * every table from storage is compared with it's db analog and
             *      * if table doesn't exist it is being created
             *      * if table exists its colums are being compared with table_info from db and
             *          * if there are columns in db that do not exist in storage (excess) table will be dropped and
             * recreated
             *          * if there are columns in storage that do not exist in db they will be added using `ALTER TABLE
             * ... ADD COLUMN ...' command
             *          * if there is any column existing in both db and storage but differs by any of
             * properties/constraints (pk, notnull, dflt_value) table will be dropped and recreated. Be aware that
             * `sync_schema` doesn't guarantee that data will not be dropped. It guarantees only that it will make db
             * schema the same as you specified in `make_storage` function call. A good point is that if you have no db
             * file at all it will be created and all tables also will be created with exact tables and columns you
             * specified in `make_storage`, `make_table` and `make_column` calls. The best practice is to call this
             * function right after storage creation.
             *  @param preserve affects function's behaviour in case it is needed to remove a column. If it is `false`
             * so table will be dropped if there is column to remove if SQLite version is < 3.35.0 and rmeove column if SQLite version >= 3.35.0,
             * if `true` -  table is being copied into another table, dropped and copied table is renamed with source table name.
             * Warning: sync_schema doesn't check foreign keys cause it is unable to do so in sqlite3. If you know how to get foreign key info please
             * submit an issue https://github.com/fnc12/sqlite_orm/issues
             *  @return std::map with std::string key equal table name and `sync_schema_result` as value.
             * `sync_schema_result` is a enum value that stores table state after syncing a schema. `sync_schema_result`
             * can be printed out on std::ostream with `operator<<`.
             */
            std::map<std::string, sync_schema_result> sync_schema(bool preserve = false) {
                auto con = this->get_connection();
                std::map<std::string, sync_schema_result> result;
                auto db = con.get();
                this->impl.for_each([&result, db, preserve, this](auto& storageImpl) {
                    auto res = this->sync_table(storageImpl, db, preserve);
                    result.insert({storageImpl.table.name, res});
                });
                return result;
            }

            /**
             *  This function returns the same map that `sync_schema` returns but it
             *  doesn't perform `sync_schema` actually - just simulates it in case you want to know
             *  what will happen if you sync your schema.
             */
            std::map<std::string, sync_schema_result> sync_schema_simulate(bool preserve = false) {
                auto con = this->get_connection();
                std::map<std::string, sync_schema_result> result;
                auto db = con.get();
                this->impl.for_each([&result, db, preserve, this](auto& tableImpl) {
                    auto schemaStatus = this->schema_status(tableImpl, db, preserve);
                    result.insert({tableImpl.table.name, schemaStatus});
                });
                return result;
            }

            /**
             *  Checks whether table exists in db. Doesn't check storage itself - works only with actual database.
             *  Note: table can be not mapped to a storage
             *  @return true if table with a given name exists in db, false otherwise.
             */
            bool table_exists(const std::string& tableName) {
                auto con = this->get_connection();
                return this->impl.table_exists(tableName, con.get());
            }

            template<class T, class... Args>
            prepared_statement_t<select_t<T, Args...>> prepare(select_t<T, Args...> sel) {
                sel.highest_level = true;
                return prepare_impl<select_t<T, Args...>>(std::move(sel));
            }

            template<class T, class... Args>
            prepared_statement_t<get_all_t<T, Args...>> prepare(get_all_t<T, Args...> get_) {
                return prepare_impl<get_all_t<T, Args...>>(std::move(get_));
            }

            template<class T, class... Args>
            prepared_statement_t<get_all_pointer_t<T, Args...>> prepare(get_all_pointer_t<T, Args...> get_) {
                return prepare_impl<get_all_pointer_t<T, Args...>>(std::move(get_));
            }

            template<class... Args>
            prepared_statement_t<replace_raw_t<Args...>> prepare(replace_raw_t<Args...> ins) {
                return prepare_impl<replace_raw_t<Args...>>(std::move(ins));
            }

            template<class... Args>
            prepared_statement_t<insert_raw_t<Args...>> prepare(insert_raw_t<Args...> ins) {
                return prepare_impl<insert_raw_t<Args...>>(std::move(ins));
            }

#ifdef SQLITE_ORM_OPTIONAL_SUPPORTED
            template<class T, class R, class... Args>
            prepared_statement_t<get_all_optional_t<T, R, Args...>> prepare(get_all_optional_t<T, R, Args...> get_) {
                return prepare_impl<get_all_optional_t<T, R, Args...>>(std::move(get_));
            }
#endif  // SQLITE_ORM_OPTIONAL_SUPPORTED

            template<class... Args, class... Wargs>
            prepared_statement_t<update_all_t<set_t<Args...>, Wargs...>>
            prepare(update_all_t<set_t<Args...>, Wargs...> upd) {
                return prepare_impl<update_all_t<set_t<Args...>, Wargs...>>(std::move(upd));
            }

            template<class T, class... Args>
            prepared_statement_t<remove_all_t<T, Args...>> prepare(remove_all_t<T, Args...> rem) {
                return prepare_impl<remove_all_t<T, Args...>>(std::move(rem));
            }

            template<class T, class... Ids>
            prepared_statement_t<get_t<T, Ids...>> prepare(get_t<T, Ids...> get_) {
                return prepare_impl<get_t<T, Ids...>>(std::move(get_));
            }

            template<class T, class... Ids>
            prepared_statement_t<get_pointer_t<T, Ids...>> prepare(get_pointer_t<T, Ids...> get_) {
                return prepare_impl<get_pointer_t<T, Ids...>>(std::move(get_));
            }

#ifdef SQLITE_ORM_OPTIONAL_SUPPORTED
            template<class T, class... Ids>
            prepared_statement_t<get_optional_t<T, Ids...>> prepare(get_optional_t<T, Ids...> get_) {
                return prepare_impl<get_optional_t<T, Ids...>>(std::move(get_));
            }
#endif  // SQLITE_ORM_OPTIONAL_SUPPORTED

            template<class T>
            prepared_statement_t<update_t<T>> prepare(update_t<T> upd) {
                return prepare_impl<update_t<T>>(std::move(upd));
            }

            template<class T, class... Ids>
            prepared_statement_t<remove_t<T, Ids...>> prepare(remove_t<T, Ids...> statement) {
                using object_type = typename expression_object_type<decltype(statement)>::type;
                this->assert_mapped_type<object_type>();
                return this->prepare_impl<remove_t<T, Ids...>>(std::move(statement));
            }

            template<class T>
            prepared_statement_t<insert_t<T>> prepare(insert_t<T> statement) {
                using object_type = typename expression_object_type<decltype(statement)>::type;
                this->assert_mapped_type<object_type>();
                this->assert_insertable_type<object_type>();
                return this->prepare_impl<insert_t<T>>(std::move(statement));
            }

            template<class T>
            prepared_statement_t<replace_t<T>> prepare(replace_t<T> rep) {
                using object_type = typename expression_object_type<decltype(rep)>::type;
                this->assert_mapped_type<object_type>();
                return this->prepare_impl<replace_t<T>>(std::move(rep));
            }

            template<class It, class L, class O>
            prepared_statement_t<insert_range_t<It, L, O>> prepare(insert_range_t<It, L, O> statement) {
                using object_type = typename expression_object_type<decltype(statement)>::type;
                this->assert_mapped_type<object_type>();
                this->assert_insertable_type<object_type>();
                return this->prepare_impl<insert_range_t<It, L, O>>(std::move(statement));
            }

            template<class It, class L, class O>
            prepared_statement_t<replace_range_t<It, L, O>> prepare(replace_range_t<It, L, O> statement) {
                using object_type = typename expression_object_type<decltype(statement)>::type;
                this->assert_mapped_type<object_type>();
                return this->prepare_impl<replace_range_t<It, L, O>>(std::move(statement));
            }

            template<class T, class... Cols>
            prepared_statement_t<insert_explicit<T, Cols...>> prepare(insert_explicit<T, Cols...> ins) {
                using object_type = typename expression_object_type<decltype(ins)>::type;
                this->assert_mapped_type<object_type>();
                return this->prepare_impl<insert_explicit<T, Cols...>>(std::move(ins));
            }

            template<class... Args>
            void execute(const prepared_statement_t<replace_raw_t<Args...>>& statement) {
                auto con = this->get_connection();
                auto db = con.get();
                auto stmt = statement.stmt;
                sqlite3_reset(stmt);
                auto index = 1;
                iterate_ast(statement.expression.args, [stmt, &index, db](auto& node) {
                    using node_type = std::decay_t<decltype(node)>;
                    conditional_binder<node_type, is_bindable<node_type>> binder{stmt, index};
                    if(SQLITE_OK != binder(node)) {
                        throw_translated_sqlite_error(db);
                    }
                });
                perform_step(db, stmt);
            }

            template<class... Args>
            void execute(const prepared_statement_t<insert_raw_t<Args...>>& statement) {
                auto con = this->get_connection();
                auto db = con.get();
                auto stmt = statement.stmt;
                sqlite3_reset(stmt);
                auto index = 1;
                iterate_ast(statement.expression.args, [stmt, &index, db](auto& node) {
                    using node_type = std::decay_t<decltype(node)>;
                    conditional_binder<node_type, is_bindable<node_type>> binder{stmt, index};
                    if(SQLITE_OK != binder(node)) {
                        throw_translated_sqlite_error(db);
                    }
                });
                perform_step(db, stmt);
            }

            template<class T, class... Cols>
            int64 execute(const prepared_statement_t<insert_explicit<T, Cols...>>& statement) {
                using statement_type = std::decay_t<decltype(statement)>;
                using expression_type = typename statement_type::expression_type;
                using object_type = typename expression_object_type<expression_type>::type;
                auto index = 1;
                auto con = this->get_connection();
                auto db = con.get();
                auto stmt = statement.stmt;
                auto& tImpl = this->get_impl<object_type>();
                auto& object = statement.expression.obj;
                sqlite3_reset(stmt);
                iterate_tuple(statement.expression.columns.columns,
                              [&object, &index, &stmt, &tImpl, db](auto& memberPointer) {
                                  using column_type = std::decay_t<decltype(memberPointer)>;
                                  using field_type = column_result_of_t<self, column_type>;
                                  const auto* value =
                                      tImpl.table.template get_object_field_pointer<field_type>(object, memberPointer);
                                  if(!value) {
                                      throw std::system_error{orm_error_code::value_is_null};
                                  }
                                  if(SQLITE_OK != statement_binder<field_type>{}.bind(stmt, index++, *value)) {
                                      throw_translated_sqlite_error(db);
                                  }
                              });
                perform_step(db, stmt);
                return sqlite3_last_insert_rowid(db);
            }

            template<class T,
                     typename std::enable_if<(is_replace_range<T>::value || is_replace<T>::value)>::type* = nullptr>
            void execute(const prepared_statement_t<T>& statement) {
                using statement_type = std::decay_t<decltype(statement)>;
                using expression_type = typename statement_type::expression_type;
                using object_type = typename expression_object_type<expression_type>::type;
                auto& tImpl = this->get_impl<object_type>();
                auto index = 1;
                auto con = this->get_connection();
                auto db = con.get();
                auto stmt = statement.stmt;
                sqlite3_reset(stmt);

                auto processObject = [&index, &stmt, &tImpl, db](auto& object) {
                    tImpl.table.for_each_column([&index, stmt, &object, db](auto& column) {
                        if(column.is_generated()) {
                            return;
                        }

                        using column_type = std::decay_t<decltype(column)>;
                        using field_type = typename column_type::field_type;

                        if(SQLITE_OK !=
                           statement_binder<field_type>{}.bind(stmt,
                                                               index++,
                                                               polyfill::invoke(column.member_pointer, object))) {
                            throw_translated_sqlite_error(db);
                        }
                    });
                };

                static_if<is_replace_range<T>{}>(
                    [&processObject](auto& statement) {
                        auto& transformer = statement.expression.transformer;
                        std::for_each(  ///
                            statement.expression.range.first,
                            statement.expression.range.second,
                            [&processObject, &transformer](auto& object) {
                                auto& realObject = transformer(object);
                                processObject(realObject);
                            });
                    },
                    [&processObject](auto& statement) {
                        auto& o = get_object(statement.expression);
                        processObject(o);
                    })(statement);
                perform_step(db, stmt);
            }

            template<class T,
                     typename std::enable_if<(is_insert_range<T>::value || is_insert<T>::value)>::type* = nullptr>
            int64 execute(const prepared_statement_t<T>& statement) {
                using statement_type = std::decay_t<decltype(statement)>;
                using expression_type = typename statement_type::expression_type;
                using object_type = typename expression_object_type<expression_type>::type;
                auto index = 1;
                auto con = this->get_connection();
                auto db = con.get();
                auto stmt = statement.stmt;
                auto& tImpl = this->get_impl<object_type>();
                sqlite3_reset(stmt);
                auto processObject = [&index, stmt, &tImpl, db](auto& object) {
                    tImpl.table.for_each_column([&tImpl, &index, &object, db, stmt](auto& column) {
                        using table_type = std::decay_t<decltype(tImpl.table)>;
                        if(table_type::is_without_rowid ||
                           (!column.template has<primary_key_t<>>() &&
                            !tImpl.table.exists_in_composite_primary_key(column) && !column.is_generated())) {
                            using column_type = std::decay_t<decltype(column)>;
                            using field_type = typename column_type::field_type;

                            if(SQLITE_OK !=
                               statement_binder<field_type>{}.bind(stmt,
                                                                   index++,
                                                                   polyfill::invoke(column.member_pointer, object))) {
                                throw_translated_sqlite_error(db);
                            }
                        }
                    });
                };

                static_if<is_insert_range<T>{}>(
                    [&processObject](auto& statement) {
                        auto& transformer = statement.expression.transformer;
                        std::for_each(  ///
                            statement.expression.range.first,
                            statement.expression.range.second,
                            [&processObject, &transformer](auto& object) {
                                auto& realObject = transformer(object);
                                processObject(realObject);
                            });
                    },
                    [&processObject](auto& statement) {
                        auto& o = get_object(statement.expression);
                        processObject(o);
                    })(statement);

                perform_step(db, stmt);
                return sqlite3_last_insert_rowid(db);
            }

            template<class T, class... Ids>
            void execute(const prepared_statement_t<remove_t<T, Ids...>>& statement) {
                auto con = this->get_connection();
                auto db = con.get();
                auto stmt = statement.stmt;
                auto index = 1;
                sqlite3_reset(stmt);
                iterate_ast(statement.expression.ids, [stmt, &index, db](auto& v) {
                    using field_type = std::decay_t<decltype(v)>;
                    if(SQLITE_OK != statement_binder<field_type>{}.bind(stmt, index++, v)) {
                        throw_translated_sqlite_error(db);
                    }
                });
                perform_step(db, stmt);
            }

            template<class T>
            void execute(const prepared_statement_t<update_t<T>>& statement) {
                using statement_type = std::decay_t<decltype(statement)>;
                using expression_type = typename statement_type::expression_type;
                using object_type = typename expression_object_type<expression_type>::type;
                auto con = this->get_connection();
                auto db = con.get();
                auto& tImpl = this->get_impl<object_type>();
                auto stmt = statement.stmt;
                auto index = 1;
                auto& o = get_object(statement.expression);
                sqlite3_reset(stmt);
                tImpl.table.for_each_column([&o, stmt, &index, db, &tImpl](auto& column) {
                    if(!column.template has<primary_key_t<>>() &&
                       !tImpl.table.exists_in_composite_primary_key(column)) {
                        using column_type = std::decay_t<decltype(column)>;
                        using field_type = typename column_type::field_type;

                        if(SQLITE_OK !=
                           statement_binder<field_type>{}.bind(stmt,
                                                               index++,
                                                               polyfill::invoke(column.member_pointer, o))) {
                            throw_translated_sqlite_error(db);
                        }
                    }
                });
                tImpl.table.for_each_column([&o, stmt, &index, db, &tImpl](auto& column) {
                    if(column.template has<primary_key_t<>>() || tImpl.table.exists_in_composite_primary_key(column)) {
                        using column_type = std::decay_t<decltype(column)>;
                        using field_type = typename column_type::field_type;

                        if(SQLITE_OK !=
                           statement_binder<field_type>{}.bind(stmt,
                                                               index++,
                                                               polyfill::invoke(column.member_pointer, o))) {
                            throw_translated_sqlite_error(db);
                        }
                    }
                });
                perform_step(db, stmt);
            }

            template<class T, class... Ids>
            std::unique_ptr<T> execute(const prepared_statement_t<get_pointer_t<T, Ids...>>& statement) {
                auto& tImpl = this->get_impl<T>();
                auto con = this->get_connection();
                auto db = con.get();
                auto stmt = statement.stmt;
                auto index = 1;
                sqlite3_reset(stmt);
                iterate_ast(statement.expression.ids, [stmt, &index, db](auto& v) {
                    using field_type = std::decay_t<decltype(v)>;
                    if(SQLITE_OK != statement_binder<field_type>{}.bind(stmt, index++, v)) {
                        throw_translated_sqlite_error(db);
                    }
                });
                auto stepRes = sqlite3_step(stmt);
                switch(stepRes) {
                    case SQLITE_ROW: {
                        auto res = std::make_unique<T>();
                        object_from_column_builder<T> builder{*res, stmt};
                        tImpl.table.for_each_column(builder);
                        return res;
                    } break;
                    case SQLITE_DONE: {
                        return {};
                    } break;
                    default: {
                        throw_translated_sqlite_error(db);
                    }
                }
            }

#ifdef SQLITE_ORM_OPTIONAL_SUPPORTED
            template<class T, class... Ids>
            std::optional<T> execute(const prepared_statement_t<get_optional_t<T, Ids...>>& statement) {
                auto& tImpl = this->get_impl<T>();
                auto con = this->get_connection();
                auto db = con.get();
                auto stmt = statement.stmt;
                auto index = 1;
                sqlite3_reset(stmt);
                iterate_ast(statement.expression.ids, [stmt, &index, db](auto& v) {
                    using field_type = std::decay_t<decltype(v)>;
                    if(SQLITE_OK != statement_binder<field_type>{}.bind(stmt, index++, v)) {
                        throw_translated_sqlite_error(db);
                    }
                });
                auto stepRes = sqlite3_step(stmt);
                switch(stepRes) {
                    case SQLITE_ROW: {
                        auto res = std::make_optional<T>();
                        object_from_column_builder<T> builder{res.value(), stmt};
                        tImpl.table.for_each_column(builder);
                        return res;
                    } break;
                    case SQLITE_DONE: {
                        return {};
                    } break;
                    default: {
                        throw_translated_sqlite_error(db);
                    }
                }
            }
#endif  // SQLITE_ORM_OPTIONAL_SUPPORTED

            template<class T, class... Ids>
            T execute(const prepared_statement_t<get_t<T, Ids...>>& statement) {
                auto& tImpl = this->get_impl<T>();
                auto con = this->get_connection();
                auto db = con.get();
                auto stmt = statement.stmt;
                auto index = 1;
                sqlite3_reset(stmt);
                iterate_ast(statement.expression.ids, [stmt, &index, db](auto& v) {
                    using field_type = std::decay_t<decltype(v)>;
                    if(SQLITE_OK != statement_binder<field_type>{}.bind(stmt, index++, v)) {
                        throw_translated_sqlite_error(db);
                    }
                });
                auto stepRes = sqlite3_step(stmt);
                switch(stepRes) {
                    case SQLITE_ROW: {
                        T res;
                        object_from_column_builder<T> builder{res, stmt};
                        tImpl.table.for_each_column(builder);
                        return res;
                    } break;
                    case SQLITE_DONE: {
                        throw std::system_error{orm_error_code::not_found};
                    } break;
                    default: {
                        throw_translated_sqlite_error(db);
                    }
                }
            }

            template<class T, class... Args>
            void execute(const prepared_statement_t<remove_all_t<T, Args...>>& statement) {
                auto con = this->get_connection();
                auto db = con.get();
                auto stmt = statement.stmt;
                auto index = 1;
                sqlite3_reset(stmt);
                iterate_ast(statement.expression.conditions, [stmt, &index, db](auto& node) {
                    using node_type = std::decay_t<decltype(node)>;
                    conditional_binder<node_type, is_bindable<node_type>> binder{stmt, index};
                    if(SQLITE_OK != binder(node)) {
                        throw_translated_sqlite_error(db);
                    }
                });
                perform_step(db, stmt);
            }

            template<class... Args, class... Wargs>
            void execute(const prepared_statement_t<update_all_t<set_t<Args...>, Wargs...>>& statement) {
                auto con = this->get_connection();
                auto db = con.get();
                auto stmt = statement.stmt;
                auto index = 1;
                sqlite3_reset(stmt);
                iterate_tuple(statement.expression.set.assigns, [&index, stmt, db](auto& setArg) {
                    iterate_ast(setArg, [&index, stmt, db](auto& node) {
                        using node_type = std::decay_t<decltype(node)>;
                        conditional_binder<node_type, is_bindable<node_type>> binder{stmt, index};
                        if(SQLITE_OK != binder(node)) {
                            throw_translated_sqlite_error(db);
                        }
                    });
                });
                iterate_ast(statement.expression.conditions, [stmt, &index, db](auto& node) {
                    using node_type = std::decay_t<decltype(node)>;
                    conditional_binder<node_type, is_bindable<node_type>> binder{stmt, index};
                    if(SQLITE_OK != binder(node)) {
                        throw_translated_sqlite_error(db);
                    }
                });
                perform_step(db, stmt);
            }

            template<class T, class... Args, class R = column_result_of_t<self, T>>
            std::vector<R> execute(const prepared_statement_t<select_t<T, Args...>>& statement) {
                auto con = this->get_connection();
                auto db = con.get();
                auto stmt = statement.stmt;
                auto index = 1;
                sqlite3_reset(stmt);
                iterate_ast(statement.expression, [stmt, &index, db](auto& node) {
                    using node_type = std::decay_t<decltype(node)>;
                    conditional_binder<node_type, is_bindable<node_type>> binder{stmt, index};
                    if(SQLITE_OK != binder(node)) {
                        throw_translated_sqlite_error(db);
                    }
                });
                std::vector<R> res;
                auto tableInfoPointer = lookup_table<R>(this->impl);
                int stepRes;
                do {
                    stepRes = sqlite3_step(stmt);
                    switch(stepRes) {
                        case SQLITE_ROW: {
                            using table_info_pointer_t = typename std::remove_pointer<decltype(tableInfoPointer)>::type;
                            using table_info_t = std::decay_t<table_info_pointer_t>;
                            row_extractor_builder<R, storage_traits::type_is_mapped<self, R>::value, table_info_t>
                                builder;
                            auto rowExtractor = builder(tableInfoPointer);
                            res.push_back(rowExtractor.extract(stmt, 0));
                        } break;
                        case SQLITE_DONE:
                            break;
                        default: {
                            throw_translated_sqlite_error(db);
                        }
                    }
                } while(stepRes != SQLITE_DONE);
                return res;
            }

            template<class T, class R, class... Args>
            R execute(const prepared_statement_t<get_all_t<T, R, Args...>>& statement) {
                auto& tImpl = this->get_impl<T>();
                auto con = this->get_connection();
                auto db = con.get();
                auto stmt = statement.stmt;
                auto index = 1;
                sqlite3_reset(stmt);
                iterate_ast(statement.expression, [stmt, &index, db](auto& node) {
                    using node_type = std::decay_t<decltype(node)>;
                    conditional_binder<node_type, is_bindable<node_type>> binder{stmt, index};
                    if(SQLITE_OK != binder(node)) {
                        throw_translated_sqlite_error(db);
                    }
                });
                R res;
                int stepRes;
                do {
                    stepRes = sqlite3_step(stmt);
                    switch(stepRes) {
                        case SQLITE_ROW: {
                            T obj;
                            object_from_column_builder<T> builder{obj, stmt};
                            tImpl.table.for_each_column(builder);
                            res.push_back(std::move(obj));
                        } break;
                        case SQLITE_DONE:
                            break;
                        default: {
                            throw_translated_sqlite_error(db);
                        }
                    }
                } while(stepRes != SQLITE_DONE);
                return res;
            }

            template<class T, class R, class... Args>
            R execute(const prepared_statement_t<get_all_pointer_t<T, R, Args...>>& statement) {
                auto& tImpl = this->get_impl<T>();
                auto con = this->get_connection();
                auto db = con.get();
                auto stmt = statement.stmt;
                auto index = 1;
                sqlite3_reset(stmt);
                iterate_ast(statement.expression, [stmt, &index, db](auto& node) {
                    using node_type = std::decay_t<decltype(node)>;
                    conditional_binder<node_type, is_bindable<node_type>> binder{stmt, index};
                    if(SQLITE_OK != binder(node)) {
                        throw_translated_sqlite_error(db);
                    }
                });
                R res;
                int stepRes;
                do {
                    stepRes = sqlite3_step(stmt);
                    switch(stepRes) {
                        case SQLITE_ROW: {
                            auto obj = std::make_unique<T>();
                            object_from_column_builder<T> builder{*obj, stmt};
                            tImpl.table.for_each_column(builder);
                            res.push_back(move(obj));
                        } break;
                        case SQLITE_DONE:
                            break;
                        default: {
                            throw_translated_sqlite_error(db);
                        }
                    }
                } while(stepRes != SQLITE_DONE);
                return res;
            }

#ifdef SQLITE_ORM_OPTIONAL_SUPPORTED
            template<class T, class R, class... Args>
            R execute(const prepared_statement_t<get_all_optional_t<T, R, Args...>>& statement) {
                auto& tImpl = this->get_impl<T>();
                auto con = this->get_connection();
                auto db = con.get();
                auto stmt = statement.stmt;
                auto index = 1;
                sqlite3_reset(stmt);
                iterate_ast(statement.expression, [stmt, &index, db](auto& node) {
                    using node_type = std::decay_t<decltype(node)>;
                    conditional_binder<node_type, is_bindable<node_type>> binder{stmt, index};
                    if(SQLITE_OK != binder(node)) {
                        throw_translated_sqlite_error(db);
                    }
                });
                R res;
                int stepRes;
                do {
                    stepRes = sqlite3_step(stmt);
                    switch(stepRes) {
                        case SQLITE_ROW: {
                            auto obj = std::make_optional<T>();
                            object_from_column_builder<T> builder{*obj, stmt};
                            tImpl.table.for_each_column(builder);
                            res.push_back(move(obj));
                        } break;
                        case SQLITE_DONE:
                            break;
                        default: {
                            throw_translated_sqlite_error(db);
                        }
                    }
                } while(stepRes != SQLITE_DONE);
                return res;
            }
#endif  // SQLITE_ORM_OPTIONAL_SUPPORTED

            template<class O>
            bool has_dependent_rows(const O& object) {
                auto res = false;
                this->impl.for_each([this, &object, &res](auto& storageImpl) {
                    if(res) {
                        return;
                    }
                    storageImpl.table.for_each_foreign_key([&storageImpl, this, &object, &res](auto& foreignKey) {
                        using ForeignKey = std::decay_t<decltype(foreignKey)>;
                        using TargetType = typename ForeignKey::target_type;

                        static_if<std::is_same<TargetType, O>{}>([&storageImpl, this, &foreignKey, &res, &object] {
                            std::stringstream ss;
                            ss << "SELECT COUNT(*)"
                               << " FROM " << quote_identifier(storageImpl.table.name);
                            ss << " WHERE ";
                            auto columnIndex = 0;
                            iterate_tuple(foreignKey.columns, [&ss, &columnIndex, &storageImpl](auto& column) {
                                auto* columnName = storageImpl.table.find_column_name(column);
                                if(!columnName) {
                                    throw std::system_error{orm_error_code::column_not_found};
                                }

                                if(columnIndex > 0) {
                                    ss << " AND ";
                                }
                                ss << quote_identifier(*columnName) << " = ?";
                                ++columnIndex;
                            });
                            auto query = ss.str();
                            ss.flush();
                            auto con = this->get_connection();
                            sqlite3_stmt* stmt;
                            auto db = con.get();
                            if(sqlite3_prepare_v2(db, query.c_str(), -1, &stmt, nullptr) == SQLITE_OK) {
                                statement_finalizer finalizer(stmt);
                                columnIndex = 1;
                                iterate_tuple(foreignKey.references,
                                              [&columnIndex, stmt, &object, db, this](auto& memberPointer) {
                                                  using MemberPointer = std::decay_t<decltype(memberPointer)>;
                                                  using field_type = typename member_traits<MemberPointer>::field_type;

                                                  auto& tImpl = this->get_impl<O>();
                                                  auto value =
                                                      tImpl.table.template get_object_field_pointer<field_type>(
                                                          object,
                                                          memberPointer);
                                                  if(!value) {
                                                      throw std::system_error{orm_error_code::value_is_null};
                                                  }
                                                  if(SQLITE_OK !=
                                                     statement_binder<field_type>{}.bind(stmt, columnIndex++, *value)) {
                                                      throw_translated_sqlite_error(db);
                                                  }
                                              });
                                if(SQLITE_ROW != sqlite3_step(stmt)) {
                                    throw_translated_sqlite_error(db);
                                }
                                auto countResult = sqlite3_column_int(stmt, 0);
                                res = countResult > 0;
                                if(SQLITE_DONE != sqlite3_step(stmt)) {
                                    throw_translated_sqlite_error(db);
                                }
                            } else {
                                throw_translated_sqlite_error(db);
                            }
                        })();
                    });
                });
                return res;
            }
        };  // struct storage_t
    }

    template<class... Ts>
    internal::storage_t<Ts...> make_storage(const std::string& filename, Ts... tables) {
        return {filename, internal::storage_impl<Ts...>(std::forward<Ts>(tables)...)};
    }

    /**
     *  sqlite3_threadsafe() interface.
     */
    inline int threadsafe() {
        return sqlite3_threadsafe();
    }
}<|MERGE_RESOLUTION|>--- conflicted
+++ resolved
@@ -166,11 +166,7 @@
 
                     this->create_table(db, backupTableName, tableImpl);
 
-<<<<<<< HEAD
                     tableImpl.copy_table(db, backupTableName, columnsToIgnore);
-=======
-                this->copy_table(db, backupTableName, tableImpl, columnsToIgnore);
->>>>>>> fe2af7f7
 
                     this->drop_table_internal(tableImpl.table.name, db);
 
