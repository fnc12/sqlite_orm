#pragma once

#include <sqlite3.h>
#include <memory>  //  std::unique/shared_ptr, std::make_unique/shared
#include <system_error>  //  std::system_error
#include <string>  //  std::string
#include <type_traits>  //  std::remove_reference, std::is_base_of, std::decay, std::false_type, std::true_type
#include <iterator>  //  std::input_iterator_tag, std::iterator_traits, std::distance
#include <functional>  //  std::function
#include <sstream>  //  std::stringstream
#include <map>  //  std::map
#include <vector>  //  std::vector
#include <tuple>  //  std::tuple_size, std::tuple, std::make_tuple
#include <utility>  //  std::forward, std::pair
#include <algorithm>  //  std::find

#ifdef SQLITE_ORM_OPTIONAL_SUPPORTED
#include <optional>  // std::optional
#endif  // SQLITE_ORM_OPTIONAL_SUPPORTED

#include "functional/cxx_functional_polyfill.h"
#include "functional/mpl.h"
#include "type_traits.h"
#include "tuple_helper/tuple_filter.h"
#include "tuple_helper/tuple_helper.h"
#include "alias.h"
#include "row_extractor_builder.h"
#include "error_code.h"
#include "type_printer.h"
#include "constraints.h"
#include "field_printer.h"
#include "rowid.h"
#include "operators.h"
#include "select_constraints.h"
#include "core_functions.h"
#include "conditions.h"
#include "statement_binder.h"
#include "column_result.h"
#include "mapped_type_proxy.h"
#include "sync_schema_result.h"
#include "table_info.h"
#include "storage_impl.h"
#include "journal_mode.h"
#include "view.h"
#include "ast_iterator.h"
#include "storage_base.h"
#include "prepared_statement.h"
#include "expression_object_type.h"
#include "statement_serializer.h"
#include "triggers.h"
#include "object_from_column_builder.h"
#include "table.h"
#include "column.h"
#include "index.h"
#include "util.h"
#include "serializing_util.h"

namespace sqlite_orm {

    namespace internal {

        template<class S, class E, class SFINAE = void>
        SQLITE_ORM_INLINE_VAR constexpr bool is_preparable_v = false;

        template<class S, class E>
        SQLITE_ORM_INLINE_VAR constexpr bool
            is_preparable_v<S, E, polyfill::void_t<decltype(std::declval<S>().prepare(std::declval<E>()))>> = true;

        /**
         *  Storage class itself. Create an instanse to use it as an interfacto to sqlite db by calling `make_storage`
         *  function.
         */
        template<class... Ts>
        struct storage_t : storage_base {
            using self = storage_t<Ts...>;
            using impl_type = storage_impl<Ts...>;

            /**
             *  @param filename database filename.
             *  @param impl_ storage_impl head
             */
            storage_t(const std::string& filename, impl_type impl_) :
                storage_base{filename, foreign_keys_count(impl_)}, impl(std::move(impl_)) {}

            storage_t(const storage_t& other) : storage_base(other), impl(other.impl) {}

          protected:
            impl_type impl;

            /**
             *  Obtain a storage_t's const storage_impl.
             *  
             *  @note Historically, `serializer_context_builder` was declared friend, along with
             *  a few other library stock objects, in order limit access to the storage_impl.
             *  However, one could gain access to a storage_t's storage_impl through
             *  `serializer_context_builder`, hence leading the whole friend declaration mambo-jumbo
             *  ad absurdum.
             *  Providing a free function is way better and cleaner.
             *
             *  Hence, friend was replaced by `obtain_const_impl()` and `pick_const_impl()`.
             */
            friend const impl_type& obtain_const_impl(const self& storage) noexcept {
                return storage.impl;
            }

            template<class I>
            void create_table(sqlite3* db, const std::string& tableName, const I& tableImpl) {
                using table_type = std::decay_t<decltype(tableImpl.table)>;
                using context_t = serializer_context<impl_type>;

                std::stringstream ss;
                context_t context{this->impl};
                ss << "CREATE TABLE " << streaming_identifier(tableName) << " ( "
                   << streaming_expressions_tuple(tableImpl.table.elements, context) << ")";
                if(table_type::is_without_rowid) {
                    ss << " WITHOUT ROWID";
                }
                ss.flush();
                perform_void_exec(db, ss.str());
            }
            /**
			*  Copies sourceTableName to another table with name: destinationTableName
			*  Performs INSERT INTO %destinationTableName% () SELECT %tImpl.table.column_names% FROM %sourceTableName%
			*/

            template<class I>
            void copy_table(sqlite3* db,
                            const std::string& sourceTableName,
                            const std::string& destinationTableName,
                            const I& tImpl,
                            const std::vector<const table_xinfo*>& columnsToIgnore) const;

#if SQLITE_VERSION_NUMBER >= 3035000  //  DROP COLUMN feature exists (v3.35.0)
            void drop_column(sqlite3* db, const std::string& tableName, const std::string& columnName) {
                std::stringstream ss;
                ss << "ALTER TABLE " << streaming_identifier(tableName) << " DROP COLUMN "
                   << streaming_identifier(columnName) << std::flush;
                perform_void_exec(db, ss.str());
            }
#endif
            void add_generated_cols(std::vector<const table_xinfo*>& columnsToAdd,
                                    const std::vector<table_xinfo>& storageTableInfo) {
                //  iterate through storage columns
                for(const table_xinfo& storageColumnInfo: storageTableInfo) {
                    if(storageColumnInfo.hidden) {
                        columnsToAdd.push_back(&storageColumnInfo);
                    }
                }
            }
            template<class I>
            void drop_create_with_loss(sqlite3* db, const I& tImpl) {
                // eliminated all transaction handling
                this->drop_table_internal(db, tImpl.table.name);
                this->create_table(db, tImpl.table.name, tImpl);
            }

            template<class I>
            void backup_table(sqlite3* db, const I& tableImpl, const std::vector<const table_xinfo*>& columnsToIgnore) {

                //  here we copy source table to another with a name with '_backup' suffix, but in case table with such
                //  a name already exists we append suffix 1, then 2, etc until we find a free name..
                auto backupTableName = tableImpl.table.name + "_backup";
                if(this->table_exists(db, backupTableName)) {
                    int suffix = 1;
                    do {
                        std::stringstream ss;
                        ss << suffix << std::flush;
                        auto anotherBackupTableName = backupTableName + ss.str();
                        if(!this->table_exists(db, anotherBackupTableName)) {
                            backupTableName = move(anotherBackupTableName);
                            break;
                        }
                        ++suffix;
                    } while(true);
                }
                this->create_table(db, backupTableName, tableImpl);

                this->copy_table(db, tableImpl.table.name, backupTableName, tableImpl, columnsToIgnore);

                this->drop_table_internal(db, tableImpl.table.name);

                this->rename_table(db, backupTableName, tableImpl.table.name);
            }

            template<class O>
            void assert_mapped_type() const {
                using mapped_types_tuple = std::tuple<typename Ts::object_type...>;
                static_assert(mpl::invoke_t<mpl_tuple_has_type<O>, mapped_types_tuple>::value,
                              "type is not mapped to a storage");
            }

            template<class O>
            void assert_insertable_type() const {
                auto& tImpl = this->get_impl<O>();
                using table_type = std::decay_t<decltype(tImpl.table)>;
                using elements_type = std::decay_t<decltype(tImpl.table.elements)>;

#ifdef SQLITE_ORM_IF_CONSTEXPR_SUPPORTED
                if constexpr(!table_type::is_without_rowid) {
#else
                static_if<!table_type::is_without_rowid>(
                    [](auto& tImpl) {  // unfortunately, this static_assert's can't see any composite keys((
                        std::ignore = tImpl;
#endif
                    static_assert(count_tuple<elements_type, is_column_with_insertable_primary_key>::value <= 1,
                                  "Attempting to execute 'insert' request into an noninsertable table was detected. "
                                  "Insertable table cannot contain > 1 primary keys. Please use 'replace' instead of "
                                  "'insert', or you can use 'insert' with explicit column listing.");
                    static_assert(
                        count_tuple<elements_type, is_column_with_noninsertable_primary_key>::value == 0,
                        "Attempting to execute 'insert' request into an noninsertable table was detected. "
                        "Insertable table cannot contain non-standard primary keys. Please use 'replace' instead "
                        "of 'insert', or you can use 'insert' with explicit column listing.");
#ifdef SQLITE_ORM_IF_CONSTEXPR_SUPPORTED
                }
#else
                    })(tImpl);
#endif
            }

            template<class O>
            auto& get_impl() const {
                return pick_impl<O>(this->impl);
            }

            template<class O>
            auto& get_impl() {
                return pick_impl<O>(this->impl);
            }

          public:
            template<class T, class... Args>
            view_t<T, self, Args...> iterate(Args&&... args) {
                this->assert_mapped_type<T>();

                auto con = this->get_connection();
                return {*this, std::move(con), std::forward<Args>(args)...};
            }

            /**
             * Delete from routine.
             * O is an object's type. Must be specified explicitly.
             * @param args optional conditions: `where`, `join` etc
             * @example: storage.remove_all<User>(); - DELETE FROM users
             * @example: storage.remove_all<User>(where(in(&User::id, {5, 6, 7}))); - DELETE FROM users WHERE id IN (5, 6, 7)
             */
            template<class O, class... Args>
            void remove_all(Args&&... args) {
                this->assert_mapped_type<O>();
                auto statement = this->prepare(sqlite_orm::remove_all<O>(std::forward<Args>(args)...));
                this->execute(statement);
            }

            /**
             *  Delete routine.
             *  O is an object's type. Must be specified explicitly.
             *  @param ids ids of object to be removed.
             */
            template<class O, class... Ids>
            void remove(Ids... ids) {
                this->assert_mapped_type<O>();
                auto statement = this->prepare(sqlite_orm::remove<O>(std::forward<Ids>(ids)...));
                this->execute(statement);
            }

            /**
             *  Update routine. Sets all non primary key fields where primary key is equal.
             *  O is an object type. May be not specified explicitly cause it can be deduced by
             *      compiler from first parameter.
             *  @param o object to be updated.
             */
            template<class O>
            void update(const O& o) {
                this->assert_mapped_type<O>();
                auto statement = this->prepare(sqlite_orm::update(std::ref(o)));
                this->execute(statement);
            }

            template<class... Args, class... Wargs>
            void update_all(internal::set_t<Args...> set, Wargs... wh) {
                auto statement = this->prepare(sqlite_orm::update_all(std::move(set), std::forward<Wargs>(wh)...));
                this->execute(statement);
            }

          protected:
            template<class F, class O, class... Args>
            std::string group_concat_internal(F O::*m, std::unique_ptr<std::string> y, Args&&... args) {
                this->assert_mapped_type<O>();
                std::vector<std::string> rows;
                if(y) {
                    rows = this->select(sqlite_orm::group_concat(m, move(*y)), std::forward<Args>(args)...);
                } else {
                    rows = this->select(sqlite_orm::group_concat(m), std::forward<Args>(args)...);
                }
                if(!rows.empty()) {
                    return move(rows.front());
                } else {
                    return {};
                }
            }

          public:
            /**
             *  SELECT * routine.
             *  O is an object type to be extracted. Must be specified explicitly.
             *  @return All objects of type O stored in database at the moment in `std::vector`.
             *  @note If you need to return the result in a different container type then use a different `get_all` function overload `get_all<User, std::list<User>>`
             *  @example: storage.get_all<User>() - SELECT * FROM users
             *  @example: storage.get_all<User>(where(like(&User::name, "N%")), order_by(&User::id)); - SELECT * FROM users WHERE name LIKE 'N%' ORDER BY id
             */
            template<class O, class... Args>
            auto get_all(Args&&... args) {
                this->assert_mapped_type<O>();
                auto statement = this->prepare(sqlite_orm::get_all<O>(std::forward<Args>(args)...));
                return this->execute(statement);
            }

            /**
             *  SELECT * routine.
             *  O is an object type to be extracted. Must be specified explicitly.
             *  R is an explicit return type. This type must have `push_back(O &&)` function.
             *  @return All objects of type O stored in database at the moment in `R`.
             *  @example: storage.get_all<User, std::list<User>>(); - SELECT * FROM users
             *  @example: storage.get_all<User, std::list<User>>(where(like(&User::name, "N%")), order_by(&User::id)); - SELECT * FROM users WHERE name LIKE 'N%' ORDER BY id
            */
            template<class O, class R, class... Args>
            auto get_all(Args&&... args) {
                this->assert_mapped_type<O>();
                auto statement = this->prepare(sqlite_orm::get_all<O, R>(std::forward<Args>(args)...));
                return this->execute(statement);
            }

            /**
             *  SELECT * routine.
             *  O is an object type to be extracted. Must be specified explicitly.
             *  @return All objects of type O as `std::unique_ptr<O>` inside a `std::vector` stored in database at the moment.
             *  @note If you need to return the result in a different container type then use a different `get_all_pointer` function overload `get_all_pointer<User, std::list<User>>`
             *  @example: storage.get_all_pointer<User>(); - SELECT * FROM users
             *  @example: storage.get_all_pointer<User>(where(length(&User::name) > 6)); - SELECT * FROM users WHERE LENGTH(name)  > 6
             */
            template<class O, class... Args>
            auto get_all_pointer(Args&&... args) {
                this->assert_mapped_type<O>();
                auto statement = this->prepare(sqlite_orm::get_all_pointer<O>(std::forward<Args>(args)...));
                return this->execute(statement);
            }

            /**
             *  SELECT * routine.
             *  O is an object type to be extracted. Must be specified explicitly.
             *  R is a container type. std::vector<std::unique_ptr<O>> is default
             *  @return All objects of type O as std::unique_ptr<O> stored in database at the moment.
             *  @example: storage.get_all_pointer<User, std::list<User>>(); - SELECT * FROM users
             *  @example: storage.get_all_pointer<User, std::list<User>>(where(length(&User::name) > 6)); - SELECT * FROM users WHERE LENGTH(name)  > 6
            */
            template<class O, class R, class... Args>
            auto get_all_pointer(Args&&... args) {
                this->assert_mapped_type<O>();
                auto statement = this->prepare(sqlite_orm::get_all_pointer<O, R>(std::forward<Args>(args)...));
                return this->execute(statement);
            }

            /**
             *  Select * by id routine.
             *  throws std::system_error{orm_error_code::not_found} if object not found with given
             * id. throws std::system_error with orm_error_category in case of db error. O is an object type to be
             * extracted. Must be specified explicitly.
             *  @return Object of type O where id is equal parameter passed or throws
             * `std::system_error{orm_error_code::not_found}` if there is no object with such id.
             */
            template<class O, class... Ids>
            O get(Ids... ids) {
                this->assert_mapped_type<O>();
                auto statement = this->prepare(sqlite_orm::get<O>(std::forward<Ids>(ids)...));
                return this->execute(statement);
            }

            /**
             *  The same as `get` function but doesn't throw an exception if noting found but returns std::unique_ptr
             * with null value. throws std::system_error in case of db error.
             */
            template<class O, class... Ids>
            std::unique_ptr<O> get_pointer(Ids... ids) {
                this->assert_mapped_type<O>();
                auto statement = this->prepare(sqlite_orm::get_pointer<O>(std::forward<Ids>(ids)...));
                return this->execute(statement);
            }

            /**
             * A previous version of get_pointer() that returns a shared_ptr
             * instead of a unique_ptr. New code should prefer get_pointer()
             * unless the data needs to be shared.
             *
             * @note
             * Most scenarios don't need shared ownership of data, so we should prefer
             * unique_ptr when possible. It's more efficient, doesn't require atomic
             * ops for a reference count (which can cause major slowdowns on
             * weakly-ordered platforms like ARM), and can be easily promoted to a
             * shared_ptr, exactly like we're doing here.
             * (Conversely, you _can't_ go from shared back to unique.)
             */
            template<class O, class... Ids>
            std::shared_ptr<O> get_no_throw(Ids... ids) {
                return std::shared_ptr<O>(get_pointer<O>(std::forward<Ids>(ids)...));
            }

#ifdef SQLITE_ORM_OPTIONAL_SUPPORTED
            /**
             *  The same as `get` function but doesn't throw an exception if noting found but
             * returns an empty std::optional. throws std::system_error in case of db error.
             */
            template<class O, class... Ids>
            std::optional<O> get_optional(Ids... ids) {
                this->assert_mapped_type<O>();
                auto statement = this->prepare(sqlite_orm::get_optional<O>(std::forward<Ids>(ids)...));
                return this->execute(statement);
            }
#endif  // SQLITE_ORM_OPTIONAL_SUPPORTED

            /**
             *  SELECT COUNT(*) https://www.sqlite.org/lang_aggfunc.html#count
             *  @return Number of O object in table.
             */
            template<class O, class... Args, class R = mapped_type_proxy_t<O>>
            int count(Args&&... args) {
                this->assert_mapped_type<R>();
                auto rows = this->select(sqlite_orm::count<R>(), std::forward<Args>(args)...);
                if(!rows.empty()) {
                    return rows.front();
                } else {
                    return 0;
                }
            }

            /**
             *  SELECT COUNT(X) https://www.sqlite.org/lang_aggfunc.html#count
             *  @param m member pointer to class mapped to the storage.
             *  @return count of `m` values from database.
             */
            template<class F, class O, class... Args>
            int count(F O::*m, Args&&... args) {
                this->assert_mapped_type<O>();
                auto rows = this->select(sqlite_orm::count(m), std::forward<Args>(args)...);
                if(!rows.empty()) {
                    return rows.front();
                } else {
                    return 0;
                }
            }

            /**
             *  AVG(X) query.   https://www.sqlite.org/lang_aggfunc.html#avg
             *  @param m is a class member pointer (the same you passed into make_column).
             *  @return average value from database.
             */
            template<class F, class O, class... Args>
            double avg(F O::*m, Args&&... args) {
                this->assert_mapped_type<O>();
                auto rows = this->select(sqlite_orm::avg(m), std::forward<Args>(args)...);
                if(!rows.empty()) {
                    return rows.front();
                } else {
                    return 0;
                }
            }

            template<class F, class O>
            std::string group_concat(F O::*m) {
                return this->group_concat_internal(m, {});
            }

            /**
             *  GROUP_CONCAT(X) query.  https://www.sqlite.org/lang_aggfunc.html#groupconcat
             *  @param m is a class member pointer (the same you passed into make_column).
             *  @return group_concat query result.
             */
            template<class F,
                     class O,
                     class... Args,
                     class Tuple = std::tuple<Args...>,
                     std::enable_if_t<std::tuple_size<Tuple>::value >= 1, bool> = true>
            std::string group_concat(F O::*m, Args&&... args) {
                return this->group_concat_internal(m, {}, std::forward<Args>(args)...);
            }

            /**
             *  GROUP_CONCAT(X, Y) query.   https://www.sqlite.org/lang_aggfunc.html#groupconcat
             *  @param m is a class member pointer (the same you passed into make_column).
             *  @return group_concat query result.
             */
            template<class F, class O, class... Args>
            std::string group_concat(F O::*m, std::string y, Args&&... args) {
                return this->group_concat_internal(m,
                                                   std::make_unique<std::string>(move(y)),
                                                   std::forward<Args>(args)...);
            }

            template<class F, class O, class... Args>
            std::string group_concat(F O::*m, const char* y, Args&&... args) {
                std::unique_ptr<std::string> str;
                if(y) {
                    str = std::make_unique<std::string>(y);
                } else {
                    str = std::make_unique<std::string>();
                }
                return this->group_concat_internal(m, move(str), std::forward<Args>(args)...);
            }

            /**
             *  MAX(x) query.
             *  @param m is a class member pointer (the same you passed into make_column).
             *  @return std::unique_ptr with max value or null if sqlite engine returned null.
             */
            template<class F, class O, class... Args, class Ret = column_result_of_t<self, F O::*>>
            std::unique_ptr<Ret> max(F O::*m, Args&&... args) {
                this->assert_mapped_type<O>();
                auto rows = this->select(sqlite_orm::max(m), std::forward<Args>(args)...);
                if(!rows.empty()) {
                    return std::move(rows.front());
                } else {
                    return {};
                }
            }

            /**
             *  MIN(x) query.
             *  @param m is a class member pointer (the same you passed into make_column).
             *  @return std::unique_ptr with min value or null if sqlite engine returned null.
             */
            template<class F, class O, class... Args, class Ret = column_result_of_t<self, F O::*>>
            std::unique_ptr<Ret> min(F O::*m, Args&&... args) {
                this->assert_mapped_type<O>();
                auto rows = this->select(sqlite_orm::min(m), std::forward<Args>(args)...);
                if(!rows.empty()) {
                    return std::move(rows.front());
                } else {
                    return {};
                }
            }

            /**
             *  SUM(x) query.
             *  @param m is a class member pointer (the same you passed into make_column).
             *  @return std::unique_ptr with sum value or null if sqlite engine returned null.
             */
            template<class F, class O, class... Args, class Ret = column_result_of_t<self, F O::*>>
            std::unique_ptr<Ret> sum(F O::*m, Args&&... args) {
                this->assert_mapped_type<O>();
                std::vector<std::unique_ptr<double>> rows =
                    this->select(sqlite_orm::sum(m), std::forward<Args>(args)...);
                if(!rows.empty()) {
                    if(rows.front()) {
                        return std::make_unique<Ret>(std::move(*rows.front()));
                    } else {
                        return {};
                    }
                } else {
                    return {};
                }
            }

            /**
             *  TOTAL(x) query.
             *  @param m is a class member pointer (the same you passed into make_column).
             *  @return total value (the same as SUM but not nullable. More details here
             * https://www.sqlite.org/lang_aggfunc.html)
             */
            template<class F, class O, class... Args>
            double total(F O::*m, Args&&... args) {
                this->assert_mapped_type<O>();
                auto rows = this->select(sqlite_orm::total(m), std::forward<Args>(args)...);
                if(!rows.empty()) {
                    return std::move(rows.front());
                } else {
                    return {};
                }
            }

            /**
             *  Select a single column into std::vector<T> or multiple columns into std::vector<std::tuple<...>>.
             *  For a single column use `auto rows = storage.select(&User::id, where(...));
             *  For multicolumns use `auto rows = storage.select(columns(&User::id, &User::name), where(...));
             */
            template<class T, class... Args, class R = column_result_of_t<self, T>>
            std::vector<R> select(T m, Args... args) {
                static_assert(!is_base_of_template_v<T, compound_operator> ||
                                  std::tuple_size<std::tuple<Args...>>::value == 0,
                              "Cannot use args with a compound operator");
                auto statement = this->prepare(sqlite_orm::select(std::move(m), std::forward<Args>(args)...));
                return this->execute(statement);
            }

            template<class T, satisfies<is_prepared_statement, T> = true>
            std::string dump(const T& preparedStatement, bool parametrized = true) const {
                return this->dump(preparedStatement.expression, parametrized);
            }

            template<
                class E,
                class Ex = polyfill::remove_cvref_t<E>,
                std::enable_if_t<!is_prepared_statement_v<Ex> && !storage_traits::is_mapped_v<self, Ex>, bool> = true>
            std::string dump(E&& expression, bool parametrized = false) const {
                static_assert(is_preparable_v<self, Ex>, "Expression must be a high-level statement");

                decltype(auto) e2 = static_if<is_select_v<Ex>>(
                    [](auto expression) {
                        expression.highest_level = true;
                        return expression;
                    },
                    [](const auto& expression) -> decltype(auto) {
                        return (expression);
                    })(std::forward<E>(expression));
                using context_t = serializer_context<impl_type>;
                context_t context{this->impl};
                context.replace_bindable_with_question = parametrized;
                // just like prepare_impl()
                context.skip_table_name = false;
                return serialize(e2, context);
            }

            /**
             *  Returns a string representation of object of a class mapped to the storage.
             *  Type of string has json-like style.
             */
            template<class O, satisfies<storage_traits::is_mapped, self, O> = true>
            std::string dump(const O& object) const {
                auto& tImpl = this->get_impl<O>();
                std::stringstream ss;
                ss << "{ ";
                bool first = true;
                tImpl.table.for_each_column([&ss, &first, &object](auto& column) {
                    using column_type = std::decay_t<decltype(column)>;
                    using field_type = typename column_type::field_type;
                    constexpr std::array<const char*, 2> sep = {", ", ""};

                    ss << sep[std::exchange(first, false)] << column.name << " : '"
                       << field_printer<field_type>{}(polyfill::invoke(column.member_pointer, object)) << "'";
                });
                ss << " }";
                return ss.str();
            }

            /**
             *  This is REPLACE (INSERT OR REPLACE) function.
             *  Also if you need to insert value with knows id you should
             *  also you this function instead of insert cause inserts ignores
             *  id and creates own one.
             */
            template<class O>
            void replace(const O& o) {
                this->assert_mapped_type<O>();
                auto statement = this->prepare(sqlite_orm::replace(std::ref(o)));
                this->execute(statement);
            }

            template<class It>
            void replace_range(It from, It to) {
                using O = typename std::iterator_traits<It>::value_type;
                this->assert_mapped_type<O>();
                if(from == to) {
                    return;
                }

                auto statement = this->prepare(sqlite_orm::replace_range(from, to));
                this->execute(statement);
            }

            template<class T, class It, class L>
            void replace_range(It from, It to, L transformer) {
                this->assert_mapped_type<T>();
                if(from == to) {
                    return;
                }

                auto statement = this->prepare(sqlite_orm::replace_range<T>(from, to, std::move(transformer)));
                this->execute(statement);
            }

            template<class O, class... Cols>
            int insert(const O& o, columns_t<Cols...> cols) {
                constexpr size_t colsCount = std::tuple_size<std::tuple<Cols...>>::value;
                static_assert(colsCount > 0, "Use insert or replace with 1 argument instead");
                this->assert_mapped_type<O>();
                auto statement = this->prepare(sqlite_orm::insert(std::ref(o), std::move(cols)));
                return int(this->execute(statement));
            }

            /**
             *  Insert routine. Inserts object with all non primary key fields in passed object. Id of passed
             *  object doesn't matter.
             *  @return id of just created object.
             */
            template<class O>
            int insert(const O& o) {
                this->assert_mapped_type<O>();
                this->assert_insertable_type<O>();
                auto statement = this->prepare(sqlite_orm::insert(std::ref(o)));
                return int(this->execute(statement));
            }

            /**
             *  Raw insert routine. Use this if `insert` with object does not fit you. This insert is designed to be able
             *  to call any type of `INSERT` query with no limitations.
             *  @example
             *  ```sql
             *  INSERT INTO users (id, name) VALUES(5, 'Little Mix')
             *  ```
             *  will be
             *  ```c++
             *  storage.insert(into<User>, columns(&User::id, &User::name), values(std::make_tuple(5, "Little Mix")));
             *  ```
             *  One more example:
             *  ```sql
             *  INSERT INTO singers (name) VALUES ('Sofia Reyes')('Kungs')
             *  ```
             *  will be
             *  ```c++
             *  storage.insert(into<Singer>(), columns(&Singer::name), values(std::make_tuple("Sofia Reyes"), std::make_tuple("Kungs")));
             *  ```
             *  One can use `default_values` to add `DEFAULT VALUES` modifier:
             *  ```sql
             *  INSERT INTO users DEFAULT VALUES
             *  ```
             *  will be
             *  ```c++
             *  storage.insert(into<Singer>(), default_values());
             *  ```
             *  Also one can use `INSERT OR ABORT`/`INSERT OR FAIL`/`INSERT OR IGNORE`/`INSERT OR REPLACE`/`INSERT ROLLBACK`:
             *  ```c++
             *  storage.insert(or_ignore(), into<Singer>(), columns(&Singer::name), values(std::make_tuple("Sofia Reyes"), std::make_tuple("Kungs")));
             *  storage.insert(or_rollback(), into<Singer>(), default_values());
             *  storage.insert(or_abort(), into<User>, columns(&User::id, &User::name), values(std::make_tuple(5, "Little Mix")));
             *  ```
             */
            template<class... Args>
            void insert(Args... args) {
                auto statement = this->prepare(sqlite_orm::insert(std::forward<Args>(args)...));
                this->execute(statement);
            }

            /**
             *  Raw replace statement creation routine. Use this if `replace` with object does not fit you. This replace is designed to be able
             *  to call any type of `REPLACE` query with no limitations. Actually this is the same query as raw insert except `OR...` option existance.
             *  @example
             *  ```sql
             *  REPLACE INTO users (id, name) VALUES(5, 'Little Mix')
             *  ```
             *  will be
             *  ```c++
             *  storage.prepare(replace(into<User>, columns(&User::id, &User::name), values(std::make_tuple(5, "Little Mix"))));
             *  ```
             *  One more example:
             *  ```sql
             *  REPLACE INTO singers (name) VALUES ('Sofia Reyes')('Kungs')
             *  ```
             *  will be
             *  ```c++
             *  storage.prepare(replace(into<Singer>(), columns(&Singer::name), values(std::make_tuple("Sofia Reyes"), std::make_tuple("Kungs"))));
             *  ```
             *  One can use `default_values` to add `DEFAULT VALUES` modifier:
             *  ```sql
             *  REPLACE INTO users DEFAULT VALUES
             *  ```
             *  will be
             *  ```c++
             *  storage.prepare(replace(into<Singer>(), default_values()));
             *  ```
             */
            template<class... Args>
            void replace(Args... args) {
                auto statement = this->prepare(sqlite_orm::replace(std::forward<Args>(args)...));
                this->execute(statement);
            }

            template<class It>
            void insert_range(It from, It to) {
                using O = typename std::iterator_traits<It>::value_type;
                this->assert_mapped_type<O>();
                this->assert_insertable_type<O>();
                if(from == to) {
                    return;
                }
                auto statement = this->prepare(sqlite_orm::insert_range(from, to));
                this->execute(statement);
            }

            template<class T, class It, class L>
            void insert_range(It from, It to, L transformer) {
                this->assert_mapped_type<T>();
                this->assert_insertable_type<T>();
                if(from == to) {
                    return;
                }
                auto statement = this->prepare(sqlite_orm::insert_range<T>(from, to, std::move(transformer)));
                this->execute(statement);
            }

            /**
             * Change table name inside storage's schema info. This function does not
             * affect database
             */
            template<class O>
            void rename_table(std::string name) {
                this->assert_mapped_type<O>();
                auto& tImpl = this->get_impl<O>();
                tImpl.table.name = move(name);
            }

            using storage_base::rename_table;

            /**
             * Get table's name stored in storage's schema info. This function does not call
             * any SQLite queries
             */
            template<class O>
            const std::string& tablename() const {
                this->assert_mapped_type<O>();
                auto& tImpl = this->get_impl<O>();
                return tImpl.table.name;
            }

            template<class F, class O>
            [[deprecated("Use the more accurately named function `find_column_name()`")]] const std::string*
            column_name(F O::*memberPointer) const {
                return internal::find_column_name(this->impl, memberPointer);
            }

            template<class F, class O>
            const std::string* find_column_name(F O::*memberPointer) const {
                return internal::find_column_name(this->impl, memberPointer);
            }

          protected:
            template<class... Tss, class... Cols>
            sync_schema_result schema_status(const storage_impl<index_t<Cols...>, Tss...>&, sqlite3*, bool) {
                return sync_schema_result::already_in_sync;
            }

            template<class T, bool WithoutRowId, class... Cs, class... Tss>
            sync_schema_result schema_status(const storage_impl<table_t<T, WithoutRowId, Cs...>, Tss...>& tImpl,
                                             sqlite3* db,
                                             bool preserve,
                                             bool* attempt_to_preserve) {
                if(attempt_to_preserve) {
                    *attempt_to_preserve = true;
                }

                auto dbTableInfo = this->pragma.table_xinfo(tImpl.table.name);
                auto res = sync_schema_result::already_in_sync;

                //  first let's see if table with such name exists..
                auto gottaCreateTable = !this->table_exists(db, tImpl.table.name);
                if(!gottaCreateTable) {

                    //  get table info provided in `make_table` call..
                    auto storageTableInfo = tImpl.table.get_table_info();

                    //  this vector will contain pointers to columns that gotta be added..
                    std::vector<const table_xinfo*> columnsToAdd;

                    if(calculate_remove_add_columns(columnsToAdd, storageTableInfo, dbTableInfo)) {
                        gottaCreateTable = true;
                    }

                    if(!gottaCreateTable) {  //  if all storage columns are equal to actual db columns but there are
                        //  excess columns at the db..
                        if(!dbTableInfo.empty()) {
                            // extra table columns than storage columns
                            if(!preserve) {
#if SQLITE_VERSION_NUMBER >= 3035000  //  DROP COLUMN feature exists (v3.35.0)
                                res = sync_schema_result::old_columns_removed;
#else
                                gottaCreateTable = true;
#endif
                            } else {
                                res = sync_schema_result::old_columns_removed;
                            }
                        }
                    }
                    if(gottaCreateTable) {
                        res = sync_schema_result::dropped_and_recreated;
                    } else {
                        if(!columnsToAdd.empty()) {
                            // extra storage columns than table columns
                            for(const table_xinfo* colInfo: columnsToAdd) {
                                const basic_generated_always::storage_type* generatedStorageType =
                                    tImpl.table.find_column_generated_storage_type(colInfo->name);
                                if(generatedStorageType) {
                                    if(*generatedStorageType == basic_generated_always::storage_type::stored) {
                                        gottaCreateTable = true;
                                        break;
                                    }
                                    //  fallback cause VIRTUAL can be added
                                } else {
                                    if(colInfo->notnull && colInfo->dflt_value.empty()) {
                                        gottaCreateTable = true;
                                        // no matter if preserve is true or false, there is no way to preserve data, so we wont try!
                                        if(attempt_to_preserve) {
                                            *attempt_to_preserve = false;
                                        };
                                        break;
                                    }
                                }
                            }
                            if(!gottaCreateTable) {
                                if(res == sync_schema_result::old_columns_removed) {
                                    res = sync_schema_result::new_columns_added_and_old_columns_removed;
                                } else {
                                    res = sync_schema_result::new_columns_added;
                                }
                            } else {
                                res = sync_schema_result::dropped_and_recreated;
                            }
                        } else {
                            if(res != sync_schema_result::old_columns_removed) {
                                res = sync_schema_result::already_in_sync;
                            }
                        }
                    }
                } else {
                    res = sync_schema_result::new_table_created;
                }
                return res;
            }

            template<class... Tss, class... Cols>
            sync_schema_result sync_table(const storage_impl<index_t<Cols...>, Tss...>& tableImpl, sqlite3* db, bool) {
                auto res = sync_schema_result::already_in_sync;
                using context_t = serializer_context<impl_type>;
                context_t context{this->impl};
                auto query = serialize(tableImpl.table, context);
                perform_void_exec(db, query);
                return res;
            }

            template<class... Tss, class... Cols>
            sync_schema_result
            sync_table(const storage_impl<trigger_t<Cols...>, Tss...>& tableImpl, sqlite3* db, bool) {
                auto res = sync_schema_result::already_in_sync;  // TODO Change accordingly
                using context_t = serializer_context<impl_type>;
                context_t context{this->impl};
                perform_void_exec(db, serialize(tableImpl.table, context));
                return res;
            }

            template<class T, bool WithoutRowId, class... Args, class... Tss>
            sync_schema_result sync_table(const storage_impl<table_t<T, WithoutRowId, Args...>, Tss...>& tImpl,
                                          sqlite3* db,
                                          bool preserve);

            template<class C>
            void add_column(const std::string& tableName, const C& column, sqlite3* db) const {
                using context_t = serializer_context<impl_type>;

                context_t context{this->impl};
                std::stringstream ss;
                ss << "ALTER TABLE " << streaming_identifier(tableName) << " ADD COLUMN " << serialize(column, context)
                   << std::flush;
                perform_void_exec(db, ss.str());
            }

            template<typename S>
            prepared_statement_t<S> prepare_impl(S statement) {
                auto con = this->get_connection();
                sqlite3* db = con.get();
                sqlite3_stmt* stmt;
                using context_t = serializer_context<impl_type>;
                context_t context{this->impl};
                context.skip_table_name = false;
                context.replace_bindable_with_question = true;
                auto query = serialize(statement, context);
                if(sqlite3_prepare_v2(db, query.c_str(), -1, &stmt, nullptr) == SQLITE_OK) {
                    return prepared_statement_t<S>{std::forward<S>(statement), stmt, con};
                } else {
                    throw_translated_sqlite_error(db);
                }
            }

          public:
            /**
             *  This is a cute function used to replace migration up/down functionality.
             *  It performs check storage schema with actual db schema and:
             *  * if there are excess tables exist in db they are ignored (not dropped)
             *  * every table from storage is compared with it's db analog and
             *      * if table doesn't exist it is being created
             *      * if table exists its colums are being compared with table_info from db and
             *          * if there are columns in db that do not exist in storage (excess) table will be dropped and
             * recreated
             *          * if there are columns in storage that do not exist in db they will be added using `ALTER TABLE
             * ... ADD COLUMN ...' command
             *          * if there is any column existing in both db and storage but differs by any of
             * properties/constraints (pk, notnull, dflt_value) table will be dropped and recreated. Be aware that
             * `sync_schema` doesn't guarantee that data will not be dropped. It guarantees only that it will make db
             * schema the same as you specified in `make_storage` function call. A good point is that if you have no db
             * file at all it will be created and all tables also will be created with exact tables and columns you
             * specified in `make_storage`, `make_table` and `make_column` calls. The best practice is to call this
             * function right after storage creation.
             *  @param preserve affects function's behaviour in case it is needed to remove a column. If it is `false`
             * so table will be dropped if there is column to remove if SQLite version is < 3.35.0 and rmeove column if SQLite version >= 3.35.0,
             * if `true` -  table is being copied into another table, dropped and copied table is renamed with source table name.
             * Warning: sync_schema doesn't check foreign keys cause it is unable to do so in sqlite3. If you know how to get foreign key info please
             * submit an issue https://github.com/fnc12/sqlite_orm/issues
             *  @return std::map with std::string key equal table name and `sync_schema_result` as value.
             * `sync_schema_result` is a enum value that stores table state after syncing a schema. `sync_schema_result`
             * can be printed out on std::ostream with `operator<<`.
             */
            std::map<std::string, sync_schema_result> sync_schema(bool preserve = false) {
                auto con = this->get_connection();
                sqlite3* db = con.get();
                std::map<std::string, sync_schema_result> result;
                this->impl.for_each([&result, db, preserve, this](auto& storageImpl) {
                    auto res = this->sync_table(storageImpl, db, preserve);
                    result.insert({storageImpl.table.name, res});
                });
                return result;
            }

            /**
             *  This function returns the same map that `sync_schema` returns but it
             *  doesn't perform `sync_schema` actually - just simulates it in case you want to know
             *  what will happen if you sync your schema.
             */
            std::map<std::string, sync_schema_result> sync_schema_simulate(bool preserve = false) {
                auto con = this->get_connection();
                sqlite3* db = con.get();
                std::map<std::string, sync_schema_result> result;
                this->impl.for_each([&result, db, preserve, this](auto& tableImpl) {
                    auto schemaStatus = this->schema_status(tableImpl, db, preserve, nullptr);
                    result.insert({tableImpl.table.name, schemaStatus});
                });
                return result;
            }

            /**
             *  Checks whether table exists in db. Doesn't check storage itself - works only with actual database.
             *  Note: table can be not mapped to a storage
             *  @return true if table with a given name exists in db, false otherwise.
             */
            bool table_exists(const std::string& tableName) {
                auto con = this->get_connection();
                return this->table_exists(con.get(), tableName);
            }

            using storage_base::table_exists;  // now that it is in storage_base make it into overload set

            template<class T, class... Args>
            prepared_statement_t<select_t<T, Args...>> prepare(select_t<T, Args...> sel) {
                sel.highest_level = true;
                return prepare_impl<select_t<T, Args...>>(std::move(sel));
            }

            template<class T, class... Args>
            prepared_statement_t<get_all_t<T, Args...>> prepare(get_all_t<T, Args...> get_) {
                return prepare_impl<get_all_t<T, Args...>>(std::move(get_));
            }

            template<class T, class... Args>
            prepared_statement_t<get_all_pointer_t<T, Args...>> prepare(get_all_pointer_t<T, Args...> get_) {
                return prepare_impl<get_all_pointer_t<T, Args...>>(std::move(get_));
            }

            template<class... Args>
            prepared_statement_t<replace_raw_t<Args...>> prepare(replace_raw_t<Args...> ins) {
                return prepare_impl<replace_raw_t<Args...>>(std::move(ins));
            }

            template<class... Args>
            prepared_statement_t<insert_raw_t<Args...>> prepare(insert_raw_t<Args...> ins) {
                return prepare_impl<insert_raw_t<Args...>>(std::move(ins));
            }

#ifdef SQLITE_ORM_OPTIONAL_SUPPORTED
            template<class T, class R, class... Args>
            prepared_statement_t<get_all_optional_t<T, R, Args...>> prepare(get_all_optional_t<T, R, Args...> get_) {
                return prepare_impl<get_all_optional_t<T, R, Args...>>(std::move(get_));
            }
#endif  // SQLITE_ORM_OPTIONAL_SUPPORTED

            template<class... Args, class... Wargs>
            prepared_statement_t<update_all_t<set_t<Args...>, Wargs...>>
            prepare(update_all_t<set_t<Args...>, Wargs...> upd) {
                return prepare_impl<update_all_t<set_t<Args...>, Wargs...>>(std::move(upd));
            }

            template<class T, class... Args>
            prepared_statement_t<remove_all_t<T, Args...>> prepare(remove_all_t<T, Args...> rem) {
                return prepare_impl<remove_all_t<T, Args...>>(std::move(rem));
            }

            template<class T, class... Ids>
            prepared_statement_t<get_t<T, Ids...>> prepare(get_t<T, Ids...> get_) {
                return prepare_impl<get_t<T, Ids...>>(std::move(get_));
            }

            template<class T, class... Ids>
            prepared_statement_t<get_pointer_t<T, Ids...>> prepare(get_pointer_t<T, Ids...> get_) {
                return prepare_impl<get_pointer_t<T, Ids...>>(std::move(get_));
            }

#ifdef SQLITE_ORM_OPTIONAL_SUPPORTED
            template<class T, class... Ids>
            prepared_statement_t<get_optional_t<T, Ids...>> prepare(get_optional_t<T, Ids...> get_) {
                return prepare_impl<get_optional_t<T, Ids...>>(std::move(get_));
            }
#endif  // SQLITE_ORM_OPTIONAL_SUPPORTED

            template<class T>
            prepared_statement_t<update_t<T>> prepare(update_t<T> upd) {
                return prepare_impl<update_t<T>>(std::move(upd));
            }

            template<class T, class... Ids>
            prepared_statement_t<remove_t<T, Ids...>> prepare(remove_t<T, Ids...> statement) {
                using object_type = typename expression_object_type<decltype(statement)>::type;
                this->assert_mapped_type<object_type>();
                return this->prepare_impl<remove_t<T, Ids...>>(std::move(statement));
            }

            template<class T>
            prepared_statement_t<insert_t<T>> prepare(insert_t<T> statement) {
                using object_type = typename expression_object_type<decltype(statement)>::type;
                this->assert_mapped_type<object_type>();
                this->assert_insertable_type<object_type>();
                return this->prepare_impl<insert_t<T>>(std::move(statement));
            }

            template<class T>
            prepared_statement_t<replace_t<T>> prepare(replace_t<T> rep) {
                using object_type = typename expression_object_type<decltype(rep)>::type;
                this->assert_mapped_type<object_type>();
                return this->prepare_impl<replace_t<T>>(std::move(rep));
            }

            template<class It, class L, class O>
            prepared_statement_t<insert_range_t<It, L, O>> prepare(insert_range_t<It, L, O> statement) {
                using object_type = typename expression_object_type<decltype(statement)>::type;
                this->assert_mapped_type<object_type>();
                this->assert_insertable_type<object_type>();
                return this->prepare_impl<insert_range_t<It, L, O>>(std::move(statement));
            }

            template<class It, class L, class O>
            prepared_statement_t<replace_range_t<It, L, O>> prepare(replace_range_t<It, L, O> statement) {
                using object_type = typename expression_object_type<decltype(statement)>::type;
                this->assert_mapped_type<object_type>();
                return this->prepare_impl<replace_range_t<It, L, O>>(std::move(statement));
            }

            template<class T, class... Cols>
            prepared_statement_t<insert_explicit<T, Cols...>> prepare(insert_explicit<T, Cols...> ins) {
                using object_type = typename expression_object_type<decltype(ins)>::type;
                this->assert_mapped_type<object_type>();
                return this->prepare_impl<insert_explicit<T, Cols...>>(std::move(ins));
            }

            template<class... Args>
            void execute(const prepared_statement_t<replace_raw_t<Args...>>& statement) {
                sqlite3_stmt* stmt = reset(statement.stmt);
                iterate_ast(statement.expression.args, conditional_binder{statement.stmt});
                perform_step(stmt);
            }

            template<class... Args>
            void execute(const prepared_statement_t<insert_raw_t<Args...>>& statement) {
                sqlite3_stmt* stmt = reset(statement.stmt);
                iterate_ast(statement.expression.args, conditional_binder{stmt});
                perform_step(stmt);
            }

            template<class T, class... Cols>
            int64 execute(const prepared_statement_t<insert_explicit<T, Cols...>>& statement) {
                using statement_type = std::decay_t<decltype(statement)>;
                using expression_type = typename statement_type::expression_type;
                using object_type = typename expression_object_type<expression_type>::type;

                sqlite3_stmt* stmt = reset(statement.stmt);

                iterate_tuple(statement.expression.columns.columns,
                              [&tImpl = this->get_impl<object_type>(),
                               bind_value = field_value_binder{stmt},
                               &object = statement.expression.obj](auto& memberPointer) mutable {
                                  bind_value(tImpl.table.object_field_value(object, memberPointer));
                              });
                perform_step(stmt);
                return sqlite3_last_insert_rowid(sqlite3_db_handle(stmt));
            }

            template<class T,
                     std::enable_if_t<polyfill::disjunction_v<is_replace<T>, is_replace_range<T>>, bool> = true>
            void execute(const prepared_statement_t<T>& statement) {
                using statement_type = std::decay_t<decltype(statement)>;
                using expression_type = typename statement_type::expression_type;
                using object_type = typename expression_object_type<expression_type>::type;

                sqlite3_stmt* stmt = reset(statement.stmt);
                auto& tImpl = this->get_impl<object_type>();

<<<<<<< HEAD
                field_value_binder bind_value{stmt};
                auto processObject = [&tImpl, &bind_value](auto& object) {
                    tImpl.table.for_each_column_excluding<is_generated_always>([&bind_value, &object](auto& column) {
=======
                auto processObject = [&tImpl, bind_value = field_value_binder{stmt}](auto& object) mutable {
                    tImpl.table.for_each_column([&bind_value, &object](auto& column) {
                        if(column.is_generated()) {
                            return;
                        }

>>>>>>> 5272747d
                        bind_value(polyfill::invoke(column.member_pointer, object));
                    });
                };

                static_if<is_replace_range_v<T>>(
                    [&processObject](auto& statement) {
                        auto& transformer = statement.expression.transformer;
                        std::for_each(  ///
                            statement.expression.range.first,
                            statement.expression.range.second,
                            [&processObject, &transformer](auto& object) {
                                auto& realObject = transformer(object);
                                processObject(realObject);
                            });
                    },
                    [&processObject](auto& statement) {
                        auto& o = get_object(statement.expression);
                        processObject(o);
                    })(statement);
                perform_step(stmt);
            }

            template<class T, std::enable_if_t<polyfill::disjunction_v<is_insert<T>, is_insert_range<T>>, bool> = true>
            int64 execute(const prepared_statement_t<T>& statement) {
                using statement_type = std::decay_t<decltype(statement)>;
                using expression_type = typename statement_type::expression_type;
                using object_type = typename expression_object_type<expression_type>::type;

                auto con = this->get_connection();
                sqlite3* db = con.get();
                sqlite3_stmt* stmt = reset(statement.stmt);

<<<<<<< HEAD
                field_value_binder bind_value{stmt};
                auto processObject = [&tImpl = this->get_impl<object_type>(), &bind_value](auto& object) {
                    using table_type = std::decay_t<decltype(tImpl.table)>;
                    tImpl.table.for_each_column_excluding<
                        mpl::conjunction<mpl::identity<polyfill::bool_constant<!table_type::is_without_rowid>>,
                                         mpl::disjunction_fn<is_generated_always, is_primary_key>>>(
                        [&tImpl, &bind_value, &object](auto& column) {
                            if(!tImpl.table.exists_in_composite_primary_key(column)) {
                                bind_value(polyfill::invoke(column.member_pointer, object));
                            }
                        });
=======
                auto processObject = [&tImpl = this->get_impl<object_type>(),
                                      bind_value = field_value_binder{stmt}](auto& object) mutable {
                    tImpl.table.for_each_column([&tImpl, &bind_value, &object](auto& column) {
                        using table_type = std::decay_t<decltype(tImpl.table)>;
                        if(table_type::is_without_rowid ||
                           (!column.template has<primary_key_t<>>() &&
                            !tImpl.table.exists_in_composite_primary_key(column) && !column.is_generated())) {

                            bind_value(polyfill::invoke(column.member_pointer, object));
                        }
                    });
>>>>>>> 5272747d
                };

                static_if<is_insert_range_v<T>>(
                    [&processObject](auto& statement) {
                        auto& transformer = statement.expression.transformer;
                        std::for_each(  ///
                            statement.expression.range.first,
                            statement.expression.range.second,
                            [&processObject, &transformer](auto& object) {
                                auto& realObject = transformer(object);
                                processObject(realObject);
                            });
                    },
                    [&processObject](auto& statement) {
                        auto& o = get_object(statement.expression);
                        processObject(o);
                    })(statement);

                perform_step(stmt);
                return sqlite3_last_insert_rowid(db);
            }

            template<class T, class... Ids>
            void execute(const prepared_statement_t<remove_t<T, Ids...>>& statement) {
                sqlite3_stmt* stmt = reset(statement.stmt);
                iterate_ast(statement.expression.ids, conditional_binder{stmt});
                perform_step(stmt);
            }

            template<class T>
            void execute(const prepared_statement_t<update_t<T>>& statement) {
                using statement_type = std::decay_t<decltype(statement)>;
                using expression_type = typename statement_type::expression_type;
                using object_type = typename expression_object_type<expression_type>::type;

                sqlite3_stmt* stmt = reset(statement.stmt);
                auto& tImpl = this->get_impl<object_type>();

                field_value_binder bind_value{stmt};
                auto& object = get_object(statement.expression);
                tImpl.table.for_each_column_excluding<mpl::disjunction_fn<is_generated_always, is_primary_key>>(
                    [&tImpl, &bind_value, &object](auto& column) {
                        if(!tImpl.table.exists_in_composite_primary_key(column)) {
                            bind_value(polyfill::invoke(column.member_pointer, object));
                        }
                    });
                tImpl.table.for_each_column([&tImpl, &bind_value, &object](auto& column) {
                    if(column.template is<is_primary_key>() || tImpl.table.exists_in_composite_primary_key(column)) {
                        bind_value(polyfill::invoke(column.member_pointer, object));
                    }
                });
                perform_step(stmt);
            }

            template<class T, class... Ids>
            std::unique_ptr<T> execute(const prepared_statement_t<get_pointer_t<T, Ids...>>& statement) {
                sqlite3_stmt* stmt = reset(statement.stmt);

                iterate_ast(statement.expression.ids, conditional_binder{stmt});

                std::unique_ptr<T> res;
                perform_steps<false>(stmt, [&tImpl = this->get_impl<T>(), &res](sqlite3_stmt* stmt) {
                    res = std::make_unique<T>();
                    object_from_column_builder<T> builder{*res, stmt};
                    tImpl.table.for_each_column(builder);
                });
                return res;
            }

#ifdef SQLITE_ORM_OPTIONAL_SUPPORTED
            template<class T, class... Ids>
            std::optional<T> execute(const prepared_statement_t<get_optional_t<T, Ids...>>& statement) {
                sqlite3_stmt* stmt = reset(statement.stmt);

                iterate_ast(statement.expression.ids, conditional_binder{stmt});

                std::optional<T> res;
                perform_steps<false>(stmt, [&tImpl = this->get_impl<T>(), &res](sqlite3_stmt* stmt) {
                    object_from_column_builder<T> builder{res.emplace(), stmt};
                    tImpl.table.for_each_column(builder);
                });
                return res;
            }
#endif  // SQLITE_ORM_OPTIONAL_SUPPORTED

            template<class T, class... Ids>
            T execute(const prepared_statement_t<get_t<T, Ids...>>& statement) {
                sqlite3_stmt* stmt = reset(statement.stmt);

                iterate_ast(statement.expression.ids, conditional_binder{stmt});

#ifdef SQLITE_ORM_OPTIONAL_SUPPORTED
                std::optional<T> res;
                perform_steps<false>(stmt, [&tImpl = this->get_impl<T>(), &res](sqlite3_stmt* stmt) {
                    object_from_column_builder<T> builder{res.emplace(), stmt};
                    tImpl.table.for_each_column(builder);
                });
                if(!res.has_value()) {
                    throw std::system_error{orm_error_code::not_found};
                }
                return move(res).value();
#else
                auto& tImpl = this->get_impl<T>();
                auto stepRes = sqlite3_step(stmt);
                switch(stepRes) {
                    case SQLITE_ROW: {
                        T res;
                        object_from_column_builder<T> builder{res, stmt};
                        tImpl.table.for_each_column(builder);
                        return res;
                    } break;
                    case SQLITE_DONE: {
                        throw std::system_error{orm_error_code::not_found};
                    } break;
                    default: {
                        throw_translated_sqlite_error(stmt);
                    }
                }
#endif
            }

            template<class T, class... Args>
            void execute(const prepared_statement_t<remove_all_t<T, Args...>>& statement) {
                sqlite3_stmt* stmt = reset(statement.stmt);
                iterate_ast(statement.expression.conditions, conditional_binder{stmt});
                perform_step(stmt);
            }

            template<class... Args, class... Wargs>
            void execute(const prepared_statement_t<update_all_t<set_t<Args...>, Wargs...>>& statement) {
                sqlite3_stmt* stmt = reset(statement.stmt);
                conditional_binder bind_node{stmt};
                iterate_tuple(statement.expression.set.assigns, [&bind_node](auto& setArg) {
                    iterate_ast(setArg, bind_node);
                });
                iterate_ast(statement.expression.conditions, bind_node);
                perform_step(stmt);
            }

            template<class T, class... Args, class R = column_result_of_t<self, T>>
            std::vector<R> execute(const prepared_statement_t<select_t<T, Args...>>& statement) {
                sqlite3_stmt* stmt = reset(statement.stmt);

                iterate_ast(statement.expression, conditional_binder{stmt});

                std::vector<R> res;
                perform_steps(
                    stmt,
                    [rowExtractor = make_row_extractor<R>(lookup_table<R>(this->impl)), &res](sqlite3_stmt* stmt) {
                        res.push_back(rowExtractor.extract(stmt, 0));
                    });
                return res;
            }

            template<class T, class R, class... Args>
            R execute(const prepared_statement_t<get_all_t<T, R, Args...>>& statement) {
                sqlite3_stmt* stmt = reset(statement.stmt);

                iterate_ast(statement.expression, conditional_binder{stmt});

                R res;
                perform_steps(stmt, [&tImpl = this->get_impl<T>(), &res](sqlite3_stmt* stmt) {
                    T obj;
                    object_from_column_builder<T> builder{obj, stmt};
                    tImpl.table.for_each_column(builder);
                    res.push_back(std::move(obj));
                });
                return res;
            }

            template<class T, class R, class... Args>
            R execute(const prepared_statement_t<get_all_pointer_t<T, R, Args...>>& statement) {
                sqlite3_stmt* stmt = reset(statement.stmt);

                iterate_ast(statement.expression, conditional_binder{stmt});

                R res;
                perform_steps(stmt, [&tImpl = this->get_impl<T>(), &res](sqlite3_stmt* stmt) {
                    auto obj = std::make_unique<T>();
                    object_from_column_builder<T> builder{*obj, stmt};
                    tImpl.table.for_each_column(builder);
                    res.push_back(move(obj));
                });
                return res;
            }

#ifdef SQLITE_ORM_OPTIONAL_SUPPORTED
            template<class T, class R, class... Args>
            R execute(const prepared_statement_t<get_all_optional_t<T, R, Args...>>& statement) {
                sqlite3_stmt* stmt = reset(statement.stmt);

                iterate_ast(statement.expression, conditional_binder{stmt});

                R res;
                perform_steps(stmt, [&tImpl = this->get_impl<T>(), &res](sqlite3_stmt* stmt) {
                    auto obj = std::make_optional<T>();
                    object_from_column_builder<T> builder{*obj, stmt};
                    tImpl.table.for_each_column(builder);
                    res.push_back(move(obj));
                });
                return res;
            }
#endif  // SQLITE_ORM_OPTIONAL_SUPPORTED

            template<class O>
            bool has_dependent_rows(const O& object) {
                auto res = false;
                this->impl.for_each([this, &object, &res](auto& storageImpl) {
                    if(res) {
                        return;
                    }
                    storageImpl.table.for_each_foreign_key([this, &storageImpl, &object, &res](auto& foreignKey) {
                        using ForeignKey = std::decay_t<decltype(foreignKey)>;
                        using TargetType = typename ForeignKey::target_type;

#ifdef SQLITE_ORM_IF_CONSTEXPR_SUPPORTED
                        if constexpr(std::is_same<TargetType, O>::value) {
#else
                        call_if_constexpr<std::is_same<TargetType, O>::value>(
                            [this, &storageImpl, &res, &object](auto& foreignKey) {
#endif
                            std::stringstream ss;
                            ss << "SELECT COUNT(*)"
                               << " FROM " << streaming_identifier(storageImpl.table.name);
                            ss << " WHERE ";
                            auto columnIndex = 0;
                            iterate_tuple(foreignKey.columns, [&ss, &columnIndex, &storageImpl](auto& column) {
                                auto* columnName = storageImpl.table.find_column_name(column);
                                if(!columnName) {
                                    throw std::system_error{orm_error_code::column_not_found};
                                }

                                if(columnIndex > 0) {
                                    ss << " AND ";
                                }
                                ss << streaming_identifier(*columnName) << " = ?";
                                ++columnIndex;
                            });
                            ss.flush();
                            auto query = ss.str();
                            auto con = this->get_connection();
                            sqlite3* db = con.get();
                            sqlite3_stmt* stmt;
                            if(sqlite3_prepare_v2(db, query.c_str(), -1, &stmt, nullptr) != SQLITE_OK) {
                                throw_translated_sqlite_error(db);
                            }
                            statement_finalizer finalizer{stmt};

                            auto& tImpl = this->get_impl<O>();
                            iterate_tuple(
                                foreignKey.references,
                                [&tImpl, bind_value = field_value_binder{stmt}, &object](auto& memberPointer) mutable {
                                    bind_value(tImpl.table.object_field_value(object, memberPointer));
                                });
                            if(SQLITE_ROW != sqlite3_step(stmt)) {
                                throw_translated_sqlite_error(stmt);
                            }
                            auto countResult = sqlite3_column_int(stmt, 0);
                            res = countResult > 0;
                            if(SQLITE_DONE != sqlite3_step(stmt)) {
                                throw_translated_sqlite_error(stmt);
                            }
#ifdef SQLITE_ORM_IF_CONSTEXPR_SUPPORTED
                        }
#else
                            },
                            foreignKey);
#endif
                    });
                });
                return res;
            }
        };  // struct storage_t
    }

    template<class... Ts>
    internal::storage_t<Ts...> make_storage(const std::string& filename, Ts... tables) {
        return {filename, internal::storage_impl<Ts...>(std::forward<Ts>(tables)...)};
    }

    /**
     *  sqlite3_threadsafe() interface.
     */
    inline int threadsafe() {
        return sqlite3_threadsafe();
    }
}<|MERGE_RESOLUTION|>--- conflicted
+++ resolved
@@ -1195,18 +1195,8 @@
                 sqlite3_stmt* stmt = reset(statement.stmt);
                 auto& tImpl = this->get_impl<object_type>();
 
-<<<<<<< HEAD
-                field_value_binder bind_value{stmt};
-                auto processObject = [&tImpl, &bind_value](auto& object) {
+                auto processObject = [&tImpl, bind_value = field_value_binder{stmt}](auto& object) {
                     tImpl.table.for_each_column_excluding<is_generated_always>([&bind_value, &object](auto& column) {
-=======
-                auto processObject = [&tImpl, bind_value = field_value_binder{stmt}](auto& object) mutable {
-                    tImpl.table.for_each_column([&bind_value, &object](auto& column) {
-                        if(column.is_generated()) {
-                            return;
-                        }
-
->>>>>>> 5272747d
                         bind_value(polyfill::invoke(column.member_pointer, object));
                     });
                 };
@@ -1235,13 +1225,10 @@
                 using expression_type = typename statement_type::expression_type;
                 using object_type = typename expression_object_type<expression_type>::type;
 
-                auto con = this->get_connection();
-                sqlite3* db = con.get();
                 sqlite3_stmt* stmt = reset(statement.stmt);
 
-<<<<<<< HEAD
-                field_value_binder bind_value{stmt};
-                auto processObject = [&tImpl = this->get_impl<object_type>(), &bind_value](auto& object) {
+                auto processObject = [&tImpl = this->get_impl<object_type>(),
+                                      bind_value = field_value_binder{stmt}](auto& object) {
                     using table_type = std::decay_t<decltype(tImpl.table)>;
                     tImpl.table.for_each_column_excluding<
                         mpl::conjunction<mpl::identity<polyfill::bool_constant<!table_type::is_without_rowid>>,
@@ -1251,19 +1238,6 @@
                                 bind_value(polyfill::invoke(column.member_pointer, object));
                             }
                         });
-=======
-                auto processObject = [&tImpl = this->get_impl<object_type>(),
-                                      bind_value = field_value_binder{stmt}](auto& object) mutable {
-                    tImpl.table.for_each_column([&tImpl, &bind_value, &object](auto& column) {
-                        using table_type = std::decay_t<decltype(tImpl.table)>;
-                        if(table_type::is_without_rowid ||
-                           (!column.template has<primary_key_t<>>() &&
-                            !tImpl.table.exists_in_composite_primary_key(column) && !column.is_generated())) {
-
-                            bind_value(polyfill::invoke(column.member_pointer, object));
-                        }
-                    });
->>>>>>> 5272747d
                 };
 
                 static_if<is_insert_range_v<T>>(
@@ -1283,7 +1257,7 @@
                     })(statement);
 
                 perform_step(stmt);
-                return sqlite3_last_insert_rowid(db);
+                return sqlite3_last_insert_rowid(sqlite3_db_handle(stmt));
             }
 
             template<class T, class... Ids>
