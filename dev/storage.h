#pragma once

#include <sqlite3.h>
#include <memory>  //  std::unique/shared_ptr, std::make_unique/shared
#include <system_error>  //  std::system_error
#include <string>  //  std::string
#include <type_traits>  //  std::remove_reference, std::is_base_of, std::decay, std::false_type, std::true_type
#include <iterator>  //  std::input_iterator_tag, std::iterator_traits, std::distance
#include <functional>  //  std::function
#include <sstream>  //  std::stringstream
#include <map>  //  std::map
#include <vector>  //  std::vector
#include <tuple>  //  std::tuple_size, std::tuple, std::make_tuple
#include <utility>  //  std::forward, std::pair
#include <algorithm>  //  std::find

#ifdef SQLITE_ORM_OPTIONAL_SUPPORTED
#include <optional>  // std::optional
#endif  // SQLITE_ORM_OPTIONAL_SUPPORTED

#include "functional/cxx_functional_polyfill.h"
#include "functional/mpl.h"
#include "type_traits.h"
#include "tuple_helper/tuple_filter.h"
#include "tuple_helper/tuple_helper.h"
#include "alias.h"
#include "row_extractor_builder.h"
#include "error_code.h"
#include "type_printer.h"
#include "constraints.h"
#include "field_printer.h"
#include "rowid.h"
#include "operators.h"
#include "select_constraints.h"
#include "core_functions.h"
#include "conditions.h"
#include "statement_binder.h"
#include "column_result.h"
#include "mapped_type_proxy.h"
#include "sync_schema_result.h"
#include "table_info.h"
#include "storage_impl.h"
#include "journal_mode.h"
#include "view.h"
#include "ast_iterator.h"
#include "storage_base.h"
#include "prepared_statement.h"
#include "expression_object_type.h"
#include "statement_serializer.h"
#include "triggers.h"
#include "object_from_column_builder.h"
#include "table.h"
#include "column.h"
#include "index.h"
#include "util.h"
#include "serializing_util.h"

namespace sqlite_orm {

    namespace internal {

        template<class S, class E, class SFINAE = void>
        SQLITE_ORM_INLINE_VAR constexpr bool is_preparable_v = false;

        template<class S, class E>
        SQLITE_ORM_INLINE_VAR constexpr bool
            is_preparable_v<S, E, polyfill::void_t<decltype(std::declval<S>().prepare(std::declval<E>()))>> = true;

        /**
         *  Storage class itself. Create an instanse to use it as an interfacto to sqlite db by calling `make_storage`
         *  function.
         */
        template<class... Ts>
        struct storage_t : storage_base {
            using self = storage_t<Ts...>;
            using impl_type = storage_impl<Ts...>;

            /**
             *  @param filename database filename.
             *  @param impl_ storage_impl head
             */
            storage_t(const std::string& filename, impl_type impl_) :
                storage_base{filename, foreign_keys_count(impl_)}, impl(std::move(impl_)) {}

            storage_t(const storage_t& other) : storage_base(other), impl(other.impl) {}

          protected:
            impl_type impl;

            /**
             *  Obtain a storage_t's const storage_impl.
             *  
             *  @note Historically, `serializer_context_builder` was declared friend, along with
             *  a few other library stock objects, in order limit access to the storage_impl.
             *  However, one could gain access to a storage_t's storage_impl through
             *  `serializer_context_builder`, hence leading the whole friend declaration mambo-jumbo
             *  ad absurdum.
             *  Providing a free function is way better and cleaner.
             *
             *  Hence, friend was replaced by `obtain_const_impl()` and `pick_const_impl()`.
             */
            friend const impl_type& obtain_const_impl(const self& storage) noexcept {
                return storage.impl;
            }

            template<class I>
            void create_table(sqlite3* db, const std::string& tableName, const I& tImpl) {
                using table_type = std::decay_t<decltype(tImpl.table)>;
                using context_t = serializer_context<impl_type>;

                std::stringstream ss;
                context_t context{this->impl};
                ss << "CREATE TABLE " << streaming_identifier(tableName) << " ( "
                   << streaming_expressions_tuple(tImpl.table.elements, context) << ")";
                if(table_type::is_without_rowid) {
                    ss << " WITHOUT ROWID";
                }
                ss.flush();
                perform_void_exec(db, ss.str());
            }
            /**
			*  Copies sourceTableName to another table with name: destinationTableName
			*  Performs INSERT INTO %destinationTableName% () SELECT %tImpl.table.column_names% FROM %sourceTableName%
			*/

            template<class I>
            void copy_table(sqlite3* db,
                            const std::string& sourceTableName,
                            const std::string& destinationTableName,
                            const I& tImpl,
                            const std::vector<const table_xinfo*>& columnsToIgnore) const;

#if SQLITE_VERSION_NUMBER >= 3035000  //  DROP COLUMN feature exists (v3.35.0)
            void drop_column(sqlite3* db, const std::string& tableName, const std::string& columnName) {
                std::stringstream ss;
                ss << "ALTER TABLE " << streaming_identifier(tableName) << " DROP COLUMN "
                   << streaming_identifier(columnName) << std::flush;
                perform_void_exec(db, ss.str());
            }
#endif
            void add_generated_cols(std::vector<const table_xinfo*>& columnsToAdd,
                                    const std::vector<table_xinfo>& storageTableInfo) {
                //  iterate through storage columns
                for(const table_xinfo& storageColumnInfo: storageTableInfo) {
                    if(storageColumnInfo.hidden) {
                        columnsToAdd.push_back(&storageColumnInfo);
                    }
                }
            }
            template<class I>
            void drop_create_with_loss(sqlite3* db, const I& tImpl) {
                // eliminated all transaction handling
                this->drop_table_internal(db, tImpl.table.name);
                this->create_table(db, tImpl.table.name, tImpl);
            }

            template<class I>
            void backup_table(sqlite3* db, const I& tImpl, const std::vector<const table_xinfo*>& columnsToIgnore) {

                //  here we copy source table to another with a name with '_backup' suffix, but in case table with such
                //  a name already exists we append suffix 1, then 2, etc until we find a free name..
                auto backupTableName = tImpl.table.name + "_backup";
                if(this->table_exists(db, backupTableName)) {
                    int suffix = 1;
                    do {
                        std::stringstream ss;
                        ss << suffix << std::flush;
                        auto anotherBackupTableName = backupTableName + ss.str();
                        if(!this->table_exists(db, anotherBackupTableName)) {
                            backupTableName = move(anotherBackupTableName);
                            break;
                        }
                        ++suffix;
                    } while(true);
                }
                this->create_table(db, backupTableName, tImpl);

                this->copy_table(db, tImpl.table.name, backupTableName, tImpl, columnsToIgnore);

                this->drop_table_internal(db, tImpl.table.name);

                this->rename_table(db, backupTableName, tImpl.table.name);
            }

            template<class O>
            void assert_mapped_type() const {
                using mapped_types_tuple = std::tuple<typename Ts::object_type...>;
                static_assert(mpl::invoke_t<mpl_tuple_has_type<O>, mapped_types_tuple>::value,
                              "type is not mapped to a storage");
            }

            template<class O>
            void assert_insertable_type() const {
                auto& tImpl = this->get_impl<O>();
                using table_type = std::decay_t<decltype(tImpl.table)>;
                using elements_type = std::decay_t<decltype(tImpl.table.elements)>;

#ifdef SQLITE_ORM_IF_CONSTEXPR_SUPPORTED
                if constexpr(!table_type::is_without_rowid) {
#else
                static_if<!table_type::is_without_rowid>(
                    [](auto& tImpl) {  // unfortunately, this static_assert's can't see any composite keys((
                        std::ignore = tImpl;
#endif
                    static_assert(count_tuple<elements_type, is_column_with_insertable_primary_key>::value <= 1,
                                  "Attempting to execute 'insert' request into an noninsertable table was detected. "
                                  "Insertable table cannot contain > 1 primary keys. Please use 'replace' instead of "
                                  "'insert', or you can use 'insert' with explicit column listing.");
                    static_assert(
                        count_tuple<elements_type, is_column_with_noninsertable_primary_key>::value == 0,
                        "Attempting to execute 'insert' request into an noninsertable table was detected. "
                        "Insertable table cannot contain non-standard primary keys. Please use 'replace' instead "
                        "of 'insert', or you can use 'insert' with explicit column listing.");
#ifdef SQLITE_ORM_IF_CONSTEXPR_SUPPORTED
                }
#else
                    })(tImpl);
#endif
            }

            template<class O>
            auto& get_impl() const {
                return pick_impl<O>(this->impl);
            }

            template<class O>
            auto& get_impl() {
                return pick_impl<O>(this->impl);
            }

          public:
            template<class T, class... Args>
            view_t<T, self, Args...> iterate(Args&&... args) {
                this->assert_mapped_type<T>();

                auto con = this->get_connection();
                return {*this, std::move(con), std::forward<Args>(args)...};
            }

            /**
             * Delete from routine.
             * O is an object's type. Must be specified explicitly.
             * @param args optional conditions: `where`, `join` etc
             * @example: storage.remove_all<User>(); - DELETE FROM users
             * @example: storage.remove_all<User>(where(in(&User::id, {5, 6, 7}))); - DELETE FROM users WHERE id IN (5, 6, 7)
             */
            template<class O, class... Args>
            void remove_all(Args&&... args) {
                this->assert_mapped_type<O>();
                auto statement = this->prepare(sqlite_orm::remove_all<O>(std::forward<Args>(args)...));
                this->execute(statement);
            }

            /**
             *  Delete routine.
             *  O is an object's type. Must be specified explicitly.
             *  @param ids ids of object to be removed.
             */
            template<class O, class... Ids>
            void remove(Ids... ids) {
                this->assert_mapped_type<O>();
                auto statement = this->prepare(sqlite_orm::remove<O>(std::forward<Ids>(ids)...));
                this->execute(statement);
            }

            /**
             *  Update routine. Sets all non primary key fields where primary key is equal.
             *  O is an object type. May be not specified explicitly cause it can be deduced by
             *      compiler from first parameter.
             *  @param o object to be updated.
             */
            template<class O>
            void update(const O& o) {
                this->assert_mapped_type<O>();
                auto statement = this->prepare(sqlite_orm::update(std::ref(o)));
                this->execute(statement);
            }

            template<class... Args, class... Wargs>
            void update_all(internal::set_t<Args...> set, Wargs... wh) {
                auto statement = this->prepare(sqlite_orm::update_all(std::move(set), std::forward<Wargs>(wh)...));
                this->execute(statement);
            }

          protected:
            template<class F, class O, class... Args>
            std::string group_concat_internal(F O::*m, std::unique_ptr<std::string> y, Args&&... args) {
                this->assert_mapped_type<O>();
                std::vector<std::string> rows;
                if(y) {
                    rows = this->select(sqlite_orm::group_concat(m, move(*y)), std::forward<Args>(args)...);
                } else {
                    rows = this->select(sqlite_orm::group_concat(m), std::forward<Args>(args)...);
                }
                if(!rows.empty()) {
                    return move(rows.front());
                } else {
                    return {};
                }
            }

          public:
            /**
             *  SELECT * routine.
             *  O is an object type to be extracted. Must be specified explicitly.
             *  @return All objects of type O stored in database at the moment in `std::vector`.
             *  @note If you need to return the result in a different container type then use a different `get_all` function overload `get_all<User, std::list<User>>`
             *  @example: storage.get_all<User>() - SELECT * FROM users
             *  @example: storage.get_all<User>(where(like(&User::name, "N%")), order_by(&User::id)); - SELECT * FROM users WHERE name LIKE 'N%' ORDER BY id
             */
            template<class O, class... Args>
            auto get_all(Args&&... args) {
                this->assert_mapped_type<O>();
                auto statement = this->prepare(sqlite_orm::get_all<O>(std::forward<Args>(args)...));
                return this->execute(statement);
            }

            /**
             *  SELECT * routine.
             *  O is an object type to be extracted. Must be specified explicitly.
             *  R is an explicit return type. This type must have `push_back(O &&)` function.
             *  @return All objects of type O stored in database at the moment in `R`.
             *  @example: storage.get_all<User, std::list<User>>(); - SELECT * FROM users
             *  @example: storage.get_all<User, std::list<User>>(where(like(&User::name, "N%")), order_by(&User::id)); - SELECT * FROM users WHERE name LIKE 'N%' ORDER BY id
            */
            template<class O, class R, class... Args>
            auto get_all(Args&&... args) {
                this->assert_mapped_type<O>();
                auto statement = this->prepare(sqlite_orm::get_all<O, R>(std::forward<Args>(args)...));
                return this->execute(statement);
            }

            /**
             *  SELECT * routine.
             *  O is an object type to be extracted. Must be specified explicitly.
             *  @return All objects of type O as `std::unique_ptr<O>` inside a `std::vector` stored in database at the moment.
             *  @note If you need to return the result in a different container type then use a different `get_all_pointer` function overload `get_all_pointer<User, std::list<User>>`
             *  @example: storage.get_all_pointer<User>(); - SELECT * FROM users
             *  @example: storage.get_all_pointer<User>(where(length(&User::name) > 6)); - SELECT * FROM users WHERE LENGTH(name)  > 6
             */
            template<class O, class... Args>
            auto get_all_pointer(Args&&... args) {
                this->assert_mapped_type<O>();
                auto statement = this->prepare(sqlite_orm::get_all_pointer<O>(std::forward<Args>(args)...));
                return this->execute(statement);
            }

            /**
             *  SELECT * routine.
             *  O is an object type to be extracted. Must be specified explicitly.
             *  R is a container type. std::vector<std::unique_ptr<O>> is default
             *  @return All objects of type O as std::unique_ptr<O> stored in database at the moment.
             *  @example: storage.get_all_pointer<User, std::list<User>>(); - SELECT * FROM users
             *  @example: storage.get_all_pointer<User, std::list<User>>(where(length(&User::name) > 6)); - SELECT * FROM users WHERE LENGTH(name)  > 6
            */
            template<class O, class R, class... Args>
            auto get_all_pointer(Args&&... args) {
                this->assert_mapped_type<O>();
                auto statement = this->prepare(sqlite_orm::get_all_pointer<O, R>(std::forward<Args>(args)...));
                return this->execute(statement);
            }

            /**
             *  Select * by id routine.
             *  throws std::system_error{orm_error_code::not_found} if object not found with given
             * id. throws std::system_error with orm_error_category in case of db error. O is an object type to be
             * extracted. Must be specified explicitly.
             *  @return Object of type O where id is equal parameter passed or throws
             * `std::system_error{orm_error_code::not_found}` if there is no object with such id.
             */
            template<class O, class... Ids>
            O get(Ids... ids) {
                this->assert_mapped_type<O>();
                auto statement = this->prepare(sqlite_orm::get<O>(std::forward<Ids>(ids)...));
                return this->execute(statement);
            }

            /**
             *  The same as `get` function but doesn't throw an exception if noting found but returns std::unique_ptr
             * with null value. throws std::system_error in case of db error.
             */
            template<class O, class... Ids>
            std::unique_ptr<O> get_pointer(Ids... ids) {
                this->assert_mapped_type<O>();
                auto statement = this->prepare(sqlite_orm::get_pointer<O>(std::forward<Ids>(ids)...));
                return this->execute(statement);
            }

            /**
             * A previous version of get_pointer() that returns a shared_ptr
             * instead of a unique_ptr. New code should prefer get_pointer()
             * unless the data needs to be shared.
             *
             * @note
             * Most scenarios don't need shared ownership of data, so we should prefer
             * unique_ptr when possible. It's more efficient, doesn't require atomic
             * ops for a reference count (which can cause major slowdowns on
             * weakly-ordered platforms like ARM), and can be easily promoted to a
             * shared_ptr, exactly like we're doing here.
             * (Conversely, you _can't_ go from shared back to unique.)
             */
            template<class O, class... Ids>
            std::shared_ptr<O> get_no_throw(Ids... ids) {
                return std::shared_ptr<O>(get_pointer<O>(std::forward<Ids>(ids)...));
            }

#ifdef SQLITE_ORM_OPTIONAL_SUPPORTED
            /**
             *  The same as `get` function but doesn't throw an exception if noting found but
             * returns an empty std::optional. throws std::system_error in case of db error.
             */
            template<class O, class... Ids>
            std::optional<O> get_optional(Ids... ids) {
                this->assert_mapped_type<O>();
                auto statement = this->prepare(sqlite_orm::get_optional<O>(std::forward<Ids>(ids)...));
                return this->execute(statement);
            }
#endif  // SQLITE_ORM_OPTIONAL_SUPPORTED

            /**
             *  SELECT COUNT(*) https://www.sqlite.org/lang_aggfunc.html#count
             *  @return Number of O object in table.
             */
            template<class O, class... Args, class R = mapped_type_proxy_t<O>>
            int count(Args&&... args) {
                this->assert_mapped_type<R>();
                auto rows = this->select(sqlite_orm::count<R>(), std::forward<Args>(args)...);
                if(!rows.empty()) {
                    return rows.front();
                } else {
                    return 0;
                }
            }

            /**
             *  SELECT COUNT(X) https://www.sqlite.org/lang_aggfunc.html#count
             *  @param m member pointer to class mapped to the storage.
             *  @return count of `m` values from database.
             */
            template<class F, class O, class... Args>
            int count(F O::*m, Args&&... args) {
                this->assert_mapped_type<O>();
                auto rows = this->select(sqlite_orm::count(m), std::forward<Args>(args)...);
                if(!rows.empty()) {
                    return rows.front();
                } else {
                    return 0;
                }
            }

            /**
             *  AVG(X) query.   https://www.sqlite.org/lang_aggfunc.html#avg
             *  @param m is a class member pointer (the same you passed into make_column).
             *  @return average value from database.
             */
            template<class F, class O, class... Args>
            double avg(F O::*m, Args&&... args) {
                this->assert_mapped_type<O>();
                auto rows = this->select(sqlite_orm::avg(m), std::forward<Args>(args)...);
                if(!rows.empty()) {
                    return rows.front();
                } else {
                    return 0;
                }
            }

            template<class F, class O>
            std::string group_concat(F O::*m) {
                return this->group_concat_internal(m, {});
            }

            /**
             *  GROUP_CONCAT(X) query.  https://www.sqlite.org/lang_aggfunc.html#groupconcat
             *  @param m is a class member pointer (the same you passed into make_column).
             *  @return group_concat query result.
             */
            template<class F,
                     class O,
                     class... Args,
                     class Tuple = std::tuple<Args...>,
                     std::enable_if_t<std::tuple_size<Tuple>::value >= 1, bool> = true>
            std::string group_concat(F O::*m, Args&&... args) {
                return this->group_concat_internal(m, {}, std::forward<Args>(args)...);
            }

            /**
             *  GROUP_CONCAT(X, Y) query.   https://www.sqlite.org/lang_aggfunc.html#groupconcat
             *  @param m is a class member pointer (the same you passed into make_column).
             *  @return group_concat query result.
             */
            template<class F, class O, class... Args>
            std::string group_concat(F O::*m, std::string y, Args&&... args) {
                return this->group_concat_internal(m,
                                                   std::make_unique<std::string>(move(y)),
                                                   std::forward<Args>(args)...);
            }

            template<class F, class O, class... Args>
            std::string group_concat(F O::*m, const char* y, Args&&... args) {
                std::unique_ptr<std::string> str;
                if(y) {
                    str = std::make_unique<std::string>(y);
                } else {
                    str = std::make_unique<std::string>();
                }
                return this->group_concat_internal(m, move(str), std::forward<Args>(args)...);
            }

            /**
             *  MAX(x) query.
             *  @param m is a class member pointer (the same you passed into make_column).
             *  @return std::unique_ptr with max value or null if sqlite engine returned null.
             */
            template<class F, class O, class... Args, class Ret = column_result_of_t<self, F O::*>>
            std::unique_ptr<Ret> max(F O::*m, Args&&... args) {
                this->assert_mapped_type<O>();
                auto rows = this->select(sqlite_orm::max(m), std::forward<Args>(args)...);
                if(!rows.empty()) {
                    return std::move(rows.front());
                } else {
                    return {};
                }
            }

            /**
             *  MIN(x) query.
             *  @param m is a class member pointer (the same you passed into make_column).
             *  @return std::unique_ptr with min value or null if sqlite engine returned null.
             */
            template<class F, class O, class... Args, class Ret = column_result_of_t<self, F O::*>>
            std::unique_ptr<Ret> min(F O::*m, Args&&... args) {
                this->assert_mapped_type<O>();
                auto rows = this->select(sqlite_orm::min(m), std::forward<Args>(args)...);
                if(!rows.empty()) {
                    return std::move(rows.front());
                } else {
                    return {};
                }
            }

            /**
             *  SUM(x) query.
             *  @param m is a class member pointer (the same you passed into make_column).
             *  @return std::unique_ptr with sum value or null if sqlite engine returned null.
             */
            template<class F, class O, class... Args, class Ret = column_result_of_t<self, F O::*>>
            std::unique_ptr<Ret> sum(F O::*m, Args&&... args) {
                this->assert_mapped_type<O>();
                std::vector<std::unique_ptr<double>> rows =
                    this->select(sqlite_orm::sum(m), std::forward<Args>(args)...);
                if(!rows.empty()) {
                    if(rows.front()) {
                        return std::make_unique<Ret>(std::move(*rows.front()));
                    } else {
                        return {};
                    }
                } else {
                    return {};
                }
            }

            /**
             *  TOTAL(x) query.
             *  @param m is a class member pointer (the same you passed into make_column).
             *  @return total value (the same as SUM but not nullable. More details here
             * https://www.sqlite.org/lang_aggfunc.html)
             */
            template<class F, class O, class... Args>
            double total(F O::*m, Args&&... args) {
                this->assert_mapped_type<O>();
                auto rows = this->select(sqlite_orm::total(m), std::forward<Args>(args)...);
                if(!rows.empty()) {
                    return std::move(rows.front());
                } else {
                    return {};
                }
            }

            /**
             *  Select a single column into std::vector<T> or multiple columns into std::vector<std::tuple<...>>.
             *  For a single column use `auto rows = storage.select(&User::id, where(...));
             *  For multicolumns use `auto rows = storage.select(columns(&User::id, &User::name), where(...));
             */
            template<class T, class... Args, class R = column_result_of_t<self, T>>
            std::vector<R> select(T m, Args... args) {
                static_assert(!is_base_of_template_v<T, compound_operator> ||
                                  std::tuple_size<std::tuple<Args...>>::value == 0,
                              "Cannot use args with a compound operator");
                auto statement = this->prepare(sqlite_orm::select(std::move(m), std::forward<Args>(args)...));
                return this->execute(statement);
            }

            template<class T, satisfies<is_prepared_statement, T> = true>
            std::string dump(const T& preparedStatement, bool parametrized = true) const {
                return this->dump(preparedStatement.expression, parametrized);
            }

            template<
                class E,
                class Ex = polyfill::remove_cvref_t<E>,
                std::enable_if_t<!is_prepared_statement_v<Ex> && !storage_traits::is_mapped_v<self, Ex>, bool> = true>
            std::string dump(E&& expression, bool parametrized = false) const {
                static_assert(is_preparable_v<self, Ex>, "Expression must be a high-level statement");

                decltype(auto) e2 = static_if<is_select_v<Ex>>(
                    [](auto expression) {
                        expression.highest_level = true;
                        return expression;
                    },
                    [](const auto& expression) -> decltype(auto) {
                        return (expression);
                    })(std::forward<E>(expression));
                using context_t = serializer_context<impl_type>;
                context_t context{this->impl};
                context.replace_bindable_with_question = parametrized;
                // just like prepare_impl()
                context.skip_table_name = false;
                return serialize(e2, context);
            }

            /**
             *  Returns a string representation of object of a class mapped to the storage.
             *  Type of string has json-like style.
             */
            template<class O, satisfies<storage_traits::is_mapped, self, O> = true>
            std::string dump(const O& object) const {
                auto& tImpl = this->get_impl<O>();
                std::stringstream ss;
                ss << "{ ";
                bool first = true;
                tImpl.table.for_each_column([&ss, &first, &object](auto& column) {
                    using column_type = std::decay_t<decltype(column)>;
                    using field_type = typename column_type::field_type;
                    constexpr std::array<const char*, 2> sep = {", ", ""};

                    ss << sep[std::exchange(first, false)] << column.name << " : '"
                       << field_printer<field_type>{}(polyfill::invoke(column.member_pointer, object)) << "'";
                });
                ss << " }";
                return ss.str();
            }

            /**
             *  This is REPLACE (INSERT OR REPLACE) function.
             *  Also if you need to insert value with knows id you should
             *  also you this function instead of insert cause inserts ignores
             *  id and creates own one.
             */
            template<class O>
            void replace(const O& o) {
                this->assert_mapped_type<O>();
                auto statement = this->prepare(sqlite_orm::replace(std::ref(o)));
                this->execute(statement);
            }

            template<class It>
            void replace_range(It from, It to) {
                using O = typename std::iterator_traits<It>::value_type;
                this->assert_mapped_type<O>();
                if(from == to) {
                    return;
                }

                auto statement = this->prepare(sqlite_orm::replace_range(from, to));
                this->execute(statement);
            }

            template<class T, class It, class L>
            void replace_range(It from, It to, L transformer) {
                this->assert_mapped_type<T>();
                if(from == to) {
                    return;
                }

                auto statement = this->prepare(sqlite_orm::replace_range<T>(from, to, std::move(transformer)));
                this->execute(statement);
            }

            template<class O, class... Cols>
            int insert(const O& o, columns_t<Cols...> cols) {
                constexpr size_t colsCount = std::tuple_size<std::tuple<Cols...>>::value;
                static_assert(colsCount > 0, "Use insert or replace with 1 argument instead");
                this->assert_mapped_type<O>();
                auto statement = this->prepare(sqlite_orm::insert(std::ref(o), std::move(cols)));
                return int(this->execute(statement));
            }

            /**
             *  Insert routine. Inserts object with all non primary key fields in passed object. Id of passed
             *  object doesn't matter.
             *  @return id of just created object.
             */
            template<class O>
            int insert(const O& o) {
                this->assert_mapped_type<O>();
                this->assert_insertable_type<O>();
                auto statement = this->prepare(sqlite_orm::insert(std::ref(o)));
                return int(this->execute(statement));
            }

            /**
             *  Raw insert routine. Use this if `insert` with object does not fit you. This insert is designed to be able
             *  to call any type of `INSERT` query with no limitations.
             *  @example
             *  ```sql
             *  INSERT INTO users (id, name) VALUES(5, 'Little Mix')
             *  ```
             *  will be
             *  ```c++
             *  storage.insert(into<User>, columns(&User::id, &User::name), values(std::make_tuple(5, "Little Mix")));
             *  ```
             *  One more example:
             *  ```sql
             *  INSERT INTO singers (name) VALUES ('Sofia Reyes')('Kungs')
             *  ```
             *  will be
             *  ```c++
             *  storage.insert(into<Singer>(), columns(&Singer::name), values(std::make_tuple("Sofia Reyes"), std::make_tuple("Kungs")));
             *  ```
             *  One can use `default_values` to add `DEFAULT VALUES` modifier:
             *  ```sql
             *  INSERT INTO users DEFAULT VALUES
             *  ```
             *  will be
             *  ```c++
             *  storage.insert(into<Singer>(), default_values());
             *  ```
             *  Also one can use `INSERT OR ABORT`/`INSERT OR FAIL`/`INSERT OR IGNORE`/`INSERT OR REPLACE`/`INSERT ROLLBACK`:
             *  ```c++
             *  storage.insert(or_ignore(), into<Singer>(), columns(&Singer::name), values(std::make_tuple("Sofia Reyes"), std::make_tuple("Kungs")));
             *  storage.insert(or_rollback(), into<Singer>(), default_values());
             *  storage.insert(or_abort(), into<User>, columns(&User::id, &User::name), values(std::make_tuple(5, "Little Mix")));
             *  ```
             */
            template<class... Args>
            void insert(Args... args) {
                auto statement = this->prepare(sqlite_orm::insert(std::forward<Args>(args)...));
                this->execute(statement);
            }

            /**
             *  Raw replace statement creation routine. Use this if `replace` with object does not fit you. This replace is designed to be able
             *  to call any type of `REPLACE` query with no limitations. Actually this is the same query as raw insert except `OR...` option existance.
             *  @example
             *  ```sql
             *  REPLACE INTO users (id, name) VALUES(5, 'Little Mix')
             *  ```
             *  will be
             *  ```c++
             *  storage.prepare(replace(into<User>, columns(&User::id, &User::name), values(std::make_tuple(5, "Little Mix"))));
             *  ```
             *  One more example:
             *  ```sql
             *  REPLACE INTO singers (name) VALUES ('Sofia Reyes')('Kungs')
             *  ```
             *  will be
             *  ```c++
             *  storage.prepare(replace(into<Singer>(), columns(&Singer::name), values(std::make_tuple("Sofia Reyes"), std::make_tuple("Kungs"))));
             *  ```
             *  One can use `default_values` to add `DEFAULT VALUES` modifier:
             *  ```sql
             *  REPLACE INTO users DEFAULT VALUES
             *  ```
             *  will be
             *  ```c++
             *  storage.prepare(replace(into<Singer>(), default_values()));
             *  ```
             */
            template<class... Args>
            void replace(Args... args) {
                auto statement = this->prepare(sqlite_orm::replace(std::forward<Args>(args)...));
                this->execute(statement);
            }

            template<class It>
            void insert_range(It from, It to) {
                using O = typename std::iterator_traits<It>::value_type;
                this->assert_mapped_type<O>();
                this->assert_insertable_type<O>();
                if(from == to) {
                    return;
                }
                auto statement = this->prepare(sqlite_orm::insert_range(from, to));
                this->execute(statement);
            }

            template<class T, class It, class L>
            void insert_range(It from, It to, L transformer) {
                this->assert_mapped_type<T>();
                this->assert_insertable_type<T>();
                if(from == to) {
                    return;
                }
                auto statement = this->prepare(sqlite_orm::insert_range<T>(from, to, std::move(transformer)));
                this->execute(statement);
            }

            /**
             * Change table name inside storage's schema info. This function does not
             * affect database
             */
            template<class O>
            void rename_table(std::string name) {
                this->assert_mapped_type<O>();
                auto& tImpl = this->get_impl<O>();
                tImpl.table.name = move(name);
            }

            using storage_base::rename_table;

            /**
             * Get table's name stored in storage's schema info. This function does not call
             * any SQLite queries
             */
            template<class O>
            const std::string& tablename() const {
                this->assert_mapped_type<O>();
                auto& tImpl = this->get_impl<O>();
                return tImpl.table.name;
            }

            template<class F, class O>
            [[deprecated("Use the more accurately named function `find_column_name()`")]] const std::string*
            column_name(F O::*memberPointer) const {
                return internal::find_column_name(this->impl, memberPointer);
            }

            template<class F, class O>
            const std::string* find_column_name(F O::*memberPointer) const {
                return internal::find_column_name(this->impl, memberPointer);
            }

          protected:
            template<class... Tss, class... Cols>
            sync_schema_result schema_status(const storage_impl<index_t<Cols...>, Tss...>&, sqlite3*, bool) {
                return sync_schema_result::already_in_sync;
            }

            template<class T, bool WithoutRowId, class... Cs, class... Tss>
            sync_schema_result schema_status(const storage_impl<table_t<T, WithoutRowId, Cs...>, Tss...>& tImpl,
                                             sqlite3* db,
                                             bool preserve,
                                             bool* attempt_to_preserve) {
                if(attempt_to_preserve) {
                    *attempt_to_preserve = true;
                }

                auto dbTableInfo = this->pragma.table_xinfo(tImpl.table.name);
                auto res = sync_schema_result::already_in_sync;

                //  first let's see if table with such name exists..
                auto gottaCreateTable = !this->table_exists(db, tImpl.table.name);
                if(!gottaCreateTable) {

                    //  get table info provided in `make_table` call..
                    auto storageTableInfo = tImpl.table.get_table_info();

                    //  this vector will contain pointers to columns that gotta be added..
                    std::vector<const table_xinfo*> columnsToAdd;

                    if(calculate_remove_add_columns(columnsToAdd, storageTableInfo, dbTableInfo)) {
                        gottaCreateTable = true;
                    }

                    if(!gottaCreateTable) {  //  if all storage columns are equal to actual db columns but there are
                        //  excess columns at the db..
                        if(!dbTableInfo.empty()) {
                            // extra table columns than storage columns
                            if(!preserve) {
#if SQLITE_VERSION_NUMBER >= 3035000  //  DROP COLUMN feature exists (v3.35.0)
                                res = sync_schema_result::old_columns_removed;
#else
                                gottaCreateTable = true;
#endif
                            } else {
                                res = sync_schema_result::old_columns_removed;
                            }
                        }
                    }
                    if(gottaCreateTable) {
                        res = sync_schema_result::dropped_and_recreated;
                    } else {
                        if(!columnsToAdd.empty()) {
                            // extra storage columns than table columns
                            for(const table_xinfo* colInfo: columnsToAdd) {
                                const basic_generated_always::storage_type* generatedStorageType =
                                    tImpl.table.find_column_generated_storage_type(colInfo->name);
                                if(generatedStorageType) {
                                    if(*generatedStorageType == basic_generated_always::storage_type::stored) {
                                        gottaCreateTable = true;
                                        break;
                                    }
                                    //  fallback cause VIRTUAL can be added
                                } else {
                                    if(colInfo->notnull && colInfo->dflt_value.empty()) {
                                        gottaCreateTable = true;
                                        // no matter if preserve is true or false, there is no way to preserve data, so we wont try!
                                        if(attempt_to_preserve) {
                                            *attempt_to_preserve = false;
                                        };
                                        break;
                                    }
                                }
                            }
                            if(!gottaCreateTable) {
                                if(res == sync_schema_result::old_columns_removed) {
                                    res = sync_schema_result::new_columns_added_and_old_columns_removed;
                                } else {
                                    res = sync_schema_result::new_columns_added;
                                }
                            } else {
                                res = sync_schema_result::dropped_and_recreated;
                            }
                        } else {
                            if(res != sync_schema_result::old_columns_removed) {
                                res = sync_schema_result::already_in_sync;
                            }
                        }
                    }
                } else {
                    res = sync_schema_result::new_table_created;
                }
                return res;
            }

            template<class... Tss, class... Cols>
            sync_schema_result sync_table(const storage_impl<index_t<Cols...>, Tss...>& tImpl, sqlite3* db, bool) {
                auto res = sync_schema_result::already_in_sync;
                using context_t = serializer_context<impl_type>;
                context_t context{this->impl};
                auto query = serialize(tImpl.table, context);
                perform_void_exec(db, query);
                return res;
            }

            template<class... Tss, class... Cols>
            sync_schema_result sync_table(const storage_impl<trigger_t<Cols...>, Tss...>& tImpl, sqlite3* db, bool) {
                auto res = sync_schema_result::already_in_sync;  // TODO Change accordingly
                using context_t = serializer_context<impl_type>;
                context_t context{this->impl};
                perform_void_exec(db, serialize(tImpl.table, context));
                return res;
            }

            template<class T, bool WithoutRowId, class... Args, class... Tss>
            sync_schema_result sync_table(const storage_impl<table_t<T, WithoutRowId, Args...>, Tss...>& tImpl,
                                          sqlite3* db,
                                          bool preserve);

            template<class C>
            void add_column(const std::string& tableName, const C& column, sqlite3* db) const {
                using context_t = serializer_context<impl_type>;

                context_t context{this->impl};
                std::stringstream ss;
                ss << "ALTER TABLE " << streaming_identifier(tableName) << " ADD COLUMN " << serialize(column, context)
                   << std::flush;
                perform_void_exec(db, ss.str());
            }

            template<typename S>
            prepared_statement_t<S> prepare_impl(S statement) {
                auto con = this->get_connection();
                sqlite3* db = con.get();
                sqlite3_stmt* stmt;
                using context_t = serializer_context<impl_type>;
                context_t context{this->impl};
                context.skip_table_name = false;
                context.replace_bindable_with_question = true;
                auto query = serialize(statement, context);
                if(sqlite3_prepare_v2(db, query.c_str(), -1, &stmt, nullptr) == SQLITE_OK) {
                    return prepared_statement_t<S>{std::forward<S>(statement), stmt, con};
                } else {
                    throw_translated_sqlite_error(db);
                }
            }

          public:
            /**
             *  This is a cute function used to replace migration up/down functionality.
             *  It performs check storage schema with actual db schema and:
             *  * if there are excess tables exist in db they are ignored (not dropped)
             *  * every table from storage is compared with it's db analog and
             *      * if table doesn't exist it is being created
             *      * if table exists its colums are being compared with table_info from db and
             *          * if there are columns in db that do not exist in storage (excess) table will be dropped and
             * recreated
             *          * if there are columns in storage that do not exist in db they will be added using `ALTER TABLE
             * ... ADD COLUMN ...' command
             *          * if there is any column existing in both db and storage but differs by any of
             * properties/constraints (pk, notnull, dflt_value) table will be dropped and recreated. Be aware that
             * `sync_schema` doesn't guarantee that data will not be dropped. It guarantees only that it will make db
             * schema the same as you specified in `make_storage` function call. A good point is that if you have no db
             * file at all it will be created and all tables also will be created with exact tables and columns you
             * specified in `make_storage`, `make_table` and `make_column` calls. The best practice is to call this
             * function right after storage creation.
             *  @param preserve affects function's behaviour in case it is needed to remove a column. If it is `false`
             * so table will be dropped if there is column to remove if SQLite version is < 3.35.0 and rmeove column if SQLite version >= 3.35.0,
             * if `true` -  table is being copied into another table, dropped and copied table is renamed with source table name.
             * Warning: sync_schema doesn't check foreign keys cause it is unable to do so in sqlite3. If you know how to get foreign key info please
             * submit an issue https://github.com/fnc12/sqlite_orm/issues
             *  @return std::map with std::string key equal table name and `sync_schema_result` as value.
             * `sync_schema_result` is a enum value that stores table state after syncing a schema. `sync_schema_result`
             * can be printed out on std::ostream with `operator<<`.
             */
            std::map<std::string, sync_schema_result> sync_schema(bool preserve = false) {
                auto con = this->get_connection();
                std::map<std::string, sync_schema_result> result;
                this->impl.for_each([this, db = con.get(), preserve, &result](auto& tImpl) {
                    auto res = this->sync_table(tImpl, db, preserve);
                    result.insert({tImpl.table.name, res});
                });
                return result;
            }

            /**
             *  This function returns the same map that `sync_schema` returns but it
             *  doesn't perform `sync_schema` actually - just simulates it in case you want to know
             *  what will happen if you sync your schema.
             */
            std::map<std::string, sync_schema_result> sync_schema_simulate(bool preserve = false) {
                auto con = this->get_connection();
                std::map<std::string, sync_schema_result> result;
                this->impl.for_each([this, db = con.get(), preserve, &result](auto& tImpl) {
                    auto schemaStatus = this->schema_status(tImpl, db, preserve, nullptr);
                    result.insert({tImpl.table.name, schemaStatus});
                });
                return result;
            }

            /**
             *  Checks whether table exists in db. Doesn't check storage itself - works only with actual database.
             *  Note: table can be not mapped to a storage
             *  @return true if table with a given name exists in db, false otherwise.
             */
            bool table_exists(const std::string& tableName) {
                auto con = this->get_connection();
                return this->table_exists(con.get(), tableName);
            }

            using storage_base::table_exists;  // now that it is in storage_base make it into overload set

            template<class T, class... Args>
            prepared_statement_t<select_t<T, Args...>> prepare(select_t<T, Args...> sel) {
                sel.highest_level = true;
                return prepare_impl<select_t<T, Args...>>(std::move(sel));
            }

            template<class T, class... Args>
            prepared_statement_t<get_all_t<T, Args...>> prepare(get_all_t<T, Args...> get_) {
                return prepare_impl<get_all_t<T, Args...>>(std::move(get_));
            }

            template<class T, class... Args>
            prepared_statement_t<get_all_pointer_t<T, Args...>> prepare(get_all_pointer_t<T, Args...> get_) {
                return prepare_impl<get_all_pointer_t<T, Args...>>(std::move(get_));
            }

            template<class... Args>
            prepared_statement_t<replace_raw_t<Args...>> prepare(replace_raw_t<Args...> ins) {
                return prepare_impl<replace_raw_t<Args...>>(std::move(ins));
            }

            template<class... Args>
            prepared_statement_t<insert_raw_t<Args...>> prepare(insert_raw_t<Args...> ins) {
                return prepare_impl<insert_raw_t<Args...>>(std::move(ins));
            }

#ifdef SQLITE_ORM_OPTIONAL_SUPPORTED
            template<class T, class R, class... Args>
            prepared_statement_t<get_all_optional_t<T, R, Args...>> prepare(get_all_optional_t<T, R, Args...> get_) {
                return prepare_impl<get_all_optional_t<T, R, Args...>>(std::move(get_));
            }
#endif  // SQLITE_ORM_OPTIONAL_SUPPORTED

            template<class... Args, class... Wargs>
            prepared_statement_t<update_all_t<set_t<Args...>, Wargs...>>
            prepare(update_all_t<set_t<Args...>, Wargs...> upd) {
                return prepare_impl<update_all_t<set_t<Args...>, Wargs...>>(std::move(upd));
            }

            template<class T, class... Args>
            prepared_statement_t<remove_all_t<T, Args...>> prepare(remove_all_t<T, Args...> rem) {
                return prepare_impl<remove_all_t<T, Args...>>(std::move(rem));
            }

            template<class T, class... Ids>
            prepared_statement_t<get_t<T, Ids...>> prepare(get_t<T, Ids...> get_) {
                return prepare_impl<get_t<T, Ids...>>(std::move(get_));
            }

            template<class T, class... Ids>
            prepared_statement_t<get_pointer_t<T, Ids...>> prepare(get_pointer_t<T, Ids...> get_) {
                return prepare_impl<get_pointer_t<T, Ids...>>(std::move(get_));
            }

#ifdef SQLITE_ORM_OPTIONAL_SUPPORTED
            template<class T, class... Ids>
            prepared_statement_t<get_optional_t<T, Ids...>> prepare(get_optional_t<T, Ids...> get_) {
                return prepare_impl<get_optional_t<T, Ids...>>(std::move(get_));
            }
#endif  // SQLITE_ORM_OPTIONAL_SUPPORTED

            template<class T>
            prepared_statement_t<update_t<T>> prepare(update_t<T> upd) {
                return prepare_impl<update_t<T>>(std::move(upd));
            }

            template<class T, class... Ids>
            prepared_statement_t<remove_t<T, Ids...>> prepare(remove_t<T, Ids...> statement) {
                using object_type = typename expression_object_type<decltype(statement)>::type;
                this->assert_mapped_type<object_type>();
                return this->prepare_impl<remove_t<T, Ids...>>(std::move(statement));
            }

            template<class T>
            prepared_statement_t<insert_t<T>> prepare(insert_t<T> statement) {
                using object_type = typename expression_object_type<decltype(statement)>::type;
                this->assert_mapped_type<object_type>();
                this->assert_insertable_type<object_type>();
                return this->prepare_impl<insert_t<T>>(std::move(statement));
            }

            template<class T>
            prepared_statement_t<replace_t<T>> prepare(replace_t<T> rep) {
                using object_type = typename expression_object_type<decltype(rep)>::type;
                this->assert_mapped_type<object_type>();
                return this->prepare_impl<replace_t<T>>(std::move(rep));
            }

            template<class It, class L, class O>
            prepared_statement_t<insert_range_t<It, L, O>> prepare(insert_range_t<It, L, O> statement) {
                using object_type = typename expression_object_type<decltype(statement)>::type;
                this->assert_mapped_type<object_type>();
                this->assert_insertable_type<object_type>();
                return this->prepare_impl<insert_range_t<It, L, O>>(std::move(statement));
            }

            template<class It, class L, class O>
            prepared_statement_t<replace_range_t<It, L, O>> prepare(replace_range_t<It, L, O> statement) {
                using object_type = typename expression_object_type<decltype(statement)>::type;
                this->assert_mapped_type<object_type>();
                return this->prepare_impl<replace_range_t<It, L, O>>(std::move(statement));
            }

            template<class T, class... Cols>
            prepared_statement_t<insert_explicit<T, Cols...>> prepare(insert_explicit<T, Cols...> ins) {
                using object_type = typename expression_object_type<decltype(ins)>::type;
                this->assert_mapped_type<object_type>();
                return this->prepare_impl<insert_explicit<T, Cols...>>(std::move(ins));
            }

            template<class... Args>
            void execute(const prepared_statement_t<replace_raw_t<Args...>>& statement) {
                sqlite3_stmt* stmt = reset(statement.stmt);
                iterate_ast(statement.expression.args, conditional_binder{statement.stmt});
                perform_step(stmt);
            }

            template<class... Args>
            void execute(const prepared_statement_t<insert_raw_t<Args...>>& statement) {
                sqlite3_stmt* stmt = reset(statement.stmt);
                iterate_ast(statement.expression.args, conditional_binder{stmt});
                perform_step(stmt);
            }

            template<class T, class... Cols>
            int64 execute(const prepared_statement_t<insert_explicit<T, Cols...>>& statement) {
                using statement_type = std::decay_t<decltype(statement)>;
                using expression_type = typename statement_type::expression_type;
                using object_type = typename expression_object_type<expression_type>::type;

                sqlite3_stmt* stmt = reset(statement.stmt);

                iterate_tuple(statement.expression.columns.columns,
                              [&tImpl = this->get_impl<object_type>(),
                               bind_value = field_value_binder{stmt},
                               &object = statement.expression.obj](auto& memberPointer) mutable {
                                  bind_value(tImpl.table.object_field_value(object, memberPointer));
                              });
                perform_step(stmt);
                return sqlite3_last_insert_rowid(sqlite3_db_handle(stmt));
            }

            template<class T,
                     std::enable_if_t<polyfill::disjunction_v<is_replace<T>, is_replace_range<T>>, bool> = true>
            void execute(const prepared_statement_t<T>& statement) {
                using statement_type = std::decay_t<decltype(statement)>;
                using expression_type = typename statement_type::expression_type;
                using object_type = typename expression_object_type<expression_type>::type;

                sqlite3_stmt* stmt = reset(statement.stmt);

<<<<<<< HEAD
                auto processObject = [&tImpl, bind_value = field_value_binder{stmt}](auto& object) {
                    tImpl.table.for_each_column_excluding<is_generated_always>([&bind_value, &object](auto& column) {
=======
                auto processObject = [&tImpl = this->get_impl<object_type>(),
                                      bind_value = field_value_binder{stmt}](auto& object) mutable {
                    tImpl.table.for_each_column([&bind_value, &object](auto& column) {
                        if(column.is_generated()) {
                            return;
                        }

>>>>>>> d7eacb08
                        bind_value(polyfill::invoke(column.member_pointer, object));
                    });
                };

                static_if<is_replace_range_v<T>>(
                    [&processObject](auto& statement) {
                        auto& transformer = statement.expression.transformer;
                        std::for_each(  ///
                            statement.expression.range.first,
                            statement.expression.range.second,
                            [&processObject, &transformer](auto& object) {
                                auto& realObject = transformer(object);
                                processObject(realObject);
                            });
                    },
                    [&processObject](auto& statement) {
                        auto& o = get_object(statement.expression);
                        processObject(o);
                    })(statement);
                perform_step(stmt);
            }

            template<class T, std::enable_if_t<polyfill::disjunction_v<is_insert<T>, is_insert_range<T>>, bool> = true>
            int64 execute(const prepared_statement_t<T>& statement) {
                using statement_type = std::decay_t<decltype(statement)>;
                using expression_type = typename statement_type::expression_type;
                using object_type = typename expression_object_type<expression_type>::type;

                sqlite3_stmt* stmt = reset(statement.stmt);

                auto processObject = [&tImpl = this->get_impl<object_type>(),
                                      bind_value = field_value_binder{stmt}](auto& object) {
                    using table_type = std::decay_t<decltype(tImpl.table)>;
                    tImpl.table.for_each_column_excluding<
                        mpl::conjunction<mpl::identity<polyfill::bool_constant<!table_type::is_without_rowid>>,
                                         mpl::disjunction_fn<is_generated_always, is_primary_key>>>(
                        [&tImpl, &bind_value, &object](auto& column) {
                            if(!tImpl.table.exists_in_composite_primary_key(column)) {
                                bind_value(polyfill::invoke(column.member_pointer, object));
                            }
                        });
                };

                static_if<is_insert_range_v<T>>(
                    [&processObject](auto& statement) {
                        auto& transformer = statement.expression.transformer;
                        std::for_each(  ///
                            statement.expression.range.first,
                            statement.expression.range.second,
                            [&processObject, &transformer](auto& object) {
                                auto& realObject = transformer(object);
                                processObject(realObject);
                            });
                    },
                    [&processObject](auto& statement) {
                        auto& o = get_object(statement.expression);
                        processObject(o);
                    })(statement);

                perform_step(stmt);
                return sqlite3_last_insert_rowid(sqlite3_db_handle(stmt));
            }

            template<class T, class... Ids>
            void execute(const prepared_statement_t<remove_t<T, Ids...>>& statement) {
                sqlite3_stmt* stmt = reset(statement.stmt);
                iterate_ast(statement.expression.ids, conditional_binder{stmt});
                perform_step(stmt);
            }

            template<class T>
            void execute(const prepared_statement_t<update_t<T>>& statement) {
                using statement_type = std::decay_t<decltype(statement)>;
                using expression_type = typename statement_type::expression_type;
                using object_type = typename expression_object_type<expression_type>::type;

                sqlite3_stmt* stmt = reset(statement.stmt);
                auto& tImpl = this->get_impl<object_type>();

                field_value_binder bind_value{stmt};
                auto& object = get_object(statement.expression);
                tImpl.table.for_each_column_excluding<mpl::disjunction_fn<is_generated_always, is_primary_key>>(
                    [&tImpl, &bind_value, &object](auto& column) {
                        if(!tImpl.table.exists_in_composite_primary_key(column)) {
                            bind_value(polyfill::invoke(column.member_pointer, object));
                        }
                    });
                tImpl.table.for_each_column([&tImpl, &bind_value, &object](auto& column) {
                    if(column.template is<is_primary_key>() || tImpl.table.exists_in_composite_primary_key(column)) {
                        bind_value(polyfill::invoke(column.member_pointer, object));
                    }
                });
                perform_step(stmt);
            }

            template<class T, class... Ids>
            std::unique_ptr<T> execute(const prepared_statement_t<get_pointer_t<T, Ids...>>& statement) {
                sqlite3_stmt* stmt = reset(statement.stmt);

                iterate_ast(statement.expression.ids, conditional_binder{stmt});

                std::unique_ptr<T> res;
                perform_steps<false>(stmt, [&tImpl = this->get_impl<T>(), &res](sqlite3_stmt* stmt) {
                    res = std::make_unique<T>();
                    object_from_column_builder<T> builder{*res, stmt};
                    tImpl.table.for_each_column(builder);
                });
                return res;
            }

#ifdef SQLITE_ORM_OPTIONAL_SUPPORTED
            template<class T, class... Ids>
            std::optional<T> execute(const prepared_statement_t<get_optional_t<T, Ids...>>& statement) {
                sqlite3_stmt* stmt = reset(statement.stmt);

                iterate_ast(statement.expression.ids, conditional_binder{stmt});

                std::optional<T> res;
                perform_steps<false>(stmt, [&tImpl = this->get_impl<T>(), &res](sqlite3_stmt* stmt) {
                    object_from_column_builder<T> builder{res.emplace(), stmt};
                    tImpl.table.for_each_column(builder);
                });
                return res;
            }
#endif  // SQLITE_ORM_OPTIONAL_SUPPORTED

            template<class T, class... Ids>
            T execute(const prepared_statement_t<get_t<T, Ids...>>& statement) {
                sqlite3_stmt* stmt = reset(statement.stmt);

                iterate_ast(statement.expression.ids, conditional_binder{stmt});

#ifdef SQLITE_ORM_OPTIONAL_SUPPORTED
                std::optional<T> res;
                perform_steps<false>(stmt, [&tImpl = this->get_impl<T>(), &res](sqlite3_stmt* stmt) {
                    object_from_column_builder<T> builder{res.emplace(), stmt};
                    tImpl.table.for_each_column(builder);
                });
                if(!res.has_value()) {
                    throw std::system_error{orm_error_code::not_found};
                }
                return move(res).value();
#else
                auto& tImpl = this->get_impl<T>();
                auto stepRes = sqlite3_step(stmt);
                switch(stepRes) {
                    case SQLITE_ROW: {
                        T res;
                        object_from_column_builder<T> builder{res, stmt};
                        tImpl.table.for_each_column(builder);
                        return res;
                    } break;
                    case SQLITE_DONE: {
                        throw std::system_error{orm_error_code::not_found};
                    } break;
                    default: {
                        throw_translated_sqlite_error(stmt);
                    }
                }
#endif
            }

            template<class T, class... Args>
            void execute(const prepared_statement_t<remove_all_t<T, Args...>>& statement) {
                sqlite3_stmt* stmt = reset(statement.stmt);
                iterate_ast(statement.expression.conditions, conditional_binder{stmt});
                perform_step(stmt);
            }

            template<class... Args, class... Wargs>
            void execute(const prepared_statement_t<update_all_t<set_t<Args...>, Wargs...>>& statement) {
                sqlite3_stmt* stmt = reset(statement.stmt);
                conditional_binder bind_node{stmt};
                iterate_tuple(statement.expression.set.assigns, [&bind_node](auto& setArg) {
                    iterate_ast(setArg, bind_node);
                });
                iterate_ast(statement.expression.conditions, bind_node);
                perform_step(stmt);
            }

            template<class T, class... Args, class R = column_result_of_t<self, T>>
            std::vector<R> execute(const prepared_statement_t<select_t<T, Args...>>& statement) {
                sqlite3_stmt* stmt = reset(statement.stmt);

                iterate_ast(statement.expression, conditional_binder{stmt});

                std::vector<R> res;
                perform_steps(
                    stmt,
                    [rowExtractor = make_row_extractor<R>(lookup_table<R>(this->impl)), &res](sqlite3_stmt* stmt) {
                        res.push_back(rowExtractor.extract(stmt, 0));
                    });
                return res;
            }

            template<class T, class R, class... Args>
            R execute(const prepared_statement_t<get_all_t<T, R, Args...>>& statement) {
                sqlite3_stmt* stmt = reset(statement.stmt);

                iterate_ast(statement.expression, conditional_binder{stmt});

                R res;
                perform_steps(stmt, [&tImpl = this->get_impl<T>(), &res](sqlite3_stmt* stmt) {
                    T obj;
                    object_from_column_builder<T> builder{obj, stmt};
                    tImpl.table.for_each_column(builder);
                    res.push_back(std::move(obj));
                });
                return res;
            }

            template<class T, class R, class... Args>
            R execute(const prepared_statement_t<get_all_pointer_t<T, R, Args...>>& statement) {
                sqlite3_stmt* stmt = reset(statement.stmt);

                iterate_ast(statement.expression, conditional_binder{stmt});

                R res;
                perform_steps(stmt, [&tImpl = this->get_impl<T>(), &res](sqlite3_stmt* stmt) {
                    auto obj = std::make_unique<T>();
                    object_from_column_builder<T> builder{*obj, stmt};
                    tImpl.table.for_each_column(builder);
                    res.push_back(move(obj));
                });
                return res;
            }

#ifdef SQLITE_ORM_OPTIONAL_SUPPORTED
            template<class T, class R, class... Args>
            R execute(const prepared_statement_t<get_all_optional_t<T, R, Args...>>& statement) {
                sqlite3_stmt* stmt = reset(statement.stmt);

                iterate_ast(statement.expression, conditional_binder{stmt});

                R res;
                perform_steps(stmt, [&tImpl = this->get_impl<T>(), &res](sqlite3_stmt* stmt) {
                    auto obj = std::make_optional<T>();
                    object_from_column_builder<T> builder{*obj, stmt};
                    tImpl.table.for_each_column(builder);
                    res.push_back(move(obj));
                });
                return res;
            }
#endif  // SQLITE_ORM_OPTIONAL_SUPPORTED

            template<class O>
            bool has_dependent_rows(const O& object) {
                auto res = false;
                this->impl.for_each([this, &object, &res](auto& storageImpl) {
                    if(res) {
                        return;
                    }
                    storageImpl.table.for_each_foreign_key([this, &storageImpl, &object, &res](auto& foreignKey) {
                        using ForeignKey = std::decay_t<decltype(foreignKey)>;
                        using TargetType = typename ForeignKey::target_type;

#ifdef SQLITE_ORM_IF_CONSTEXPR_SUPPORTED
                        if constexpr(std::is_same<TargetType, O>::value) {
#else
                        call_if_constexpr<std::is_same<TargetType, O>::value>(
                            [this, &storageImpl, &res, &object](auto& foreignKey) {
#endif
                            std::stringstream ss;
                            ss << "SELECT COUNT(*)"
                               << " FROM " << streaming_identifier(storageImpl.table.name);
                            ss << " WHERE ";
                            auto columnIndex = 0;
                            iterate_tuple(foreignKey.columns, [&ss, &columnIndex, &storageImpl](auto& column) {
                                auto* columnName = storageImpl.table.find_column_name(column);
                                if(!columnName) {
                                    throw std::system_error{orm_error_code::column_not_found};
                                }

                                if(columnIndex > 0) {
                                    ss << " AND ";
                                }
                                ss << streaming_identifier(*columnName) << " = ?";
                                ++columnIndex;
                            });
                            ss.flush();
                            auto query = ss.str();
                            auto con = this->get_connection();
                            sqlite3* db = con.get();
                            sqlite3_stmt* stmt;
                            if(sqlite3_prepare_v2(db, query.c_str(), -1, &stmt, nullptr) != SQLITE_OK) {
                                throw_translated_sqlite_error(db);
                            }
                            statement_finalizer finalizer{stmt};

                            auto& tImpl = this->get_impl<O>();
                            iterate_tuple(
                                foreignKey.references,
                                [&tImpl, bind_value = field_value_binder{stmt}, &object](auto& memberPointer) mutable {
                                    bind_value(tImpl.table.object_field_value(object, memberPointer));
                                });
                            if(SQLITE_ROW != sqlite3_step(stmt)) {
                                throw_translated_sqlite_error(stmt);
                            }
                            auto countResult = sqlite3_column_int(stmt, 0);
                            res = countResult > 0;
                            if(SQLITE_DONE != sqlite3_step(stmt)) {
                                throw_translated_sqlite_error(stmt);
                            }
#ifdef SQLITE_ORM_IF_CONSTEXPR_SUPPORTED
                        }
#else
                            },
                            foreignKey);
#endif
                    });
                });
                return res;
            }
        };  // struct storage_t
    }

    template<class... Ts>
    internal::storage_t<Ts...> make_storage(const std::string& filename, Ts... tables) {
        return {filename, internal::storage_impl<Ts...>(std::forward<Ts>(tables)...)};
    }

    /**
     *  sqlite3_threadsafe() interface.
     */
    inline int threadsafe() {
        return sqlite3_threadsafe();
    }
}<|MERGE_RESOLUTION|>--- conflicted
+++ resolved
@@ -1191,18 +1191,9 @@
 
                 sqlite3_stmt* stmt = reset(statement.stmt);
 
-<<<<<<< HEAD
-                auto processObject = [&tImpl, bind_value = field_value_binder{stmt}](auto& object) {
-                    tImpl.table.for_each_column_excluding<is_generated_always>([&bind_value, &object](auto& column) {
-=======
                 auto processObject = [&tImpl = this->get_impl<object_type>(),
                                       bind_value = field_value_binder{stmt}](auto& object) mutable {
-                    tImpl.table.for_each_column([&bind_value, &object](auto& column) {
-                        if(column.is_generated()) {
-                            return;
-                        }
-
->>>>>>> d7eacb08
+                    tImpl.table.for_each_column_excluding<is_generated_always>([&bind_value, &object](auto& column) {
                         bind_value(polyfill::invoke(column.member_pointer, object));
                     });
                 };
@@ -1234,7 +1225,7 @@
                 sqlite3_stmt* stmt = reset(statement.stmt);
 
                 auto processObject = [&tImpl = this->get_impl<object_type>(),
-                                      bind_value = field_value_binder{stmt}](auto& object) {
+                                      bind_value = field_value_binder{stmt}](auto& object) mutable {
                     using table_type = std::decay_t<decltype(tImpl.table)>;
                     tImpl.table.for_each_column_excluding<
                         mpl::conjunction<mpl::identity<polyfill::bool_constant<!table_type::is_without_rowid>>,
