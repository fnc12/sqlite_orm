#pragma once

#include <memory>  //  std::unique/shared_ptr, std::make_unique/shared
#include <system_error>  //  std::system_error
#include <string>  //  std::string
#include <sqlite3.h>
#include <type_traits>  //  std::remove_reference, std::is_base_of, std::decay, std::false_type, std::true_type
#include <cstddef>  //  std::ptrdiff_t
#include <iterator>  //  std::input_iterator_tag, std::iterator_traits, std::distance
#include <functional>  //  std::function
#include <sstream>  //  std::stringstream
#include <map>  //  std::map
#include <vector>  //  std::vector
#include <tuple>  //  std::tuple_size, std::tuple, std::make_tuple
#include <utility>  //  std::forward, std::pair
#include <algorithm>  //  std::find

#ifdef SQLITE_ORM_OPTIONAL_SUPPORTED
#include <optional>  // std::optional
#endif  // SQLITE_ORM_OPTIONAL_SUPPORTED

#include "type_traits.h"
#include "alias.h"
#include "row_extractor_builder.h"
#include "error_code.h"
#include "type_printer.h"
#include "tuple_helper/tuple_helper.h"
#include "constraints.h"
#include "type_is_nullable.h"
#include "field_printer.h"
#include "rowid.h"
#include "operators.h"
#include "select_constraints.h"
#include "core_functions.h"
#include "conditions.h"
#include "statement_binder.h"
#include "column_result.h"
#include "mapped_type_proxy.h"
#include "sync_schema_result.h"
#include "table_info.h"
#include "storage_impl.h"
#include "journal_mode.h"
#include "field_value_holder.h"
#include "view.h"
#include "ast_iterator.h"
#include "storage_base.h"
#include "prepared_statement.h"
#include "expression_object_type.h"
#include "statement_serializer.h"
#include "triggers.h"
#include "object_from_column_builder.h"
#include "table.h"
#include "column.h"
#include "index.h"
<<<<<<< HEAD
#include "cte_storage.h"
=======
>>>>>>> 909a4fc7
#include "util.h"

namespace sqlite_orm {

    namespace internal {

        template<class S, class E, class SFINAE = void>
        SQLITE_ORM_INLINE_VAR constexpr bool is_preparable_v = false;

        template<class S, class E>
        SQLITE_ORM_INLINE_VAR constexpr bool
            is_preparable_v<S, E, polyfill::void_t<decltype(std::declval<S>().prepare(std::declval<E>()))>> = true;

        /**
         *  Storage class itself. Create an instanse to use it as an interfacto to sqlite db by calling `make_storage`
         *  function.
         */
        template<class... Ts>
        struct storage_t : storage_base {
            using self = storage_t<Ts...>;
            using impl_type = storage_impl<Ts...>;

            /**
             *  @param filename database filename.
             *  @param impl_ storage_impl head
             */
            storage_t(const std::string& filename, impl_type impl_) :
                storage_base{filename, foreign_keys_count(impl_)}, impl(std::move(impl_)) {}

            storage_t(const storage_t&) = default;

          protected:
            impl_type impl;

            /**
             *  Obtain a storage_t's const storage_impl.
             *  
             *  @note Historically, `serializer_context_builder` was declared friend, along with
             *  a few other library stock objects, in order limit access to the storage_impl.
             *  However, one could gain access to a storage_t's storage_impl through
             *  `serializer_context_builder`, hence leading the whole friend declaration mambo-jumbo
             *  ad absurdum.
             *  Providing a free function is way better and cleaner.
             *
             *  Hence, friend was replaced by `obtain_const_impl()` and `pick_const_impl()`.
             */
            friend const impl_type& obtain_const_impl(const self& storage) noexcept {
                return storage.impl;
            }

            template<class I>
            void create_table(sqlite3* db, const std::string& tableName, const I& tableImpl) {
                using table_type = typename std::decay<decltype(tableImpl.table)>::type;
                std::stringstream ss;
                ss << "CREATE TABLE " << quote_identifier(tableName) << " ( ";
                using context_t = serializer_context<impl_type>;
                context_t context{this->impl};
                auto index = 0;
                iterate_tuple(tableImpl.table.elements, [&index, &ss, &context](auto& element) {
                    if(index > 0) {
                        ss << ", ";
                    }
                    ss << serialize(element, context);
                    ++index;
                });
                ss << ")";
                if(table_type::is_without_rowid) {
                    ss << " WITHOUT ROWID";
                }
                perform_void_exec(db, ss.str());
            }
#if SQLITE_VERSION_NUMBER >= 3035000  //  DROP COLUMN feature exists (v3.35.0)
            void drop_column(sqlite3* db, const std::string& tableName, const std::string& columnName) {
                std::stringstream ss;
                ss << "ALTER TABLE " << quote_identifier(tableName) << " DROP COLUMN " << quote_identifier(columnName);
                perform_void_exec(db, ss.str());
            }
#endif
            template<class I>
            void backup_table(sqlite3* db, const I& tableImpl, const std::vector<table_info*>& columnsToIgnore) {

                //  here we copy source table to another with a name with '_backup' suffix, but in case table with such
                //  a name already exists we append suffix 1, then 2, etc until we find a free name..
                auto backupTableName = tableImpl.table.name + "_backup";
                if(tableImpl.table_exists(backupTableName, db)) {
                    int suffix = 1;
                    do {
                        std::stringstream stream;
                        stream << suffix;
                        auto anotherBackupTableName = backupTableName + stream.str();
                        if(!tableImpl.table_exists(anotherBackupTableName, db)) {
                            backupTableName = anotherBackupTableName;
                            break;
                        }
                        ++suffix;
                    } while(true);
                }

                this->create_table(db, backupTableName, tableImpl);

                tableImpl.copy_table(db, backupTableName, columnsToIgnore);

                this->drop_table_internal(tableImpl.table.name, db);

                tableImpl.rename_table(db, backupTableName, tableImpl.table.name);
            }

            template<class O>
            void assert_mapped_type() const {
                using mapped_types_tuples = std::tuple<object_type_t<Ts>...>;
                static_assert(tuple_helper::has_type<O, mapped_types_tuples>::value, "type is not mapped to a storage");
            }

            template<class O>
            void assert_insertable_type() const {
                auto& tImpl = this->get_impl<O>();
                using table_type = table_type_t<polyfill::remove_cvref_t<decltype(tImpl)>>;
                using elements_type = typename table_type::elements_type;

                using is_without_rowid = std::integral_constant<bool, table_type::is_without_rowid>;

                static_if<is_without_rowid{}>(
                    [](auto&) {
                        static_assert(std::is_void<cte_label_type_t<table_type>>::value,
                                      "Attempting to execute 'insert' request for a CTE mapping.");
                    },
                    [](auto& tImpl) {  // unfortunately, this static_assert's can't see any composite keys((
                        std::ignore = tImpl;
                        static_assert(
                            count_tuple<elements_type, is_column_with_insertable_primary_key>::value <= 1,
                            "Attempting to execute 'insert' request into an noninsertable table was detected. "
                            "Insertable table cannot contain > 1 primary keys. Please use 'replace' instead of "
                            "'insert', or you can use 'insert' with explicit column listing.");
                        static_assert(
                            count_tuple<elements_type, is_column_with_noninsertable_primary_key>::value == 0,
                            "Attempting to execute 'insert' request into an noninsertable table was detected. "
                            "Insertable table cannot contain non-standard primary keys. Please use 'replace' instead "
                            "of 'insert', or you can use 'insert' with explicit column listing.");
                    })(tImpl);
            }

            template<class Lookup>
            storage_pick_impl_t<self, Lookup>& get_impl() {
                return this->impl;
            }
            template<class Lookup>
            storage_pick_impl_t<const self, Lookup>& get_impl() const {
                return this->impl;
            }

          public:
            template<class T>
            void drop_trigger(const T& triggerName) {
                std::stringstream ss;
                ss << "DROP TRIGGER " << quote_identifier(triggerName);
                auto query = ss.str();
                auto con = this->get_connection();
                auto db = con.get();
                perform_void_exec(db, query);
            }

            template<class T, class... Args>
            view_t<T, self, Args...> iterate(Args&&... args) {
                this->assert_mapped_type<T>();

                auto con = this->get_connection();
                return {*this, std::move(con), std::forward<Args>(args)...};
            }

            /**
             * Delete from routine.
             * O is an object's type. Must be specified explicitly.
             * @param args optional conditions: `where`, `join` etc
             * @example: storage.remove_all<User>(); - DELETE FROM users
             * @example: storage.remove_all<User>(where(in(&User::id, {5, 6, 7}))); - DELETE FROM users WHERE id IN (5, 6, 7)
             */
            template<class O, class... Args>
            void remove_all(Args&&... args) {
                this->assert_mapped_type<O>();
                auto statement = this->prepare(sqlite_orm::remove_all<O>(std::forward<Args>(args)...));
                this->execute(statement);
            }

            /**
             *  Delete routine.
             *  O is an object's type. Must be specified explicitly.
             *  @param ids ids of object to be removed.
             */
            template<class O, class... Ids>
            void remove(Ids... ids) {
                this->assert_mapped_type<O>();
                auto statement = this->prepare(sqlite_orm::remove<O>(std::forward<Ids>(ids)...));
                this->execute(statement);
            }

            /**
             *  Update routine. Sets all non primary key fields where primary key is equal.
             *  O is an object type. May be not specified explicitly cause it can be deduced by
             *      compiler from first parameter.
             *  @param o object to be updated.
             */
            template<class O>
            void update(const O& o) {
                this->assert_mapped_type<O>();
                auto statement = this->prepare(sqlite_orm::update(std::ref(o)));
                this->execute(statement);
            }

            template<class... Args, class... Wargs>
            void update_all(internal::set_t<Args...> set, Wargs... wh) {
                auto statement = this->prepare(sqlite_orm::update_all(std::move(set), std::forward<Wargs>(wh)...));
                this->execute(statement);
            }

          protected:
            template<class F, class O, class... Args>
            std::string group_concat_internal(F O::*m, std::unique_ptr<std::string> y, Args&&... args) {
                this->assert_mapped_type<O>();
                std::vector<std::string> rows;
                if(y) {
                    rows = this->select(sqlite_orm::group_concat(m, move(*y)), std::forward<Args>(args)...);
                } else {
                    rows = this->select(sqlite_orm::group_concat(m), std::forward<Args>(args)...);
                }
                if(!rows.empty()) {
                    return move(rows.front());
                } else {
                    return {};
                }
            }

          public:
            /**
             *  SELECT * routine.
             *  O is an object type to be extracted. Must be specified explicitly.
             *  @return All objects of type O stored in database at the moment in `std::vector`.
             *  @note If you need to return the result in a different container type then use a different `get_all` function overload `get_all<User, std::list<User>>`
             *  @example: storage.get_all<User>() - SELECT * FROM users
             *  @example: storage.get_all<User>(where(like(&User::name, "N%")), order_by(&User::id)); - SELECT * FROM users WHERE name LIKE 'N%' ORDER BY id
             */
            template<class O, class... Args>
            auto get_all(Args&&... args) {
                this->assert_mapped_type<O>();
                auto statement = this->prepare(sqlite_orm::get_all<O>(std::forward<Args>(args)...));
                return this->execute(statement);
            }

            /**
             *  SELECT * routine.
             *  O is an object type to be extracted. Must be specified explicitly.
             *  R is an explicit return type. This type must have `push_back(O &&)` function.
             *  @return All objects of type O stored in database at the moment in `R`.
             *  @example: storage.get_all<User, std::list<User>>(); - SELECT * FROM users
             *  @example: storage.get_all<User, std::list<User>>(where(like(&User::name, "N%")), order_by(&User::id)); - SELECT * FROM users WHERE name LIKE 'N%' ORDER BY id
            */
            template<class O, class R, class... Args>
            auto get_all(Args&&... args) {
                this->assert_mapped_type<O>();
                auto statement = this->prepare(sqlite_orm::get_all<O, R>(std::forward<Args>(args)...));
                return this->execute(statement);
            }

            /**
             *  SELECT * routine.
             *  O is an object type to be extracted. Must be specified explicitly.
             *  @return All objects of type O as `std::unique_ptr<O>` inside a `std::vector` stored in database at the moment.
             *  @note If you need to return the result in a different container type then use a different `get_all_pointer` function overload `get_all_pointer<User, std::list<User>>`
             *  @example: storage.get_all_pointer<User>(); - SELECT * FROM users
             *  @example: storage.get_all_pointer<User>(where(length(&User::name) > 6)); - SELECT * FROM users WHERE LENGTH(name)  > 6
             */
            template<class O, class... Args>
            auto get_all_pointer(Args&&... args) {
                this->assert_mapped_type<O>();
                auto statement = this->prepare(sqlite_orm::get_all_pointer<O>(std::forward<Args>(args)...));
                return this->execute(statement);
            }

            /**
             *  SELECT * routine.
             *  O is an object type to be extracted. Must be specified explicitly.
             *  R is a container type. std::vector<std::unique_ptr<O>> is default
             *  @return All objects of type O as std::unique_ptr<O> stored in database at the moment.
             *  @example: storage.get_all_pointer<User, std::list<User>>(); - SELECT * FROM users
             *  @example: storage.get_all_pointer<User, std::list<User>>(where(length(&User::name) > 6)); - SELECT * FROM users WHERE LENGTH(name)  > 6
            */
            template<class O, class R, class... Args>
            auto get_all_pointer(Args&&... args) {
                this->assert_mapped_type<O>();
                auto statement = this->prepare(sqlite_orm::get_all_pointer<O, R>(std::forward<Args>(args)...));
                return this->execute(statement);
            }

            /**
             *  Select * by id routine.
             *  throws std::system_error{orm_error_code::not_found} if object not found with given
             * id. throws std::system_error with orm_error_category in case of db error. O is an object type to be
             * extracted. Must be specified explicitly.
             *  @return Object of type O where id is equal parameter passed or throws
             * `std::system_error{orm_error_code::not_found}` if there is no object with such id.
             */
            template<class O, class... Ids>
            O get(Ids... ids) {
                this->assert_mapped_type<O>();
                auto statement = this->prepare(sqlite_orm::get<O>(std::forward<Ids>(ids)...));
                return this->execute(statement);
            }

            /**
             *  The same as `get` function but doesn't throw an exception if noting found but returns std::unique_ptr
             * with null value. throws std::system_error in case of db error.
             */
            template<class O, class... Ids>
            std::unique_ptr<O> get_pointer(Ids... ids) {
                this->assert_mapped_type<O>();
                auto statement = this->prepare(sqlite_orm::get_pointer<O>(std::forward<Ids>(ids)...));
                return this->execute(statement);
            }

            /**
             * A previous version of get_pointer() that returns a shared_ptr
             * instead of a unique_ptr. New code should prefer get_pointer()
             * unless the data needs to be shared.
             *
             * @note
             * Most scenarios don't need shared ownership of data, so we should prefer
             * unique_ptr when possible. It's more efficient, doesn't require atomic
             * ops for a reference count (which can cause major slowdowns on
             * weakly-ordered platforms like ARM), and can be easily promoted to a
             * shared_ptr, exactly like we're doing here.
             * (Conversely, you _can't_ go from shared back to unique.)
             */
            template<class O, class... Ids>
            std::shared_ptr<O> get_no_throw(Ids... ids) {
                return std::shared_ptr<O>(get_pointer<O>(std::forward<Ids>(ids)...));
            }

#ifdef SQLITE_ORM_OPTIONAL_SUPPORTED
            /**
             *  The same as `get` function but doesn't throw an exception if noting found but
             * returns an empty std::optional. throws std::system_error in case of db error.
             */
            template<class O, class... Ids>
            std::optional<O> get_optional(Ids... ids) {
                this->assert_mapped_type<O>();
                auto statement = this->prepare(sqlite_orm::get_optional<O>(std::forward<Ids>(ids)...));
                return this->execute(statement);
            }
#endif  // SQLITE_ORM_OPTIONAL_SUPPORTED

            /**
             *  SELECT COUNT(*) https://www.sqlite.org/lang_aggfunc.html#count
             *  @return Number of O object in table.
             */
            template<class O, class... Args, class R = typename mapped_type_proxy<O>::type>
            int count(Args&&... args) {
                this->assert_mapped_type<R>();
                auto rows = this->select(sqlite_orm::count<R>(), std::forward<Args>(args)...);
                if(!rows.empty()) {
                    return rows.front();
                } else {
                    return 0;
                }
            }

            /**
             *  SELECT COUNT(X) https://www.sqlite.org/lang_aggfunc.html#count
             *  @param m member pointer to class mapped to the storage.
             *  @return count of `m` values from database.
             */
            template<class F, class O, class... Args>
            int count(F O::*m, Args&&... args) {
                this->assert_mapped_type<O>();
                auto rows = this->select(sqlite_orm::count(m), std::forward<Args>(args)...);
                if(!rows.empty()) {
                    return rows.front();
                } else {
                    return 0;
                }
            }

            /**
             *  AVG(X) query.   https://www.sqlite.org/lang_aggfunc.html#avg
             *  @param m is a class member pointer (the same you passed into make_column).
             *  @return average value from database.
             */
            template<class F, class O, class... Args>
            double avg(F O::*m, Args&&... args) {
                this->assert_mapped_type<O>();
                auto rows = this->select(sqlite_orm::avg(m), std::forward<Args>(args)...);
                if(!rows.empty()) {
                    return rows.front();
                } else {
                    return 0;
                }
            }

            template<class F, class O>
            std::string group_concat(F O::*m) {
                return this->group_concat_internal(m, {});
            }

            /**
             *  GROUP_CONCAT(X) query.  https://www.sqlite.org/lang_aggfunc.html#groupconcat
             *  @param m is a class member pointer (the same you passed into make_column).
             *  @return group_concat query result.
             */
            template<class F,
                     class O,
                     class... Args,
                     class Tuple = std::tuple<Args...>,
                     std::enable_if_t<std::tuple_size<Tuple>::value >= 1, bool> = true>
            std::string group_concat(F O::*m, Args&&... args) {
                return this->group_concat_internal(m, {}, std::forward<Args>(args)...);
            }

            /**
             *  GROUP_CONCAT(X, Y) query.   https://www.sqlite.org/lang_aggfunc.html#groupconcat
             *  @param m is a class member pointer (the same you passed into make_column).
             *  @return group_concat query result.
             */
            template<class F, class O, class... Args>
            std::string group_concat(F O::*m, std::string y, Args&&... args) {
                return this->group_concat_internal(m,
                                                   std::make_unique<std::string>(move(y)),
                                                   std::forward<Args>(args)...);
            }

            template<class F, class O, class... Args>
            std::string group_concat(F O::*m, const char* y, Args&&... args) {
                std::unique_ptr<std::string> str;
                if(y) {
                    str = std::make_unique<std::string>(y);
                } else {
                    str = std::make_unique<std::string>();
                }
                return this->group_concat_internal(m, move(str), std::forward<Args>(args)...);
            }

            /**
             *  MAX(x) query.
             *  @param m is a class member pointer (the same you passed into make_column).
             *  @return std::unique_ptr with max value or null if sqlite engine returned null.
             */
            template<class F, class O, class... Args, class Ret = column_result_of_t<self, F O::*>>
            std::unique_ptr<Ret> max(F O::*m, Args&&... args) {
                this->assert_mapped_type<O>();
                auto rows = this->select(sqlite_orm::max(m), std::forward<Args>(args)...);
                if(!rows.empty()) {
                    return std::move(rows.front());
                } else {
                    return {};
                }
            }

            /**
             *  MIN(x) query.
             *  @param m is a class member pointer (the same you passed into make_column).
             *  @return std::unique_ptr with min value or null if sqlite engine returned null.
             */
            template<class F, class O, class... Args, class Ret = column_result_of_t<self, F O::*>>
            std::unique_ptr<Ret> min(F O::*m, Args&&... args) {
                this->assert_mapped_type<O>();
                auto rows = this->select(sqlite_orm::min(m), std::forward<Args>(args)...);
                if(!rows.empty()) {
                    return std::move(rows.front());
                } else {
                    return {};
                }
            }

            /**
             *  SUM(x) query.
             *  @param m is a class member pointer (the same you passed into make_column).
             *  @return std::unique_ptr with sum value or null if sqlite engine returned null.
             */
            template<class F, class O, class... Args, class Ret = column_result_of_t<self, F O::*>>
            std::unique_ptr<Ret> sum(F O::*m, Args&&... args) {
                this->assert_mapped_type<O>();
                std::vector<std::unique_ptr<double>> rows =
                    this->select(sqlite_orm::sum(m), std::forward<Args>(args)...);
                if(!rows.empty()) {
                    if(rows.front()) {
                        return std::make_unique<Ret>(std::move(*rows.front()));
                    } else {
                        return {};
                    }
                } else {
                    return {};
                }
            }

            /**
             *  TOTAL(x) query.
             *  @param m is a class member pointer (the same you passed into make_column).
             *  @return total value (the same as SUM but not nullable. More details here
             * https://www.sqlite.org/lang_aggfunc.html)
             */
            template<class F, class O, class... Args>
            double total(F O::*m, Args&&... args) {
                this->assert_mapped_type<O>();
                auto rows = this->select(sqlite_orm::total(m), std::forward<Args>(args)...);
                if(!rows.empty()) {
                    return std::move(rows.front());
                } else {
                    return {};
                }
            }

            /**
             *  Select a single column into std::vector<T> or multiple columns into std::vector<std::tuple<...>>.
             *  For a single column use `auto rows = storage.select(&User::id, where(...));
             *  For multicolumns use `auto rows = storage.select(columns(&User::id, &User::name), where(...));
             */
            template<class T, class... Args, class R = column_result_of_t<self, T>>
            std::vector<R> select(T m, Args... args) {
                static_assert(!is_base_of_template<T, compound_operator>::value ||
                                  std::tuple_size<std::tuple<Args...>>::value == 0,
                              "Cannot use args with a compound operator");
                auto statement = this->prepare(sqlite_orm::select(std::move(m), std::forward<Args>(args)...));
                return this->execute(statement);
            }

            /**
             *  Using a CTE, select a single column into std::vector<T> or multiple columns into std::vector<std::tuple<...>>.
             */
            template<class Label, class Select, class nExplicitCols, class T, class... Args>
            auto with(common_table_expression<Label, Select, nExplicitCols> cte, select_t<T, Args...> sel) {
                auto statement = this->prepare(sqlite_orm::with(move(cte), std::move(sel)));
                return this->execute(statement);
            }

            /**
             *  Using a CTE, select a single column into std::vector<T> or multiple columns into std::vector<std::tuple<...>>.
             */
            template<class... CTEs, class T, class... Args>
            auto with(common_table_expressions<CTEs...> cte, select_t<T, Args...> sel) {
                auto statement = this->prepare(sqlite_orm::with(move(cte), std::move(sel)));
                return this->execute(statement);
            }

            /**
             *  Using a CTE, select a single column into std::vector<T> or multiple columns into std::vector<std::tuple<...>>.
             */
            template<class Label,
                     class Select,
                     class nExplicitCols,
                     class Compound,
                     std::enable_if_t<is_base_of_template<Compound, compound_operator>::value, bool> = true>
            auto with(common_table_expression<Label, Select, nExplicitCols> cte, Compound sel) {
                auto statement = this->prepare(sqlite_orm::with(move(cte), sqlite_orm::select(std::move(sel))));
                return this->execute(statement);
            }

            /**
             *  Using a CTE, select a single column into std::vector<T> or multiple columns into std::vector<std::tuple<...>>.
             */
            template<class... CTEs,
                     class Compound,
                     std::enable_if_t<is_base_of_template<Compound, compound_operator>::value, bool> = true>
            auto with(common_table_expressions<CTEs...> cte, Compound sel) {
                auto statement = this->prepare(sqlite_orm::with(move(cte), sqlite_orm::select(std::move(sel))));
                return this->execute(statement);
            }

            template<class T, satisfies<is_prepared_statement, T> = true>
            std::string dump(const T& preparedStatement, bool parametrized = true) const {
                return this->dump(preparedStatement.expression, parametrized);
            }

            template<
                class E,
                class Ex = polyfill::remove_cvref_t<E>,
                std::enable_if_t<!is_prepared_statement<Ex>::value && !storage_traits::type_is_mapped<self, Ex>::value,
                                 bool> = true>
            std::string dump(E&& expression, bool parametrized = false) const {
                static_assert(is_preparable_v<self, Ex>, "Expression must be a high-level statement");

                decltype(auto) e2 = static_if<is_select<Ex>{}>(
                    [](auto expression) {
                        expression.highest_level = true;
                        return expression;
                    },
                    [](const auto& expression) -> decltype(auto) {
                        return (expression);
                    })(std::forward<E>(expression));
                const auto& exprImpl = storage_for_expression(*this, expression);
                using context_t = serializer_context<polyfill::remove_cvref_t<decltype(exprImpl)>>;
                context_t context{exprImpl};
                context.replace_bindable_with_question = parametrized;
                // just like prepare_impl()
                context.skip_table_name = false;
                return serialize(e2, context);
            }

            /**
             *  Returns a string representation of object of a class mapped to the storage.
             *  Type of string has json-like style.
             */
            template<class O, satisfies<storage_traits::type_is_mapped, self, O> = true>
            std::string dump(const O& object) const {
                auto& tImpl = this->get_impl<O>();
                std::stringstream ss;
                ss << "{ ";
                using pair = std::pair<std::string, std::string>;
                std::vector<pair> pairs;
                tImpl.table.for_each_column([&pairs, &object](auto& column) {
                    using column_type = typename std::decay<decltype(column)>::type;
                    using field_type = typename column_type::field_type;
                    pair p{column.name, std::string()};
                    if(column.member_pointer) {
                        p.second = field_printer<field_type>()(object.*column.member_pointer);
                    } else {
                        using getter_type = typename column_type::getter_type;
                        field_value_holder<getter_type> valueHolder{(object.*(column.getter))()};
                        p.second = field_printer<field_type>()(valueHolder.value);
                    }
                    pairs.push_back(move(p));
                });
                for(size_t i = 0; i < pairs.size(); ++i) {
                    auto& p = pairs[i];
                    ss << p.first << " : '" << p.second << "'";
                    if(i < pairs.size() - 1) {
                        ss << ", ";
                    } else {
                        ss << " }";
                    }
                }
                return ss.str();
            }

            /**
             *  This is REPLACE (INSERT OR REPLACE) function.
             *  Also if you need to insert value with knows id you should
             *  also you this function instead of insert cause inserts ignores
             *  id and creates own one.
             */
            template<class O>
            void replace(const O& o) {
                this->assert_mapped_type<O>();
                auto statement = this->prepare(sqlite_orm::replace(std::ref(o)));
                this->execute(statement);
            }

            template<class It>
            void replace_range(It from, It to) {
                using O = typename std::iterator_traits<It>::value_type;
                this->assert_mapped_type<O>();
                if(from == to) {
                    return;
                }

                auto statement = this->prepare(sqlite_orm::replace_range(from, to));
                this->execute(statement);
            }

            template<class T, class It, class L>
            void replace_range(It from, It to, L transformer) {
                this->assert_mapped_type<T>();
                if(from == to) {
                    return;
                }

                auto statement = this->prepare(sqlite_orm::replace_range<T>(from, to, std::move(transformer)));
                this->execute(statement);
            }

            template<class O, class... Cols>
            int insert(const O& o, columns_t<Cols...> cols) {
                constexpr const size_t colsCount = std::tuple_size<std::tuple<Cols...>>::value;
                static_assert(colsCount > 0, "Use insert or replace with 1 argument instead");
                this->assert_mapped_type<O>();
                auto statement = this->prepare(sqlite_orm::insert(std::ref(o), std::move(cols)));
                return int(this->execute(statement));
            }

            /**
             *  Insert routine. Inserts object with all non primary key fields in passed object. Id of passed
             *  object doesn't matter.
             *  @return id of just created object.
             */
            template<class O>
            int insert(const O& o) {
                this->assert_mapped_type<O>();
                this->assert_insertable_type<O>();
                auto statement = this->prepare(sqlite_orm::insert(std::ref(o)));
                return int(this->execute(statement));
            }

            /**
             *  Raw insert routine. Use this if `insert` with object does not fit you. This insert is designed to be able
             *  to call any type of `INSERT` query with no limitations.
             *  @example
             *  ```sql
             *  INSERT INTO users (id, name) VALUES(5, 'Little Mix')
             *  ```
             *  will be
             *  ```c++
             *  storage.insert(into<User>, columns(&User::id, &User::name), values(std::make_tuple(5, "Little Mix")));
             *  ```
             *  One more example:
             *  ```sql
             *  INSERT INTO singers (name) VALUES ('Sofia Reyes')('Kungs')
             *  ```
             *  will be
             *  ```c++
             *  storage.insert(into<Singer>(), columns(&Singer::name), values(std::make_tuple("Sofia Reyes"), std::make_tuple("Kungs")));
             *  ```
             *  One can use `default_values` to add `DEFAULT VALUES` modifier:
             *  ```sql
             *  INSERT INTO users DEFAULT VALUES
             *  ```
             *  will be
             *  ```c++
             *  storage.insert(into<Singer>(), default_values());
             *  ```
             *  Also one can use `INSERT OR ABORT`/`INSERT OR FAIL`/`INSERT OR IGNORE`/`INSERT OR REPLACE`/`INSERT ROLLBACK`:
             *  ```c++
             *  storage.insert(or_ignore(), into<Singer>(), columns(&Singer::name), values(std::make_tuple("Sofia Reyes"), std::make_tuple("Kungs")));
             *  storage.insert(or_rollback(), into<Singer>(), default_values());
             *  storage.insert(or_abort(), into<User>, columns(&User::id, &User::name), values(std::make_tuple(5, "Little Mix")));
             *  ```
             */
            template<class... Args>
            void insert(Args... args) {
                auto statement = this->prepare(sqlite_orm::insert(std::forward<Args>(args)...));
                this->execute(statement);
            }

            /**
             *  Raw replace statement creation routine. Use this if `replace` with object does not fit you. This replace is designed to be able
             *  to call any type of `REPLACE` query with no limitations. Actually this is the same query as raw insert except `OR...` option existance.
             *  @example
             *  ```sql
             *  REPLACE INTO users (id, name) VALUES(5, 'Little Mix')
             *  ```
             *  will be
             *  ```c++
             *  storage.prepare(replace(into<User>, columns(&User::id, &User::name), values(std::make_tuple(5, "Little Mix"))));
             *  ```
             *  One more example:
             *  ```sql
             *  REPLACE INTO singers (name) VALUES ('Sofia Reyes')('Kungs')
             *  ```
             *  will be
             *  ```c++
             *  storage.prepare(replace(into<Singer>(), columns(&Singer::name), values(std::make_tuple("Sofia Reyes"), std::make_tuple("Kungs"))));
             *  ```
             *  One can use `default_values` to add `DEFAULT VALUES` modifier:
             *  ```sql
             *  REPLACE INTO users DEFAULT VALUES
             *  ```
             *  will be
             *  ```c++
             *  storage.prepare(replace(into<Singer>(), default_values()));
             *  ```
             */
            template<class... Args>
            void replace(Args... args) {
                auto statement = this->prepare(sqlite_orm::replace(std::forward<Args>(args)...));
                this->execute(statement);
            }

            template<class It>
            void insert_range(It from, It to) {
                using O = typename std::iterator_traits<It>::value_type;
                this->assert_mapped_type<O>();
                this->assert_insertable_type<O>();
                if(from == to) {
                    return;
                }
                auto statement = this->prepare(sqlite_orm::insert_range(from, to));
                this->execute(statement);
            }

            template<class T, class It, class L>
            void insert_range(It from, It to, L transformer) {
                this->assert_mapped_type<T>();
                this->assert_insertable_type<T>();
                if(from == to) {
                    return;
                }
                auto statement = this->prepare(sqlite_orm::insert_range<T>(from, to, std::move(transformer)));
                this->execute(statement);
            }

            /**
             * Change table name inside storage's schema info. This function does not
             * affect database
             */
            template<class O>
            void rename_table(std::string name) {
                this->assert_mapped_type<O>();
                auto& tImpl = this->get_impl<O>();
                tImpl.table.name = move(name);
            }

            using storage_base::rename_table;

            /**
             * Get table's name stored in storage's schema info. This function does not call
             * any SQLite queries
             */
            template<class O>
            const std::string& tablename() const {
                this->assert_mapped_type<O>();
                auto& tImpl = this->get_impl<O>();
                return tImpl.table.name;
            }

            template<class F, class O>
            [[deprecated("Use the more accurately named function `find_column_name()`")]] const std::string*
            column_name(F O::*memberPointer) const {
                return internal::find_column_name(this->impl, memberPointer);
            }

            template<class F, class O>
            const std::string* find_column_name(F O::*memberPointer) const {
                return internal::find_column_name(this->impl, memberPointer);
            }

          protected:
            template<class... Tss, class... Cols>
            sync_schema_result schema_status(const storage_impl<index_t<Cols...>, Tss...>&, sqlite3*, bool) {
                return sync_schema_result::already_in_sync;
            }

            template<class T, bool WithoutRowId, class... Cs, class... Tss>
            sync_schema_result schema_status(const storage_impl<table_t<T, WithoutRowId, Cs...>, Tss...>& tImpl,
                                             sqlite3* db,
                                             bool preserve) {
                return tImpl.schema_status(db, preserve);
            }

            template<class... Tss, class... Cols>
            sync_schema_result sync_table(const storage_impl<index_t<Cols...>, Tss...>& tableImpl, sqlite3* db, bool) {
                auto res = sync_schema_result::already_in_sync;
                using context_t = serializer_context<impl_type>;
                context_t context{this->impl};
                auto query = serialize(tableImpl.table, context);
                perform_void_exec(db, query);
                return res;
            }

            template<class... Tss, class... Cols>
            sync_schema_result
            sync_table(const storage_impl<trigger_t<Cols...>, Tss...>& tableImpl, sqlite3* db, bool) {
                auto res = sync_schema_result::already_in_sync;  // TODO Change accordingly
                using context_t = serializer_context<impl_type>;
                context_t context{this->impl};
                auto query = serialize(tableImpl.table, context);
                auto rc = sqlite3_exec(db, query.c_str(), nullptr, nullptr, nullptr);
                if(rc != SQLITE_OK) {
                    throw_translated_sqlite_error(db);
                }
                return res;
            }

            template<class T, bool WithoutRowId, class... Args, class... Tss>
            sync_schema_result sync_table(const storage_impl<table_t<T, WithoutRowId, Args...>, Tss...>& tImpl,
                                          sqlite3* db,
                                          bool preserve);

            template<class C>
            void add_column(const std::string& tableName, const C& column, sqlite3* db) const {
                std::stringstream ss;
                ss << "ALTER TABLE " << quote_identifier(tableName) << " ADD COLUMN ";
                using context_t = serializer_context<impl_type>;
                context_t context{this->impl};
                ss << serialize(column, context);
                perform_void_exec(db, ss.str());
            }

            template<typename S>
            prepared_statement_t<S> prepare_impl(S statement) {
                auto con = this->get_connection();
                sqlite3_stmt* stmt;
                auto db = con.get();
                const auto& exprImpl = storage_for_expression(*this, statement);
                using context_t = serializer_context<polyfill::remove_cvref_t<decltype(exprImpl)>>;
                context_t context{exprImpl};
                context.skip_table_name = false;
                context.replace_bindable_with_question = true;
                auto query = serialize(statement, context);
                if(sqlite3_prepare_v2(db, query.c_str(), -1, &stmt, nullptr) == SQLITE_OK) {
                    return prepared_statement_t<S>{std::forward<S>(statement), stmt, con};
                } else {
                    throw_translated_sqlite_error(db);
                }
            }

          public:
            /**
             *  This is a cute function used to replace migration up/down functionality.
             *  It performs check storage schema with actual db schema and:
             *  * if there are excess tables exist in db they are ignored (not dropped)
             *  * every table from storage is compared with it's db analog and
             *      * if table doesn't exist it is being created
             *      * if table exists its colums are being compared with table_info from db and
             *          * if there are columns in db that do not exist in storage (excess) table will be dropped and
             * recreated
             *          * if there are columns in storage that do not exist in db they will be added using `ALTER TABLE
             * ... ADD COLUMN ...' command
             *          * if there is any column existing in both db and storage but differs by any of
             * properties/constraints (pk, notnull, dflt_value) table will be dropped and recreated. Be aware that
             * `sync_schema` doesn't guarantee that data will not be dropped. It guarantees only that it will make db
             * schema the same as you specified in `make_storage` function call. A good point is that if you have no db
             * file at all it will be created and all tables also will be created with exact tables and columns you
             * specified in `make_storage`, `make_table` and `make_column` calls. The best practice is to call this
             * function right after storage creation.
             *  @param preserve affects function's behaviour in case it is needed to remove a column. If it is `false`
             * so table will be dropped if there is column to remove if SQLite version is < 3.35.0 and rmeove column if SQLite version >= 3.35.0,
             * if `true` -  table is being copied into another table, dropped and copied table is renamed with source table name.
             * Warning: sync_schema doesn't check foreign keys cause it is unable to do so in sqlite3. If you know how to get foreign key info please
             * submit an issue https://github.com/fnc12/sqlite_orm/issues
             *  @return std::map with std::string key equal table name and `sync_schema_result` as value.
             * `sync_schema_result` is a enum value that stores table state after syncing a schema. `sync_schema_result`
             * can be printed out on std::ostream with `operator<<`.
             */
            std::map<std::string, sync_schema_result> sync_schema(bool preserve = false) {
                auto con = this->get_connection();
                std::map<std::string, sync_schema_result> result;
                auto db = con.get();
                this->impl.for_each([&result, db, preserve, this](auto& storageImpl) {
                    auto res = this->sync_table(storageImpl, db, preserve);
                    result.insert({storageImpl.table.name, res});
                });
                return result;
            }

            /**
             *  This function returns the same map that `sync_schema` returns but it
             *  doesn't perform `sync_schema` actually - just simulates it in case you want to know
             *  what will happen if you sync your schema.
             */
            std::map<std::string, sync_schema_result> sync_schema_simulate(bool preserve = false) {
                auto con = this->get_connection();
                std::map<std::string, sync_schema_result> result;
                auto db = con.get();
                this->impl.for_each([&result, db, preserve, this](auto& tableImpl) {
                    auto schemaStatus = this->schema_status(tableImpl, db, preserve);
                    result.insert({tableImpl.table.name, schemaStatus});
                });
                return result;
            }

            /**
             *  Checks whether table exists in db. Doesn't check storage itself - works only with actual database.
             *  Note: table can be not mapped to a storage
             *  @return true if table with a given name exists in db, false otherwise.
             */
            bool table_exists(const std::string& tableName) {
                auto con = this->get_connection();
                return this->impl.table_exists(tableName, con.get());
            }

            template<class... CTEs, class T, class... Args>
            prepared_statement_t<with_t<select_t<T, Args...>, CTEs...>>
            prepare(with_t<select_t<T, Args...>, CTEs...> sel) {
                return prepare_impl<with_t<select_t<T, Args...>, CTEs...>>(std::move(sel));
            }

            template<class T, class... Args>
            prepared_statement_t<select_t<T, Args...>> prepare(select_t<T, Args...> sel) {
                sel.highest_level = true;
                return prepare_impl<select_t<T, Args...>>(std::move(sel));
            }

            template<class T, class... Args>
            prepared_statement_t<get_all_t<T, Args...>> prepare(get_all_t<T, Args...> get_) {
                return prepare_impl<get_all_t<T, Args...>>(std::move(get_));
            }

            template<class T, class... Args>
            prepared_statement_t<get_all_pointer_t<T, Args...>> prepare(get_all_pointer_t<T, Args...> get_) {
                return prepare_impl<get_all_pointer_t<T, Args...>>(std::move(get_));
            }

            template<class... Args>
            prepared_statement_t<replace_raw_t<Args...>> prepare(replace_raw_t<Args...> ins) {
                return prepare_impl<replace_raw_t<Args...>>(std::move(ins));
            }

            template<class... Args>
            prepared_statement_t<insert_raw_t<Args...>> prepare(insert_raw_t<Args...> ins) {
                return prepare_impl<insert_raw_t<Args...>>(std::move(ins));
            }

#ifdef SQLITE_ORM_OPTIONAL_SUPPORTED
            template<class T, class R, class... Args>
            prepared_statement_t<get_all_optional_t<T, R, Args...>> prepare(get_all_optional_t<T, R, Args...> get_) {
                return prepare_impl<get_all_optional_t<T, R, Args...>>(std::move(get_));
            }
#endif  // SQLITE_ORM_OPTIONAL_SUPPORTED

            template<class... Args, class... Wargs>
            prepared_statement_t<update_all_t<set_t<Args...>, Wargs...>>
            prepare(update_all_t<set_t<Args...>, Wargs...> upd) {
                return prepare_impl<update_all_t<set_t<Args...>, Wargs...>>(std::move(upd));
            }

            template<class T, class... Args>
            prepared_statement_t<remove_all_t<T, Args...>> prepare(remove_all_t<T, Args...> rem) {
                return prepare_impl<remove_all_t<T, Args...>>(std::move(rem));
            }

            template<class T, class... Ids>
            prepared_statement_t<get_t<T, Ids...>> prepare(get_t<T, Ids...> get_) {
                return prepare_impl<get_t<T, Ids...>>(std::move(get_));
            }

            template<class T, class... Ids>
            prepared_statement_t<get_pointer_t<T, Ids...>> prepare(get_pointer_t<T, Ids...> get_) {
                return prepare_impl<get_pointer_t<T, Ids...>>(std::move(get_));
            }

#ifdef SQLITE_ORM_OPTIONAL_SUPPORTED
            template<class T, class... Ids>
            prepared_statement_t<get_optional_t<T, Ids...>> prepare(get_optional_t<T, Ids...> get_) {
                return prepare_impl<get_optional_t<T, Ids...>>(std::move(get_));
            }
#endif  // SQLITE_ORM_OPTIONAL_SUPPORTED

            template<class T>
            prepared_statement_t<update_t<T>> prepare(update_t<T> upd) {
                return prepare_impl<update_t<T>>(std::move(upd));
            }

            template<class T, class... Ids>
            prepared_statement_t<remove_t<T, Ids...>> prepare(remove_t<T, Ids...> statement) {
                using object_type = typename expression_object_type<decltype(statement)>::type;
                this->assert_mapped_type<object_type>();
                return this->prepare_impl<remove_t<T, Ids...>>(std::move(statement));
            }

            template<class T>
            prepared_statement_t<insert_t<T>> prepare(insert_t<T> statement) {
                using object_type = typename expression_object_type<decltype(statement)>::type;
                this->assert_mapped_type<object_type>();
                this->assert_insertable_type<object_type>();
                return this->prepare_impl<insert_t<T>>(std::move(statement));
            }

            template<class T>
            prepared_statement_t<replace_t<T>> prepare(replace_t<T> rep) {
                using object_type = typename expression_object_type<decltype(rep)>::type;
                this->assert_mapped_type<object_type>();
                return this->prepare_impl<replace_t<T>>(std::move(rep));
            }

            template<class It, class L, class O>
            prepared_statement_t<insert_range_t<It, L, O>> prepare(insert_range_t<It, L, O> statement) {
                using object_type = typename expression_object_type<decltype(statement)>::type;
                this->assert_mapped_type<object_type>();
                this->assert_insertable_type<object_type>();
                return this->prepare_impl<insert_range_t<It, L, O>>(std::move(statement));
            }

            template<class It, class L, class O>
            prepared_statement_t<replace_range_t<It, L, O>> prepare(replace_range_t<It, L, O> statement) {
                using object_type = typename expression_object_type<decltype(statement)>::type;
                this->assert_mapped_type<object_type>();
                return this->prepare_impl<replace_range_t<It, L, O>>(std::move(statement));
            }

            template<class T, class... Cols>
            prepared_statement_t<insert_explicit<T, Cols...>> prepare(insert_explicit<T, Cols...> ins) {
                using object_type = typename expression_object_type<decltype(ins)>::type;
                this->assert_mapped_type<object_type>();
                return this->prepare_impl<insert_explicit<T, Cols...>>(std::move(ins));
            }

            template<class... Args>
            void execute(const prepared_statement_t<replace_raw_t<Args...>>& statement) {
                auto con = this->get_connection();
                auto db = con.get();
                auto stmt = statement.stmt;
                sqlite3_reset(stmt);
                auto index = 1;
                iterate_ast(statement.expression.args, [stmt, &index, db](auto& node) {
                    using node_type = typename std::decay<decltype(node)>::type;
                    conditional_binder<node_type, is_bindable<node_type>> binder{stmt, index};
                    if(SQLITE_OK != binder(node)) {
                        throw_translated_sqlite_error(db);
                    }
                });
                perform_step(db, stmt);
            }

            template<class... Args>
            void execute(const prepared_statement_t<insert_raw_t<Args...>>& statement) {
                auto con = this->get_connection();
                auto db = con.get();
                auto stmt = statement.stmt;
                sqlite3_reset(stmt);
                auto index = 1;
                iterate_ast(statement.expression.args, [stmt, &index, db](auto& node) {
                    using node_type = typename std::decay<decltype(node)>::type;
                    conditional_binder<node_type, is_bindable<node_type>> binder{stmt, index};
                    if(SQLITE_OK != binder(node)) {
                        throw_translated_sqlite_error(db);
                    }
                });
                perform_step(db, stmt);
            }

            template<class T, class... Cols>
            int64 execute(const prepared_statement_t<insert_explicit<T, Cols...>>& statement) {
                using statement_type = typename std::decay<decltype(statement)>::type;
                using expression_type = typename statement_type::expression_type;
                using object_type = typename expression_object_type<expression_type>::type;
                auto index = 1;
                auto con = this->get_connection();
                auto db = con.get();
                auto stmt = statement.stmt;
                auto& tImpl = this->get_impl<object_type>();
                auto& object = statement.expression.obj;
                sqlite3_reset(stmt);
                iterate_tuple(statement.expression.columns.columns,
                              [&object, &index, &stmt, &tImpl, db](auto& memberPointer) {
                                  using column_type = typename std::decay<decltype(memberPointer)>::type;
                                  using field_type = column_result_of_t<self, column_type>;
                                  const auto* value =
                                      tImpl.table.template get_object_field_pointer<field_type>(object, memberPointer);
                                  if(!value) {
                                      throw std::system_error{orm_error_code::value_is_null};
                                  }
                                  if(SQLITE_OK != statement_binder<field_type>().bind(stmt, index++, *value)) {
                                      throw_translated_sqlite_error(db);
                                  }
                              });
                perform_step(db, stmt);
                return sqlite3_last_insert_rowid(db);
            }

            template<class T, std::enable_if_t<is_replace_range<T>::value || is_replace<T>::value, bool> = true>
            void execute(const prepared_statement_t<T>& statement) {
                using statement_type = typename std::decay<decltype(statement)>::type;
                using expression_type = typename statement_type::expression_type;
                using object_type = typename expression_object_type<expression_type>::type;
                auto& tImpl = this->get_impl<object_type>();
                auto index = 1;
                auto con = this->get_connection();
                auto db = con.get();
                auto stmt = statement.stmt;
                sqlite3_reset(stmt);

                auto processObject = [&index, &stmt, &tImpl, db](auto& object) {
                    tImpl.table.for_each_column([&index, stmt, &object, db](auto& column) {
                        if(column.is_generated()) {
                            return;
                        }
                        using column_type = typename std::decay<decltype(column)>::type;
                        using field_type = typename column_type::field_type;
                        if(column.member_pointer) {
                            if(SQLITE_OK !=
                               statement_binder<field_type>().bind(stmt, index++, object.*column.member_pointer)) {
                                throw_translated_sqlite_error(db);
                            }
                        } else {
                            using getter_type = typename column_type::getter_type;
                            field_value_holder<getter_type> valueHolder{((object).*(column.getter))()};
                            if(SQLITE_OK != statement_binder<field_type>().bind(stmt, index++, valueHolder.value)) {
                                throw_translated_sqlite_error(db);
                            }
                        }
                    });
                };

                static_if<is_replace_range<T>{}>(
                    [&processObject](auto& statement) {
                        auto& transformer = statement.expression.transformer;
                        std::for_each(  ///
                            statement.expression.range.first,
                            statement.expression.range.second,
                            [&processObject, &transformer](auto& object) {
                                auto& realObject = transformer(object);
                                processObject(realObject);
                            });
                    },
                    [&processObject](auto& statement) {
                        auto& o = get_object(statement.expression);
                        processObject(o);
                    })(statement);
                perform_step(db, stmt);
            }

            template<class T, std::enable_if_t<is_insert_range<T>::value || is_insert<T>::value, bool> = true>
            int64 execute(const prepared_statement_t<T>& statement) {
                using statement_type = typename std::decay<decltype(statement)>::type;
                using expression_type = typename statement_type::expression_type;
                using object_type = typename expression_object_type<expression_type>::type;
                auto index = 1;
                auto con = this->get_connection();
                auto db = con.get();
                auto stmt = statement.stmt;
                auto& tImpl = this->get_impl<object_type>();
                sqlite3_reset(stmt);
                auto processObject = [&index, stmt, &tImpl, db](auto& object) {
                    tImpl.table.for_each_column([&tImpl, &index, &object, db, stmt](auto& column) {
                        using table_type = typename std::decay<decltype(tImpl.table)>::type;
                        if(table_type::is_without_rowid ||
                           (!column.template has<primary_key_t<>>() &&
                            !tImpl.table.exists_in_composite_primary_key(column) && !column.is_generated())) {
                            using column_type = typename std::decay<decltype(column)>::type;
                            using field_type = typename column_type::field_type;
                            if(column.member_pointer) {
                                if(SQLITE_OK !=
                                   statement_binder<field_type>().bind(stmt, index++, object.*column.member_pointer)) {
                                    throw_translated_sqlite_error(db);
                                }
                            } else {
                                using getter_type = typename column_type::getter_type;
                                field_value_holder<getter_type> valueHolder{((object).*(column.getter))()};
                                if(SQLITE_OK != statement_binder<field_type>().bind(stmt, index++, valueHolder.value)) {
                                    throw_translated_sqlite_error(db);
                                }
                            }
                        }
                    });
                };

                static_if<is_insert_range<T>{}>(
                    [&processObject](auto& statement) {
                        auto& transformer = statement.expression.transformer;
                        std::for_each(  ///
                            statement.expression.range.first,
                            statement.expression.range.second,
                            [&processObject, &transformer](auto& object) {
                                auto& realObject = transformer(object);
                                processObject(realObject);
                            });
                    },
                    [&processObject](auto& statement) {
                        auto& o = get_object(statement.expression);
                        processObject(o);
                    })(statement);

                perform_step(db, stmt);
                return sqlite3_last_insert_rowid(db);
            }

            template<class T, class... Ids>
            void execute(const prepared_statement_t<remove_t<T, Ids...>>& statement) {
                auto con = this->get_connection();
                auto db = con.get();
                auto stmt = statement.stmt;
                auto index = 1;
                sqlite3_reset(stmt);
                iterate_ast(statement.expression.ids, [stmt, &index, db](auto& v) {
                    using field_type = typename std::decay<decltype(v)>::type;
                    if(SQLITE_OK != statement_binder<field_type>().bind(stmt, index++, v)) {
                        throw_translated_sqlite_error(db);
                    }
                });
                perform_step(db, stmt);
            }

            template<class T>
            void execute(const prepared_statement_t<update_t<T>>& statement) {
                using statement_type = typename std::decay<decltype(statement)>::type;
                using expression_type = typename statement_type::expression_type;
                using object_type = typename expression_object_type<expression_type>::type;
                auto con = this->get_connection();
                auto db = con.get();
                auto& tImpl = this->get_impl<object_type>();
                auto stmt = statement.stmt;
                auto index = 1;
                auto& o = get_object(statement.expression);
                sqlite3_reset(stmt);
                tImpl.table.for_each_column([&o, stmt, &index, db, &tImpl](auto& column) {
                    if(!column.template has<primary_key_t<>>() &&
                       !tImpl.table.exists_in_composite_primary_key(column)) {
                        using column_type = typename std::decay<decltype(column)>::type;
                        using field_type = typename column_type::field_type;
                        if(column.member_pointer) {
                            auto bind_res =
                                statement_binder<field_type>().bind(stmt, index++, o.*column.member_pointer);
                            if(SQLITE_OK != bind_res) {
                                throw_translated_sqlite_error(db);
                            }
                        } else {
                            using getter_type = typename column_type::getter_type;
                            field_value_holder<getter_type> valueHolder{((o).*(column.getter))()};
                            if(SQLITE_OK != statement_binder<field_type>().bind(stmt, index++, valueHolder.value)) {
                                throw_translated_sqlite_error(db);
                            }
                        }
                    }
                });
                tImpl.table.for_each_column([&o, stmt, &index, db, &tImpl](auto& column) {
                    if(column.template has<primary_key_t<>>() || tImpl.table.exists_in_composite_primary_key(column)) {
                        using column_type = typename std::decay<decltype(column)>::type;
                        using field_type = typename column_type::field_type;
                        if(column.member_pointer) {
                            if(SQLITE_OK !=
                               statement_binder<field_type>().bind(stmt, index++, o.*column.member_pointer)) {
                                throw_translated_sqlite_error(db);
                            }
                        } else {
                            using getter_type = typename column_type::getter_type;
                            field_value_holder<getter_type> valueHolder{((o).*(column.getter))()};
                            if(SQLITE_OK != statement_binder<field_type>().bind(stmt, index++, valueHolder.value)) {
                                throw_translated_sqlite_error(db);
                            }
                        }
                    }
                });
                perform_step(db, stmt);
            }

            template<class T, class... Ids>
            std::unique_ptr<T> execute(const prepared_statement_t<get_pointer_t<T, Ids...>>& statement) {
                auto& tImpl = this->get_impl<T>();
                auto con = this->get_connection();
                auto db = con.get();
                auto stmt = statement.stmt;
                auto index = 1;
                sqlite3_reset(stmt);
                iterate_ast(statement.expression.ids, [stmt, &index, db](auto& v) {
                    using field_type = typename std::decay<decltype(v)>::type;
                    if(SQLITE_OK != statement_binder<field_type>().bind(stmt, index++, v)) {
                        throw_translated_sqlite_error(db);
                    }
                });
                auto stepRes = sqlite3_step(stmt);
                switch(stepRes) {
                    case SQLITE_ROW: {
                        auto res = std::make_unique<T>();
                        object_from_column_builder<T> builder{*res, stmt};
                        tImpl.table.for_each_column(builder);
                        return res;
                    } break;
                    case SQLITE_DONE: {
                        return {};
                    } break;
                    default: {
                        throw_translated_sqlite_error(db);
                    }
                }
            }

#ifdef SQLITE_ORM_OPTIONAL_SUPPORTED
            template<class T, class... Ids>
            std::optional<T> execute(const prepared_statement_t<get_optional_t<T, Ids...>>& statement) {
                auto& tImpl = this->get_impl<T>();
                auto con = this->get_connection();
                auto db = con.get();
                auto stmt = statement.stmt;
                auto index = 1;
                sqlite3_reset(stmt);
                iterate_ast(statement.expression.ids, [stmt, &index, db](auto& v) {
                    using field_type = typename std::decay<decltype(v)>::type;
                    if(SQLITE_OK != statement_binder<field_type>().bind(stmt, index++, v)) {
                        throw_translated_sqlite_error(db);
                    }
                });
                auto stepRes = sqlite3_step(stmt);
                switch(stepRes) {
                    case SQLITE_ROW: {
                        auto res = std::make_optional<T>();
                        object_from_column_builder<T> builder{res.value(), stmt};
                        tImpl.table.for_each_column(builder);
                        return res;
                    } break;
                    case SQLITE_DONE: {
                        return {};
                    } break;
                    default: {
                        throw_translated_sqlite_error(db);
                    }
                }
            }
#endif  // SQLITE_ORM_OPTIONAL_SUPPORTED

            template<class T, class... Ids>
            T execute(const prepared_statement_t<get_t<T, Ids...>>& statement) {
                auto& tImpl = this->get_impl<T>();
                auto con = this->get_connection();
                auto db = con.get();
                auto stmt = statement.stmt;
                auto index = 1;
                sqlite3_reset(stmt);
                iterate_ast(statement.expression.ids, [stmt, &index, db](auto& v) {
                    using field_type = typename std::decay<decltype(v)>::type;
                    if(SQLITE_OK != statement_binder<field_type>().bind(stmt, index++, v)) {
                        throw_translated_sqlite_error(db);
                    }
                });
                auto stepRes = sqlite3_step(stmt);
                switch(stepRes) {
                    case SQLITE_ROW: {
                        T res;
                        object_from_column_builder<T> builder{res, stmt};
                        tImpl.table.for_each_column(builder);
                        return res;
                    } break;
                    case SQLITE_DONE: {
                        throw std::system_error{orm_error_code::not_found};
                    } break;
                    default: {
                        throw_translated_sqlite_error(db);
                    }
                }
            }

            template<class T, class... Args>
            void execute(const prepared_statement_t<remove_all_t<T, Args...>>& statement) {
                auto con = this->get_connection();
                auto db = con.get();
                auto stmt = statement.stmt;
                auto index = 1;
                sqlite3_reset(stmt);
                iterate_ast(statement.expression.conditions, [stmt, &index, db](auto& node) {
                    using node_type = typename std::decay<decltype(node)>::type;
                    conditional_binder<node_type, is_bindable<node_type>> binder{stmt, index};
                    if(SQLITE_OK != binder(node)) {
                        throw_translated_sqlite_error(db);
                    }
                });
                perform_step(db, stmt);
            }

            template<class... Args, class... Wargs>
            void execute(const prepared_statement_t<update_all_t<set_t<Args...>, Wargs...>>& statement) {
                auto con = this->get_connection();
                auto db = con.get();
                auto stmt = statement.stmt;
                auto index = 1;
                sqlite3_reset(stmt);
                iterate_tuple(statement.expression.set.assigns, [&index, stmt, db](auto& setArg) {
                    iterate_ast(setArg, [&index, stmt, db](auto& node) {
                        using node_type = typename std::decay<decltype(node)>::type;
                        conditional_binder<node_type, is_bindable<node_type>> binder{stmt, index};
                        if(SQLITE_OK != binder(node)) {
                            throw_translated_sqlite_error(db);
                        }
                    });
                });
                iterate_ast(statement.expression.conditions, [stmt, &index, db](auto& node) {
                    using node_type = typename std::decay<decltype(node)>::type;
                    conditional_binder<node_type, is_bindable<node_type>> binder{stmt, index};
                    if(SQLITE_OK != binder(node)) {
                        throw_translated_sqlite_error(db);
                    }
                });
                perform_step(db, stmt);
            }

            template<class R, class S>
            std::vector<R> _execute_select(const S& statement) {
                auto con = this->get_connection();
                auto db = con.get();
                auto stmt = statement.stmt;
                auto index = 1;
                sqlite3_reset(stmt);
                iterate_ast(statement.expression, [stmt, &index, db](auto& node) {
                    using node_type = typename std::decay<decltype(node)>::type;
                    conditional_binder<node_type, is_bindable<node_type>> binder{stmt, index};
                    if(SQLITE_OK != binder(node)) {
                        throw_translated_sqlite_error(db);
                    }
                });
                std::vector<R> res;
                auto tableInfoPointer = lookup_table<R>(this->impl);
                int stepRes;
                do {
                    stepRes = sqlite3_step(stmt);
                    switch(stepRes) {
                        case SQLITE_ROW: {
                            using table_info_pointer_t = typename std::remove_pointer<decltype(tableInfoPointer)>::type;
                            using table_info_t = typename std::decay<table_info_pointer_t>::type;
                            row_extractor_builder<R, storage_traits::type_is_mapped<self, R>::value, table_info_t>
                                builder;
                            auto rowExtractor = builder(tableInfoPointer);
                            res.push_back(rowExtractor.extract(stmt, 0));
                        } break;
                        case SQLITE_DONE:
                            break;
                        default: {
                            throw_translated_sqlite_error(db);
                        }
                    }
                } while(stepRes != SQLITE_DONE);
                return res;
            }

            template<class... CTEs, class T, class... Args>
            auto execute(const prepared_statement_t<with_t<select_t<T, Args...>, CTEs...>>& statement) {
                using S =
                    decltype(storage_for_expression(*this, std::declval<with_t<select_t<T, Args...>, CTEs...>>()));
                using R = column_result_of_t<S, T>;
                return _execute_select<R>(statement);
            }

            template<class T, class... Args>
            auto execute(const prepared_statement_t<select_t<T, Args...>>& statement) {
                using R = column_result_of_t<self, T>;
                return _execute_select<R>(statement);
            }

            template<class T, class R, class... Args>
            R execute(const prepared_statement_t<get_all_t<T, R, Args...>>& statement) {
                auto& tImpl = this->get_impl<T>();
                auto con = this->get_connection();
                auto db = con.get();
                auto stmt = statement.stmt;
                auto index = 1;
                sqlite3_reset(stmt);
                iterate_ast(statement.expression, [stmt, &index, db](auto& node) {
                    using node_type = typename std::decay<decltype(node)>::type;
                    conditional_binder<node_type, is_bindable<node_type>> binder{stmt, index};
                    if(SQLITE_OK != binder(node)) {
                        throw_translated_sqlite_error(db);
                    }
                });
                R res;
                int stepRes;
                do {
                    stepRes = sqlite3_step(stmt);
                    switch(stepRes) {
                        case SQLITE_ROW: {
                            T obj;
                            object_from_column_builder<T> builder{obj, stmt};
                            tImpl.table.for_each_column(builder);
                            res.push_back(std::move(obj));
                        } break;
                        case SQLITE_DONE:
                            break;
                        default: {
                            throw_translated_sqlite_error(db);
                        }
                    }
                } while(stepRes != SQLITE_DONE);
                return res;
            }

            template<class T, class R, class... Args>
            R execute(const prepared_statement_t<get_all_pointer_t<T, R, Args...>>& statement) {
                auto& tImpl = this->get_impl<T>();
                auto con = this->get_connection();
                auto db = con.get();
                auto stmt = statement.stmt;
                auto index = 1;
                sqlite3_reset(stmt);
                iterate_ast(statement.expression, [stmt, &index, db](auto& node) {
                    using node_type = typename std::decay<decltype(node)>::type;
                    conditional_binder<node_type, is_bindable<node_type>> binder{stmt, index};
                    if(SQLITE_OK != binder(node)) {
                        throw_translated_sqlite_error(db);
                    }
                });
                R res;
                int stepRes;
                do {
                    stepRes = sqlite3_step(stmt);
                    switch(stepRes) {
                        case SQLITE_ROW: {
                            auto obj = std::make_unique<T>();
                            object_from_column_builder<T> builder{*obj, stmt};
                            tImpl.table.for_each_column(builder);
                            res.push_back(move(obj));
                        } break;
                        case SQLITE_DONE:
                            break;
                        default: {
                            throw_translated_sqlite_error(db);
                        }
                    }
                } while(stepRes != SQLITE_DONE);
                return res;
            }

#ifdef SQLITE_ORM_OPTIONAL_SUPPORTED
            template<class T, class R, class... Args>
            R execute(const prepared_statement_t<get_all_optional_t<T, R, Args...>>& statement) {
                auto& tImpl = this->get_impl<T>();
                auto con = this->get_connection();
                auto db = con.get();
                auto stmt = statement.stmt;
                auto index = 1;
                sqlite3_reset(stmt);
                iterate_ast(statement.expression, [stmt, &index, db](auto& node) {
                    using node_type = typename std::decay<decltype(node)>::type;
                    conditional_binder<node_type, is_bindable<node_type>> binder{stmt, index};
                    if(SQLITE_OK != binder(node)) {
                        throw_translated_sqlite_error(db);
                    }
                });
                R res;
                int stepRes;
                do {
                    stepRes = sqlite3_step(stmt);
                    switch(stepRes) {
                        case SQLITE_ROW: {
                            auto obj = std::make_optional<T>();
                            object_from_column_builder<T> builder{*obj, stmt};
                            tImpl.table.for_each_column(builder);
                            res.push_back(move(obj));
                        } break;
                        case SQLITE_DONE:
                            break;
                        default: {
                            throw_translated_sqlite_error(db);
                        }
                    }
                } while(stepRes != SQLITE_DONE);
                return res;
            }
#endif  // SQLITE_ORM_OPTIONAL_SUPPORTED

            template<class O>
            bool has_dependent_rows(const O& object) {
                auto res = false;
                this->impl.for_each([this, &object, &res](auto& storageImpl) {
                    if(res) {
                        return;
                    }
                    storageImpl.table.for_each_foreign_key([&storageImpl, this, &object, &res](auto& foreignKey) {
                        using ForeignKey = typename std::decay<decltype(foreignKey)>::type;
                        using TargetType = typename ForeignKey::target_type;

                        static_if<std::is_same<TargetType, O>{}>([&storageImpl, this, &foreignKey, &res, &object] {
                            std::stringstream ss;
                            ss << "SELECT COUNT(*)"
                               << " FROM " << quote_identifier(storageImpl.table.name);
                            ss << " WHERE ";
                            auto columnIndex = 0;
                            iterate_tuple(foreignKey.columns, [&ss, &columnIndex, &storageImpl](auto& column) {
                                auto* columnName = storageImpl.table.find_column_name(column);
                                if(!columnName) {
                                    throw std::system_error{orm_error_code::column_not_found};
                                }

                                if(columnIndex > 0) {
                                    ss << " AND ";
                                }
                                ss << quote_identifier(*columnName) << " = ?";
                                ++columnIndex;
                            });
                            auto query = ss.str();
                            ss.flush();
                            auto con = this->get_connection();
                            sqlite3_stmt* stmt;
                            auto db = con.get();
                            if(sqlite3_prepare_v2(db, query.c_str(), -1, &stmt, nullptr) == SQLITE_OK) {
                                statement_finalizer finalizer(stmt);
                                columnIndex = 1;
                                iterate_tuple(
                                    foreignKey.references,
                                    [&columnIndex, stmt, &object, db, this](auto& memberPointer) {
                                        using MemberPointer = typename std::decay<decltype(memberPointer)>::type;
                                        using field_type = typename member_traits<MemberPointer>::field_type;

                                        auto& tImpl = this->get_impl<O>();
                                        auto value =
                                            tImpl.table.template get_object_field_pointer<field_type>(object,
                                                                                                      memberPointer);
                                        if(!value) {
                                            throw std::system_error{orm_error_code::value_is_null};
                                        }
                                        if(SQLITE_OK !=
                                           statement_binder<field_type>().bind(stmt, columnIndex++, *value)) {
                                            throw_translated_sqlite_error(db);
                                        }
                                    });
                                if(SQLITE_ROW != sqlite3_step(stmt)) {
                                    throw_translated_sqlite_error(db);
                                }
                                auto countResult = sqlite3_column_int(stmt, 0);
                                res = countResult > 0;
                                if(SQLITE_DONE != sqlite3_step(stmt)) {
                                    throw_translated_sqlite_error(db);
                                }
                            } else {
                                throw_translated_sqlite_error(db);
                            }
                        })();
                    });
                });
                return res;
            }
        };  // struct storage_t
    }

    template<class... Ts>
    internal::storage_t<Ts...> make_storage(const std::string& filename, Ts... tables) {
        return {filename, internal::storage_impl<Ts...>(std::forward<Ts>(tables)...)};
    }

    /**
     *  sqlite3_threadsafe() interface.
     */
    inline int threadsafe() {
        return sqlite3_threadsafe();
    }
}<|MERGE_RESOLUTION|>--- conflicted
+++ resolved
@@ -52,10 +52,7 @@
 #include "table.h"
 #include "column.h"
 #include "index.h"
-<<<<<<< HEAD
 #include "cte_storage.h"
-=======
->>>>>>> 909a4fc7
 #include "util.h"
 
 namespace sqlite_orm {
