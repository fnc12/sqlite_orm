--- conflicted
+++ resolved
@@ -79,15 +79,10 @@
              *  @param filename database filename.
              *  @param dbObjects db_objects_tuple
              */
-<<<<<<< HEAD
-            storage_t(const std::string& filename, impl_type impl_) :
-                storage_base{filename, foreign_keys_count(impl_)}, impl(std::move(impl_)) {}
-
-            storage_t(const storage_t&) = default;
-=======
             storage_t(std::string filename, db_objects_type dbObjects) :
                 storage_base{move(filename), foreign_keys_count(dbObjects)}, db_objects{std::move(dbObjects)} {}
->>>>>>> 31c3beb5
+
+            storage_t(const storage_t&) = default;
 
           private:
             db_objects_type db_objects;
@@ -181,14 +176,9 @@
 
             template<class O>
             void assert_mapped_type() const {
-<<<<<<< HEAD
-                using mapped_types_tuples = std::tuple<object_type_t<Ts>...>;
-                static_assert(tuple_helper::has_type<O, mapped_types_tuples>::value, "type is not mapped to a storage");
-=======
                 using mapped_types_tuple = std::tuple<typename DBO::object_type...>;
                 static_assert(mpl::invoke_t<check_if_tuple_has_type<O>, mapped_types_tuple>::value,
                               "type is not mapped to a storage");
->>>>>>> 31c3beb5
             }
 
             template<class O,
@@ -200,41 +190,6 @@
                      class Table = storage_pick_table_t<O, db_objects_type>,
                      std::enable_if_t<!Table::is_without_rowid_v, bool> = true>
             void assert_insertable_type() const {
-<<<<<<< HEAD
-                auto& tImpl = this->get_impl<O>();
-                using table_type = table_type_t<polyfill::remove_cvref_t<decltype(tImpl)>>;
-                using elements_type = typename table_type::elements_type;
-
-                using is_without_rowid = std::integral_constant<bool, table_type::is_without_rowid>;
-
-                static_if<is_without_rowid{}>(
-                    [](auto&) {
-                        static_assert(std::is_void<cte_label_type_t<table_type>>::value,
-                                      "Attempting to execute 'insert' request for a CTE mapping.");
-                    },
-                    [](auto& tImpl) {  // unfortunately, this static_assert's can't see any composite keys((
-                        std::ignore = tImpl;
-                        static_assert(
-                            count_tuple<elements_type, is_column_with_insertable_primary_key>::value <= 1,
-                            "Attempting to execute 'insert' request into an noninsertable table was detected. "
-                            "Insertable table cannot contain > 1 primary keys. Please use 'replace' instead of "
-                            "'insert', or you can use 'insert' with explicit column listing.");
-                        static_assert(
-                            count_tuple<elements_type, is_column_with_noninsertable_primary_key>::value == 0,
-                            "Attempting to execute 'insert' request into an noninsertable table was detected. "
-                            "Insertable table cannot contain non-standard primary keys. Please use 'replace' instead "
-                            "of 'insert', or you can use 'insert' with explicit column listing.");
-                    })(tImpl);
-            }
-
-            template<class Lookup>
-            storage_pick_impl_t<self, Lookup>& get_impl() {
-                return this->impl;
-            }
-            template<class Lookup>
-            storage_pick_impl_t<const self, Lookup>& get_impl() const {
-                return this->impl;
-=======
                 using elements_type = elements_type_t<Table>;
                 using pkcol_index_sequence = col_index_sequence_with<elements_type, is_primary_key>;
                 static_assert(
@@ -258,7 +213,6 @@
             template<class O>
             auto& get_table() {
                 return pick_table<O>(this->db_objects);
->>>>>>> 31c3beb5
             }
 
           public:
@@ -675,21 +629,16 @@
                 static_assert(is_preparable_v<self, Ex>, "Expression must be a high-level statement");
 
                 decltype(auto) e2 = static_if<is_select_v<Ex>>(
-                    [](auto expression) -> auto {
+                    [](auto expression) -> auto{
                         expression.highest_level = true;
                         return expression;
                     },
                     [](const auto& expression) -> decltype(auto) {
                         return (expression);
                     })(std::forward<E>(expression));
-<<<<<<< HEAD
                 const auto& exprImpl = storage_for_expression(*this, expression);
                 using context_t = serializer_context<polyfill::remove_cvref_t<decltype(exprImpl)>>;
                 context_t context{exprImpl};
-=======
-                using context_t = serializer_context<db_objects_type>;
-                context_t context{this->db_objects};
->>>>>>> 31c3beb5
                 context.replace_bindable_with_question = parametrized;
                 // just like prepare_impl()
                 context.skip_table_name = false;
@@ -757,12 +706,7 @@
 
             template<class O, class... Cols>
             int insert(const O& o, columns_t<Cols...> cols) {
-<<<<<<< HEAD
-                constexpr size_t colsCount = std::tuple_size<std::tuple<Cols...>>::value;
-                static_assert(colsCount > 0, "Use insert or replace with 1 argument instead");
-=======
                 static_assert(cols.count > 0, "Use insert or replace with 1 argument instead");
->>>>>>> 31c3beb5
                 this->assert_mapped_type<O>();
                 auto statement = this->prepare(sqlite_orm::insert(std::ref(o), std::move(cols)));
                 return int(this->execute(statement));
@@ -1043,17 +987,9 @@
 
             template<typename S>
             prepared_statement_t<S> prepare_impl(S statement) {
-<<<<<<< HEAD
-                auto con = this->get_connection();
-                sqlite3_stmt* stmt;
-                auto db = con.get();
                 const auto& exprImpl = storage_for_expression(*this, statement);
                 using context_t = serializer_context<polyfill::remove_cvref_t<decltype(exprImpl)>>;
                 context_t context{exprImpl};
-=======
-                using context_t = serializer_context<db_objects_type>;
-                context_t context{this->db_objects};
->>>>>>> 31c3beb5
                 context.skip_table_name = false;
                 context.replace_bindable_with_question = true;
 
@@ -1264,12 +1200,8 @@
                 return sqlite3_last_insert_rowid(sqlite3_db_handle(stmt));
             }
 
-<<<<<<< HEAD
-            template<class T, std::enable_if_t<is_replace_range<T>::value || is_replace<T>::value, bool> = true>
-=======
             template<class T,
                      std::enable_if_t<polyfill::disjunction_v<is_replace<T>, is_replace_range<T>>, bool> = true>
->>>>>>> 31c3beb5
             void execute(const prepared_statement_t<T>& statement) {
                 using statement_type = std::decay_t<decltype(statement)>;
                 using expression_type = typename statement_type::expression_type;
@@ -1310,11 +1242,7 @@
                 perform_step(stmt);
             }
 
-<<<<<<< HEAD
-            template<class T, std::enable_if_t<is_insert_range<T>::value || is_insert<T>::value, bool> = true>
-=======
             template<class T, std::enable_if_t<polyfill::disjunction_v<is_insert<T>, is_insert_range<T>>, bool> = true>
->>>>>>> 31c3beb5
             int64 execute(const prepared_statement_t<T>& statement) {
                 using statement_type = std::decay_t<decltype(statement)>;
                 using expression_type = typename statement_type::expression_type;
@@ -1478,29 +1406,12 @@
                 perform_step(stmt);
             }
 
-<<<<<<< HEAD
             template<class R, class S>
             std::vector<R> _execute_select(const S& statement) {
-                auto con = this->get_connection();
-                auto db = con.get();
-                auto stmt = statement.stmt;
-                auto index = 1;
-                sqlite3_reset(stmt);
-                iterate_ast(statement.expression, [stmt, &index, db](auto& node) {
-                    using node_type = std::decay_t<decltype(node)>;
-                    conditional_binder<node_type, is_bindable<node_type>> binder{stmt, index};
-                    if(SQLITE_OK != binder(node)) {
-                        throw_translated_sqlite_error(db);
-                    }
-                });
-=======
-            template<class T, class... Args, class R = column_result_of_t<db_objects_type, T>>
-            std::vector<R> execute(const prepared_statement_t<select_t<T, Args...>>& statement) {
                 sqlite3_stmt* stmt = reset_stmt(statement.stmt);
 
                 iterate_ast(statement.expression, conditional_binder{stmt});
 
->>>>>>> 31c3beb5
                 std::vector<R> res;
                 perform_steps(stmt,
                               [rowExtractor = make_row_extractor<R>(lookup_table<R>(this->db_objects)),
@@ -1512,15 +1423,15 @@
 
             template<class... CTEs, class T, class... Args>
             auto execute(const prepared_statement_t<with_t<select_t<T, Args...>, CTEs...>>& statement) {
-                using S =
+                using DBOs =
                     decltype(storage_for_expression(*this, std::declval<with_t<select_t<T, Args...>, CTEs...>>()));
-                using R = column_result_of_t<S, T>;
+                using R = column_result_of_t<DBOs, T>;
                 return _execute_select<R>(statement);
             }
 
             template<class T, class... Args>
             auto execute(const prepared_statement_t<select_t<T, Args...>>& statement) {
-                using R = column_result_of_t<self, T>;
+                using R = column_result_of_t<db_objects_type, T>;
                 return _execute_select<R>(statement);
             }
 
