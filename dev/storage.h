--- conflicted
+++ resolved
@@ -51,12 +51,9 @@
 #include "object_from_column_builder.h"
 #include "table.h"
 #include "column.h"
-<<<<<<< HEAD
+#include "index.h"
 #include "cte_storage.h"
 #include "util.h"
-=======
-#include "index.h"
->>>>>>> f4d976df
 
 namespace sqlite_orm {
 
@@ -633,14 +630,8 @@
              *  Returns a string representation of object of a class mapped to the storage.
              *  Type of string has json-like style.
              */
-<<<<<<< HEAD
             template<class O, satisfies<storage_traits::type_is_mapped, self, O> = true>
-            std::string dump(const O& o) {
-=======
-            template<class O>
-            typename std::enable_if<storage_traits::type_is_mapped<self, O>::value, std::string>::type
-            dump(const O& object) {
->>>>>>> f4d976df
+            std::string dump(const O& object) {
                 auto& tImpl = this->get_impl<O>();
                 std::stringstream ss;
                 ss << "{ ";
