--- conflicted
+++ resolved
@@ -574,9 +574,6 @@
             }
 
             template<class T, satisfies<is_prepared_statement, T> = true>
-<<<<<<< HEAD
-            std::string dump(const T& preparedStatement) const {
-=======
             std::string dump(const T& preparedStatement, bool parametrized = true) const {
                 return this->dump(preparedStatement.expression, parametrized);
             }
@@ -597,7 +594,6 @@
                     [](const auto& expression) -> decltype(auto) {
                         return (expression);
                     })(std::forward<E>(expression));
->>>>>>> a96cc480
                 using context_t = serializator_context<impl_type>;
                 context_t context{this->impl};
                 context.replace_bindable_with_question = parametrized;
@@ -611,11 +607,7 @@
              *  Type of string has json-like style.
              */
             template<class O, satisfies<storage_traits::type_is_mapped, self, O> = true>
-<<<<<<< HEAD
-            std::string dump(const O& object) {
-=======
             std::string dump(const O& object) const {
->>>>>>> a96cc480
                 auto& tImpl = this->get_impl<O>();
                 std::stringstream ss;
                 ss << "{ ";
