#pragma once

#include <memory>  //  std::unique/shared_ptr, std::make_unique/shared
#include <system_error>  //  std::system_error
#include <string>  //  std::string
#include <sqlite3.h>
#include <type_traits>  //  std::remove_reference, std::is_base_of, std::decay, std::false_type, std::true_type
#include <cstddef>  //  std::ptrdiff_t
#include <iterator>  //  std::input_iterator_tag, std::iterator_traits, std::distance
#include <functional>  //  std::function
#include <sstream>  //  std::stringstream
#include <map>  //  std::map
#include <vector>  //  std::vector
#include <tuple>  //  std::tuple_size, std::tuple, std::make_tuple
#include <utility>  //  std::forward, std::pair
#include <algorithm>  //  std::find

#ifdef SQLITE_ORM_OPTIONAL_SUPPORTED
#include <optional>  // std::optional
#endif  // SQLITE_ORM_OPTIONAL_SUPPORTED

#include "type_traits.h"
#include "alias.h"
#include "row_extractor_builder.h"
#include "error_code.h"
#include "type_printer.h"
#include "tuple_helper/tuple_helper.h"
#include "constraints.h"
#include "type_is_nullable.h"
#include "field_printer.h"
#include "rowid.h"
#include "operators.h"
#include "select_constraints.h"
#include "core_functions.h"
#include "conditions.h"
#include "statement_binder.h"
#include "column_result.h"
#include "mapped_type_proxy.h"
#include "sync_schema_result.h"
#include "table_info.h"
#include "storage_impl.h"
#include "journal_mode.h"
#include "field_value_holder.h"
#include "view.h"
#include "ast_iterator.h"
#include "storage_base.h"
#include "prepared_statement.h"
#include "expression_object_type.h"
<<<<<<< HEAD
#include "statement_serializator.h"
=======
#include "statement_serializer.h"
#include "table_name_collector.h"
>>>>>>> fdd06c5e
#include "triggers.h"
#include "object_from_column_builder.h"
#include "table.h"
#include "column.h"
#include "index.h"
#include "util.h"

namespace sqlite_orm {

    namespace internal {

        template<class S, class E, class SFINAE = void>
        SQLITE_ORM_INLINE_VAR constexpr bool is_preparable_v = false;

        template<class S, class E>
        SQLITE_ORM_INLINE_VAR constexpr bool
            is_preparable_v<S, E, polyfill::void_t<decltype(std::declval<S>().prepare(std::declval<E>()))>> = true;

        /**
         *  Storage class itself. Create an instanse to use it as an interfacto to sqlite db by calling `make_storage`
         *  function.
         */
        template<class... Ts>
        struct storage_t : storage_base {
            using self = storage_t<Ts...>;
            using impl_type = storage_impl<Ts...>;

            /**
             *  @param filename database filename.
             *  @param impl_ storage_impl head
             */
            storage_t(const std::string& filename, impl_type impl_) :
                storage_base{filename, foreign_keys_count(impl_)}, impl(std::move(impl_)) {}

            storage_t(const storage_t& other) : storage_base(other), impl(other.impl) {}

          protected:
            impl_type impl;

            /**
             *  Obtain a storage_t's const storage_impl.
             *  
             *  @note Historically, `serializer_context_builder` was declared friend, along with
             *  a few other library stock objects, in order limit access to the storage_impl.
             *  However, one could gain access to a storage_t's storage_impl through
             *  `serializer_context_builder`, hence leading the whole friend declaration mambo-jumbo
             *  ad absurdum.
             *  Providing a free function is way better and cleaner.
             *
             *  Hence, friend was replaced by `obtain_const_impl()` and `pick_const_impl()`.
             */
            friend const impl_type& obtain_const_impl(const self& storage) noexcept {
                return storage.impl;
            }

            template<class I>
            void create_table(sqlite3* db, const std::string& tableName, const I& tableImpl) {
                using table_type = typename std::decay<decltype(tableImpl.table)>::type;
                std::stringstream ss;
                ss << "CREATE TABLE " << quote_identifier(tableName) << " ( ";
                auto elementsCount = tableImpl.table.elements_count;
                auto index = 0;
                using context_t = serializer_context<impl_type>;
                context_t context{this->impl};
                iterate_tuple(tableImpl.table.elements, [elementsCount, &index, &ss, &context](auto& element) {
                    ss << serialize(element, context);
                    if(index < elementsCount - 1) {
                        ss << ", ";
                    }
                    index++;
                });
                ss << ")";
                if(table_type::is_without_rowid) {
                    ss << " WITHOUT ROWID";
                }
                perform_void_exec(db, ss.str());
            }
#if SQLITE_VERSION_NUMBER >= 3035000  //  DROP COLUMN feature exists (v3.35.0)
            void drop_column(sqlite3* db, const std::string& tableName, const std::string& columnName) {
                std::stringstream ss;
                ss << "ALTER TABLE " << quote_identifier(tableName) << "' DROP COLUMN \"" << columnName << "\"";
                perform_void_exec(db, ss.str());
            }
#endif
            template<class I>
            void backup_table(sqlite3* db, const I& tableImpl, const std::vector<table_info*>& columnsToIgnore) {

                //  here we copy source table to another with a name with '_backup' suffix, but in case table with such
                //  a name already exists we append suffix 1, then 2, etc until we find a free name..
                auto backupTableName = tableImpl.table.name + "_backup";
                if(tableImpl.table_exists(backupTableName, db)) {
                    int suffix = 1;
                    do {
                        std::stringstream stream;
                        stream << suffix;
                        auto anotherBackupTableName = backupTableName + stream.str();
                        if(!tableImpl.table_exists(anotherBackupTableName, db)) {
                            backupTableName = anotherBackupTableName;
                            break;
                        }
                        ++suffix;
                    } while(true);
                }

                this->create_table(db, backupTableName, tableImpl);

                tableImpl.copy_table(db, backupTableName, columnsToIgnore);

                this->drop_table_internal(tableImpl.table.name, db);

                tableImpl.rename_table(db, backupTableName, tableImpl.table.name);
            }

            template<class O>
            void assert_mapped_type() const {
                using mapped_types_tuples = std::tuple<typename Ts::object_type...>;
                static_assert(tuple_helper::has_type<O, mapped_types_tuples>::value, "type is not mapped to a storage");
            }

            template<class O>
            void assert_insertable_type() const {
                auto& tImpl = this->get_impl<O>();
                using table_type = typename std::decay<decltype(tImpl.table)>::type;
                using elements_type = typename std::decay<decltype(tImpl.table.elements)>::type;

                using is_without_rowid = std::integral_constant<bool, table_type::is_without_rowid>;

                static_if<is_without_rowid{}>(
                    [](auto&) {},  // all right. it's a "without_rowid" table
                    [](auto& tImpl) {  // unfortunately, this static_assert's can't see any composite keys((
                        std::ignore = tImpl;
                        static_assert(
                            count_tuple<elements_type, is_column_with_insertable_primary_key>::value <= 1,
                            "Attempting to execute 'insert' request into an noninsertable table was detected. "
                            "Insertable table cannot contain > 1 primary keys. Please use 'replace' instead of "
                            "'insert', or you can use 'insert' with explicit column listing.");
                        static_assert(
                            count_tuple<elements_type, is_column_with_noninsertable_primary_key>::value == 0,
                            "Attempting to execute 'insert' request into an noninsertable table was detected. "
                            "Insertable table cannot contain non-standard primary keys. Please use 'replace' instead "
                            "of 'insert', or you can use 'insert' with explicit column listing.");
                    })(tImpl);
            }

            template<class O>
            auto& get_impl() const {
                return pick_impl<O>(this->impl);
            }

            template<class O>
            auto& get_impl() {
                return pick_impl<O>(this->impl);
            }

          public:
            template<class T>
            void drop_trigger(const T& triggerName) {
                std::stringstream ss;
                ss << "DROP TRIGGER " << triggerName;
                auto query = ss.str();
                auto con = this->get_connection();
                auto db = con.get();
                perform_void_exec(db, query);
            }

            template<class T, class... Args>
            view_t<T, self, Args...> iterate(Args&&... args) {
                this->assert_mapped_type<T>();

                auto con = this->get_connection();
                return {*this, std::move(con), std::forward<Args>(args)...};
            }

            /**
             * Delete from routine.
             * O is an object's type. Must be specified explicitly.
             * @param args optional conditions: `where`, `join` etc
             * @example: storage.remove_all<User>(); - DELETE FROM users
             * @example: storage.remove_all<User>(where(in(&User::id, {5, 6, 7}))); - DELETE FROM users WHERE id IN (5, 6, 7)
             */
            template<class O, class... Args>
            void remove_all(Args&&... args) {
                this->assert_mapped_type<O>();
                auto statement = this->prepare(sqlite_orm::remove_all<O>(std::forward<Args>(args)...));
                this->execute(statement);
            }

            /**
             *  Delete routine.
             *  O is an object's type. Must be specified explicitly.
             *  @param ids ids of object to be removed.
             */
            template<class O, class... Ids>
            void remove(Ids... ids) {
                this->assert_mapped_type<O>();
                auto statement = this->prepare(sqlite_orm::remove<O>(std::forward<Ids>(ids)...));
                this->execute(statement);
            }

            /**
             *  Update routine. Sets all non primary key fields where primary key is equal.
             *  O is an object type. May be not specified explicitly cause it can be deduced by
             *      compiler from first parameter.
             *  @param o object to be updated.
             */
            template<class O>
            void update(const O& o) {
                this->assert_mapped_type<O>();
                auto statement = this->prepare(sqlite_orm::update(std::ref(o)));
                this->execute(statement);
            }

            template<class... Args, class... Wargs>
            void update_all(internal::set_t<Args...> set, Wargs... wh) {
                auto statement = this->prepare(sqlite_orm::update_all(std::move(set), std::forward<Wargs>(wh)...));
                this->execute(statement);
            }

          protected:
            template<class F, class O, class... Args>
            std::string group_concat_internal(F O::*m, std::unique_ptr<std::string> y, Args&&... args) {
                this->assert_mapped_type<O>();
                std::vector<std::string> rows;
                if(y) {
                    rows = this->select(sqlite_orm::group_concat(m, move(*y)), std::forward<Args>(args)...);
                } else {
                    rows = this->select(sqlite_orm::group_concat(m), std::forward<Args>(args)...);
                }
                if(!rows.empty()) {
                    return move(rows.front());
                } else {
                    return {};
                }
            }

          public:
            /**
             *  SELECT * routine.
             *  O is an object type to be extracted. Must be specified explicitly.
             *  @return All objects of type O stored in database at the moment in `std::vector`.
             *  @note If you need to return the result in a different container type then use a different `get_all` function overload `get_all<User, std::list<User>>`
             *  @example: storage.get_all<User>() - SELECT * FROM users
             *  @example: storage.get_all<User>(where(like(&User::name, "N%")), order_by(&User::id)); - SELECT * FROM users WHERE name LIKE 'N%' ORDER BY id
             */
            template<class O, class... Args>
            auto get_all(Args&&... args) {
                this->assert_mapped_type<O>();
                auto statement = this->prepare(sqlite_orm::get_all<O>(std::forward<Args>(args)...));
                return this->execute(statement);
            }

            /**
             *  SELECT * routine.
             *  O is an object type to be extracted. Must be specified explicitly.
             *  R is an explicit return type. This type must have `push_back(O &&)` function.
             *  @return All objects of type O stored in database at the moment in `R`.
             *  @example: storage.get_all<User, std::list<User>>(); - SELECT * FROM users
             *  @example: storage.get_all<User, std::list<User>>(where(like(&User::name, "N%")), order_by(&User::id)); - SELECT * FROM users WHERE name LIKE 'N%' ORDER BY id
            */
            template<class O, class R, class... Args>
            auto get_all(Args&&... args) {
                this->assert_mapped_type<O>();
                auto statement = this->prepare(sqlite_orm::get_all<O, R>(std::forward<Args>(args)...));
                return this->execute(statement);
            }

            /**
             *  SELECT * routine.
             *  O is an object type to be extracted. Must be specified explicitly.
             *  @return All objects of type O as `std::unique_ptr<O>` inside a `std::vector` stored in database at the moment.
             *  @note If you need to return the result in a different container type then use a different `get_all_pointer` function overload `get_all_pointer<User, std::list<User>>`
             *  @example: storage.get_all_pointer<User>(); - SELECT * FROM users
             *  @example: storage.get_all_pointer<User>(where(length(&User::name) > 6)); - SELECT * FROM users WHERE LENGTH(name)  > 6
             */
            template<class O, class... Args>
            auto get_all_pointer(Args&&... args) {
                this->assert_mapped_type<O>();
                auto statement = this->prepare(sqlite_orm::get_all_pointer<O>(std::forward<Args>(args)...));
                return this->execute(statement);
            }

            /**
             *  SELECT * routine.
             *  O is an object type to be extracted. Must be specified explicitly.
             *  R is a container type. std::vector<std::unique_ptr<O>> is default
             *  @return All objects of type O as std::unique_ptr<O> stored in database at the moment.
             *  @example: storage.get_all_pointer<User, std::list<User>>(); - SELECT * FROM users
             *  @example: storage.get_all_pointer<User, std::list<User>>(where(length(&User::name) > 6)); - SELECT * FROM users WHERE LENGTH(name)  > 6
            */
            template<class O, class R, class... Args>
            auto get_all_pointer(Args&&... args) {
                this->assert_mapped_type<O>();
                auto statement = this->prepare(sqlite_orm::get_all_pointer<O, R>(std::forward<Args>(args)...));
                return this->execute(statement);
            }

            /**
             *  Select * by id routine.
             *  throws std::system_error{orm_error_code::not_found} if object not found with given
             * id. throws std::system_error with orm_error_category in case of db error. O is an object type to be
             * extracted. Must be specified explicitly.
             *  @return Object of type O where id is equal parameter passed or throws
             * `std::system_error{orm_error_code::not_found}` if there is no object with such id.
             */
            template<class O, class... Ids>
            O get(Ids... ids) {
                this->assert_mapped_type<O>();
                auto statement = this->prepare(sqlite_orm::get<O>(std::forward<Ids>(ids)...));
                return this->execute(statement);
            }

            /**
             *  The same as `get` function but doesn't throw an exception if noting found but returns std::unique_ptr
             * with null value. throws std::system_error in case of db error.
             */
            template<class O, class... Ids>
            std::unique_ptr<O> get_pointer(Ids... ids) {
                this->assert_mapped_type<O>();
                auto statement = this->prepare(sqlite_orm::get_pointer<O>(std::forward<Ids>(ids)...));
                return this->execute(statement);
            }

            /**
             * A previous version of get_pointer() that returns a shared_ptr
             * instead of a unique_ptr. New code should prefer get_pointer()
             * unless the data needs to be shared.
             *
             * @note
             * Most scenarios don't need shared ownership of data, so we should prefer
             * unique_ptr when possible. It's more efficient, doesn't require atomic
             * ops for a reference count (which can cause major slowdowns on
             * weakly-ordered platforms like ARM), and can be easily promoted to a
             * shared_ptr, exactly like we're doing here.
             * (Conversely, you _can't_ go from shared back to unique.)
             */
            template<class O, class... Ids>
            std::shared_ptr<O> get_no_throw(Ids... ids) {
                return std::shared_ptr<O>(get_pointer<O>(std::forward<Ids>(ids)...));
            }

#ifdef SQLITE_ORM_OPTIONAL_SUPPORTED
            /**
             *  The same as `get` function but doesn't throw an exception if noting found but
             * returns an empty std::optional. throws std::system_error in case of db error.
             */
            template<class O, class... Ids>
            std::optional<O> get_optional(Ids... ids) {
                this->assert_mapped_type<O>();
                auto statement = this->prepare(sqlite_orm::get_optional<O>(std::forward<Ids>(ids)...));
                return this->execute(statement);
            }
#endif  // SQLITE_ORM_OPTIONAL_SUPPORTED

            /**
             *  SELECT COUNT(*) https://www.sqlite.org/lang_aggfunc.html#count
             *  @return Number of O object in table.
             */
            template<class O, class... Args, class R = typename mapped_type_proxy<O>::type>
            int count(Args&&... args) {
                this->assert_mapped_type<R>();
                auto rows = this->select(sqlite_orm::count<R>(), std::forward<Args>(args)...);
                if(!rows.empty()) {
                    return rows.front();
                } else {
                    return 0;
                }
            }

            /**
             *  SELECT COUNT(X) https://www.sqlite.org/lang_aggfunc.html#count
             *  @param m member pointer to class mapped to the storage.
             *  @return count of `m` values from database.
             */
            template<class F, class O, class... Args>
            int count(F O::*m, Args&&... args) {
                this->assert_mapped_type<O>();
                auto rows = this->select(sqlite_orm::count(m), std::forward<Args>(args)...);
                if(!rows.empty()) {
                    return rows.front();
                } else {
                    return 0;
                }
            }

            /**
             *  AVG(X) query.   https://www.sqlite.org/lang_aggfunc.html#avg
             *  @param m is a class member pointer (the same you passed into make_column).
             *  @return average value from database.
             */
            template<class F, class O, class... Args>
            double avg(F O::*m, Args&&... args) {
                this->assert_mapped_type<O>();
                auto rows = this->select(sqlite_orm::avg(m), std::forward<Args>(args)...);
                if(!rows.empty()) {
                    return rows.front();
                } else {
                    return 0;
                }
            }

            template<class F, class O>
            std::string group_concat(F O::*m) {
                return this->group_concat_internal(m, {});
            }

            /**
             *  GROUP_CONCAT(X) query.  https://www.sqlite.org/lang_aggfunc.html#groupconcat
             *  @param m is a class member pointer (the same you passed into make_column).
             *  @return group_concat query result.
             */
            template<class F,
                     class O,
                     class... Args,
                     class Tuple = std::tuple<Args...>,
                     typename sfinae = typename std::enable_if<std::tuple_size<Tuple>::value >= 1>::type>
            std::string group_concat(F O::*m, Args&&... args) {
                return this->group_concat_internal(m, {}, std::forward<Args>(args)...);
            }

            /**
             *  GROUP_CONCAT(X, Y) query.   https://www.sqlite.org/lang_aggfunc.html#groupconcat
             *  @param m is a class member pointer (the same you passed into make_column).
             *  @return group_concat query result.
             */
            template<class F, class O, class... Args>
            std::string group_concat(F O::*m, std::string y, Args&&... args) {
                return this->group_concat_internal(m,
                                                   std::make_unique<std::string>(move(y)),
                                                   std::forward<Args>(args)...);
            }

            template<class F, class O, class... Args>
            std::string group_concat(F O::*m, const char* y, Args&&... args) {
                std::unique_ptr<std::string> str;
                if(y) {
                    str = std::make_unique<std::string>(y);
                } else {
                    str = std::make_unique<std::string>();
                }
                return this->group_concat_internal(m, move(str), std::forward<Args>(args)...);
            }

            /**
             *  MAX(x) query.
             *  @param m is a class member pointer (the same you passed into make_column).
             *  @return std::unique_ptr with max value or null if sqlite engine returned null.
             */
            template<class F, class O, class... Args, class Ret = column_result_of_t<self, F O::*>>
            std::unique_ptr<Ret> max(F O::*m, Args&&... args) {
                this->assert_mapped_type<O>();
                auto rows = this->select(sqlite_orm::max(m), std::forward<Args>(args)...);
                if(!rows.empty()) {
                    return std::move(rows.front());
                } else {
                    return {};
                }
            }

            /**
             *  MIN(x) query.
             *  @param m is a class member pointer (the same you passed into make_column).
             *  @return std::unique_ptr with min value or null if sqlite engine returned null.
             */
            template<class F, class O, class... Args, class Ret = column_result_of_t<self, F O::*>>
            std::unique_ptr<Ret> min(F O::*m, Args&&... args) {
                this->assert_mapped_type<O>();
                auto rows = this->select(sqlite_orm::min(m), std::forward<Args>(args)...);
                if(!rows.empty()) {
                    return std::move(rows.front());
                } else {
                    return {};
                }
            }

            /**
             *  SUM(x) query.
             *  @param m is a class member pointer (the same you passed into make_column).
             *  @return std::unique_ptr with sum value or null if sqlite engine returned null.
             */
            template<class F, class O, class... Args, class Ret = column_result_of_t<self, F O::*>>
            std::unique_ptr<Ret> sum(F O::*m, Args&&... args) {
                this->assert_mapped_type<O>();
                std::vector<std::unique_ptr<double>> rows =
                    this->select(sqlite_orm::sum(m), std::forward<Args>(args)...);
                if(!rows.empty()) {
                    if(rows.front()) {
                        return std::make_unique<Ret>(std::move(*rows.front()));
                    } else {
                        return {};
                    }
                } else {
                    return {};
                }
            }

            /**
             *  TOTAL(x) query.
             *  @param m is a class member pointer (the same you passed into make_column).
             *  @return total value (the same as SUM but not nullable. More details here
             * https://www.sqlite.org/lang_aggfunc.html)
             */
            template<class F, class O, class... Args>
            double total(F O::*m, Args&&... args) {
                this->assert_mapped_type<O>();
                auto rows = this->select(sqlite_orm::total(m), std::forward<Args>(args)...);
                if(!rows.empty()) {
                    return std::move(rows.front());
                } else {
                    return {};
                }
            }

            /**
             *  Select a single column into std::vector<T> or multiple columns into std::vector<std::tuple<...>>.
             *  For a single column use `auto rows = storage.select(&User::id, where(...));
             *  For multicolumns use `auto rows = storage.select(columns(&User::id, &User::name), where(...));
             */
            template<class T, class... Args, class R = column_result_of_t<self, T>>
            std::vector<R> select(T m, Args... args) {
                static_assert(!is_base_of_template<T, compound_operator>::value ||
                                  std::tuple_size<std::tuple<Args...>>::value == 0,
                              "Cannot use args with a compound operator");
                auto statement = this->prepare(sqlite_orm::select(std::move(m), std::forward<Args>(args)...));
                return this->execute(statement);
            }

            template<class T, satisfies<is_prepared_statement, T> = true>
            std::string dump(const T& preparedStatement, bool parametrized = true) const {
                return this->dump(preparedStatement.expression, parametrized);
            }

            template<
                class E,
                class Ex = polyfill::remove_cvref_t<E>,
                std::enable_if_t<!is_prepared_statement<Ex>::value && !storage_traits::type_is_mapped<self, Ex>::value,
                                 bool> = true>
            std::string dump(E&& expression, bool parametrized = false) const {
                static_assert(is_preparable_v<self, Ex>, "Expression must be a high-level statement");

                decltype(auto) e2 = static_if<is_select<Ex>{}>(
                    [](auto expression) {
                        expression.highest_level = true;
                        return expression;
                    },
                    [](const auto& expression) -> decltype(auto) {
                        return (expression);
                    })(std::forward<E>(expression));
                using context_t = serializer_context<impl_type>;
                context_t context{this->impl};
                context.replace_bindable_with_question = parametrized;
                // just like prepare_impl()
                context.skip_table_name = false;
                return serialize(e2, context);
            }

            /**
             *  Returns a string representation of object of a class mapped to the storage.
             *  Type of string has json-like style.
             */
            template<class O, satisfies<storage_traits::type_is_mapped, self, O> = true>
            std::string dump(const O& object) const {
                auto& tImpl = this->get_impl<O>();
                std::stringstream ss;
                ss << "{ ";
                using pair = std::pair<std::string, std::string>;
                std::vector<pair> pairs;
                tImpl.table.for_each_column([&pairs, &object](auto& column) {
                    using column_type = typename std::decay<decltype(column)>::type;
                    using field_type = typename column_type::field_type;
                    pair p{column.name, std::string()};
                    if(column.member_pointer) {
                        p.second = field_printer<field_type>()(object.*column.member_pointer);
                    } else {
                        using getter_type = typename column_type::getter_type;
                        field_value_holder<getter_type> valueHolder{(object.*(column.getter))()};
                        p.second = field_printer<field_type>()(valueHolder.value);
                    }
                    pairs.push_back(move(p));
                });
                for(size_t i = 0; i < pairs.size(); ++i) {
                    auto& p = pairs[i];
                    ss << p.first << " : '" << p.second << "'";
                    if(i < pairs.size() - 1) {
                        ss << ", ";
                    } else {
                        ss << " }";
                    }
                }
                return ss.str();
            }

            /**
             *  This is REPLACE (INSERT OR REPLACE) function.
             *  Also if you need to insert value with knows id you should
             *  also you this function instead of insert cause inserts ignores
             *  id and creates own one.
             */
            template<class O>
            void replace(const O& o) {
                this->assert_mapped_type<O>();
                auto statement = this->prepare(sqlite_orm::replace(std::ref(o)));
                this->execute(statement);
            }

            template<class It>
            void replace_range(It from, It to) {
                using O = typename std::iterator_traits<It>::value_type;
                this->assert_mapped_type<O>();
                if(from == to) {
                    return;
                }

                auto statement = this->prepare(sqlite_orm::replace_range(from, to));
                this->execute(statement);
            }

            template<class T, class It, class L>
            void replace_range(It from, It to, L transformer) {
                this->assert_mapped_type<T>();
                if(from == to) {
                    return;
                }

                auto statement = this->prepare(sqlite_orm::replace_range<T>(from, to, std::move(transformer)));
                this->execute(statement);
            }

            template<class O, class... Cols>
            int insert(const O& o, columns_t<Cols...> cols) {
                constexpr const size_t colsCount = std::tuple_size<std::tuple<Cols...>>::value;
                static_assert(colsCount > 0, "Use insert or replace with 1 argument instead");
                this->assert_mapped_type<O>();
                auto statement = this->prepare(sqlite_orm::insert(std::ref(o), std::move(cols)));
                return int(this->execute(statement));
            }

            /**
             *  Insert routine. Inserts object with all non primary key fields in passed object. Id of passed
             *  object doesn't matter.
             *  @return id of just created object.
             */
            template<class O>
            int insert(const O& o) {
                this->assert_mapped_type<O>();
                this->assert_insertable_type<O>();
                auto statement = this->prepare(sqlite_orm::insert(std::ref(o)));
                return int(this->execute(statement));
            }

            /**
             *  Raw insert routine. Use this if `insert` with object does not fit you. This insert is designed to be able
             *  to call any type of `INSERT` query with no limitations.
             *  @example
             *  ```sql
             *  INSERT INTO users (id, name) VALUES(5, 'Little Mix')
             *  ```
             *  will be
             *  ```c++
             *  storage.insert(into<User>, columns(&User::id, &User::name), values(std::make_tuple(5, "Little Mix")));
             *  ```
             *  One more example:
             *  ```sql
             *  INSERT INTO singers (name) VALUES ('Sofia Reyes')('Kungs')
             *  ```
             *  will be
             *  ```c++
             *  storage.insert(into<Singer>(), columns(&Singer::name), values(std::make_tuple("Sofia Reyes"), std::make_tuple("Kungs")));
             *  ```
             *  One can use `default_values` to add `DEFAULT VALUES` modifier:
             *  ```sql
             *  INSERT INTO users DEFAULT VALUES
             *  ```
             *  will be
             *  ```c++
             *  storage.insert(into<Singer>(), default_values());
             *  ```
             *  Also one can use `INSERT OR ABORT`/`INSERT OR FAIL`/`INSERT OR IGNORE`/`INSERT OR REPLACE`/`INSERT ROLLBACK`:
             *  ```c++
             *  storage.insert(or_ignore(), into<Singer>(), columns(&Singer::name), values(std::make_tuple("Sofia Reyes"), std::make_tuple("Kungs")));
             *  storage.insert(or_rollback(), into<Singer>(), default_values());
             *  storage.insert(or_abort(), into<User>, columns(&User::id, &User::name), values(std::make_tuple(5, "Little Mix")));
             *  ```
             */
            template<class... Args>
            void insert(Args... args) {
                auto statement = this->prepare(sqlite_orm::insert(std::forward<Args>(args)...));
                this->execute(statement);
            }

            /**
             *  Raw replace statement creation routine. Use this if `replace` with object does not fit you. This replace is designed to be able
             *  to call any type of `REPLACE` query with no limitations. Actually this is the same query as raw insert except `OR...` option existance.
             *  @example
             *  ```sql
             *  REPLACE INTO users (id, name) VALUES(5, 'Little Mix')
             *  ```
             *  will be
             *  ```c++
             *  storage.prepare(replace(into<User>, columns(&User::id, &User::name), values(std::make_tuple(5, "Little Mix"))));
             *  ```
             *  One more example:
             *  ```sql
             *  REPLACE INTO singers (name) VALUES ('Sofia Reyes')('Kungs')
             *  ```
             *  will be
             *  ```c++
             *  storage.prepare(replace(into<Singer>(), columns(&Singer::name), values(std::make_tuple("Sofia Reyes"), std::make_tuple("Kungs"))));
             *  ```
             *  One can use `default_values` to add `DEFAULT VALUES` modifier:
             *  ```sql
             *  REPLACE INTO users DEFAULT VALUES
             *  ```
             *  will be
             *  ```c++
             *  storage.prepare(replace(into<Singer>(), default_values()));
             *  ```
             */
            template<class... Args>
            void replace(Args... args) {
                auto statement = this->prepare(sqlite_orm::replace(std::forward<Args>(args)...));
                this->execute(statement);
            }

            template<class It>
            void insert_range(It from, It to) {
                using O = typename std::iterator_traits<It>::value_type;
                this->assert_mapped_type<O>();
                this->assert_insertable_type<O>();
                if(from == to) {
                    return;
                }
                auto statement = this->prepare(sqlite_orm::insert_range(from, to));
                this->execute(statement);
            }

            template<class T, class It, class L>
            void insert_range(It from, It to, L transformer) {
                this->assert_mapped_type<T>();
                this->assert_insertable_type<T>();
                if(from == to) {
                    return;
                }
                auto statement = this->prepare(sqlite_orm::insert_range<T>(from, to, std::move(transformer)));
                this->execute(statement);
            }

            /**
             * Change table name inside storage's schema info. This function does not
             * affect database
             */
            template<class O>
            void rename_table(std::string name) {
                this->assert_mapped_type<O>();
                auto& tImpl = this->get_impl<O>();
                tImpl.table.name = move(name);
            }

            using storage_base::rename_table;

            /**
             * Get table's name stored in storage's schema info. This function does not call
             * any SQLite queries
             */
            template<class O>
            const std::string& tablename() const {
                this->assert_mapped_type<O>();
                auto& tImpl = this->get_impl<O>();
                return tImpl.table.name;
            }

            template<class F, class O>
            [[deprecated("Use the more accurately named function `find_column_name()`")]] const std::string*
            column_name(F O::*memberPointer) const {
                return internal::find_column_name(this->impl, memberPointer);
            }

            template<class F, class O>
            const std::string* find_column_name(F O::*memberPointer) const {
                return internal::find_column_name(this->impl, memberPointer);
            }

          protected:
            template<class... Tss, class... Cols>
            sync_schema_result schema_status(const storage_impl<index_t<Cols...>, Tss...>&, sqlite3*, bool) {
                return sync_schema_result::already_in_sync;
            }

            template<class T, bool WithoutRowId, class... Cs, class... Tss>
            sync_schema_result schema_status(const storage_impl<table_t<T, WithoutRowId, Cs...>, Tss...>& tImpl,
                                             sqlite3* db,
                                             bool preserve) {
                return tImpl.schema_status(db, preserve);
            }

            template<class... Tss, class... Cols>
            sync_schema_result sync_table(const storage_impl<index_t<Cols...>, Tss...>& tableImpl, sqlite3* db, bool) {
                auto res = sync_schema_result::already_in_sync;
                using context_t = serializer_context<impl_type>;
                context_t context{this->impl};
                auto query = serialize(tableImpl.table, context);
                perform_void_exec(db, query);
                return res;
            }

            template<class... Tss, class... Cols>
            sync_schema_result
            sync_table(const storage_impl<trigger_t<Cols...>, Tss...>& tableImpl, sqlite3* db, bool) {
                auto res = sync_schema_result::already_in_sync;  // TODO Change accordingly
                using context_t = serializer_context<impl_type>;
                context_t context{this->impl};
                auto query = serialize(tableImpl.table, context);
                auto rc = sqlite3_exec(db, query.c_str(), nullptr, nullptr, nullptr);
                if(rc != SQLITE_OK) {
                    throw_translated_sqlite_error(db);
                }
                return res;
            }

            template<class T, bool WithoutRowId, class... Args, class... Tss>
            sync_schema_result sync_table(const storage_impl<table_t<T, WithoutRowId, Args...>, Tss...>& tImpl,
                                          sqlite3* db,
                                          bool preserve);

            template<class C>
            void add_column(const std::string& tableName, const C& column, sqlite3* db) const {
                std::stringstream ss;
<<<<<<< HEAD
                ss << "ALTER TABLE " << quote_identifier(tableName) << " ADD COLUMN ";
                using context_t = serializator_context<impl_type>;
=======
                ss << "ALTER TABLE " << tableName << " ADD COLUMN ";
                using context_t = serializer_context<impl_type>;
>>>>>>> fdd06c5e
                context_t context{this->impl};
                ss << serialize(column, context);
                perform_void_exec(db, ss.str());
            }

            template<typename S>
            prepared_statement_t<S> prepare_impl(S statement) {
                auto con = this->get_connection();
                sqlite3_stmt* stmt;
                auto db = con.get();
                using context_t = serializer_context<impl_type>;
                context_t context{this->impl};
                context.skip_table_name = false;
                context.replace_bindable_with_question = true;
                auto query = serialize(statement, context);
                if(sqlite3_prepare_v2(db, query.c_str(), -1, &stmt, nullptr) == SQLITE_OK) {
                    return prepared_statement_t<S>{std::forward<S>(statement), stmt, con};
                } else {
                    throw_translated_sqlite_error(db);
                }
            }

          public:
            /**
             *  This is a cute function used to replace migration up/down functionality.
             *  It performs check storage schema with actual db schema and:
             *  * if there are excess tables exist in db they are ignored (not dropped)
             *  * every table from storage is compared with it's db analog and
             *      * if table doesn't exist it is being created
             *      * if table exists its colums are being compared with table_info from db and
             *          * if there are columns in db that do not exist in storage (excess) table will be dropped and
             * recreated
             *          * if there are columns in storage that do not exist in db they will be added using `ALTER TABLE
             * ... ADD COLUMN ...' command
             *          * if there is any column existing in both db and storage but differs by any of
             * properties/constraints (pk, notnull, dflt_value) table will be dropped and recreated. Be aware that
             * `sync_schema` doesn't guarantee that data will not be dropped. It guarantees only that it will make db
             * schema the same as you specified in `make_storage` function call. A good point is that if you have no db
             * file at all it will be created and all tables also will be created with exact tables and columns you
             * specified in `make_storage`, `make_table` and `make_column` calls. The best practice is to call this
             * function right after storage creation.
             *  @param preserve affects function's behaviour in case it is needed to remove a column. If it is `false`
             * so table will be dropped if there is column to remove if SQLite version is < 3.35.0 and rmeove column if SQLite version >= 3.35.0,
             * if `true` -  table is being copied into another table, dropped and copied table is renamed with source table name.
             * Warning: sync_schema doesn't check foreign keys cause it is unable to do so in sqlite3. If you know how to get foreign key info please
             * submit an issue https://github.com/fnc12/sqlite_orm/issues
             *  @return std::map with std::string key equal table name and `sync_schema_result` as value.
             * `sync_schema_result` is a enum value that stores table state after syncing a schema. `sync_schema_result`
             * can be printed out on std::ostream with `operator<<`.
             */
            std::map<std::string, sync_schema_result> sync_schema(bool preserve = false) {
                auto con = this->get_connection();
                std::map<std::string, sync_schema_result> result;
                auto db = con.get();
                this->impl.for_each([&result, db, preserve, this](auto& storageImpl) {
                    auto res = this->sync_table(storageImpl, db, preserve);
                    result.insert({storageImpl.table.name, res});
                });
                return result;
            }

            /**
             *  This function returns the same map that `sync_schema` returns but it
             *  doesn't perform `sync_schema` actually - just simulates it in case you want to know
             *  what will happen if you sync your schema.
             */
            std::map<std::string, sync_schema_result> sync_schema_simulate(bool preserve = false) {
                auto con = this->get_connection();
                std::map<std::string, sync_schema_result> result;
                auto db = con.get();
                this->impl.for_each([&result, db, preserve, this](auto& tableImpl) {
                    auto schemaStatus = this->schema_status(tableImpl, db, preserve);
                    result.insert({tableImpl.table.name, schemaStatus});
                });
                return result;
            }

            /**
             *  Checks whether table exists in db. Doesn't check storage itself - works only with actual database.
             *  Note: table can be not mapped to a storage
             *  @return true if table with a given name exists in db, false otherwise.
             */
            bool table_exists(const std::string& tableName) {
                auto con = this->get_connection();
                return this->impl.table_exists(tableName, con.get());
            }

            template<class T, class... Args>
            prepared_statement_t<select_t<T, Args...>> prepare(select_t<T, Args...> sel) {
                sel.highest_level = true;
                return prepare_impl<select_t<T, Args...>>(std::move(sel));
            }

            template<class T, class... Args>
            prepared_statement_t<get_all_t<T, Args...>> prepare(get_all_t<T, Args...> get_) {
                return prepare_impl<get_all_t<T, Args...>>(std::move(get_));
            }

            template<class T, class... Args>
            prepared_statement_t<get_all_pointer_t<T, Args...>> prepare(get_all_pointer_t<T, Args...> get_) {
                return prepare_impl<get_all_pointer_t<T, Args...>>(std::move(get_));
            }

            template<class... Args>
            prepared_statement_t<replace_raw_t<Args...>> prepare(replace_raw_t<Args...> ins) {
                return prepare_impl<replace_raw_t<Args...>>(std::move(ins));
            }

            template<class... Args>
            prepared_statement_t<insert_raw_t<Args...>> prepare(insert_raw_t<Args...> ins) {
                return prepare_impl<insert_raw_t<Args...>>(std::move(ins));
            }

#ifdef SQLITE_ORM_OPTIONAL_SUPPORTED
            template<class T, class R, class... Args>
            prepared_statement_t<get_all_optional_t<T, R, Args...>> prepare(get_all_optional_t<T, R, Args...> get_) {
                return prepare_impl<get_all_optional_t<T, R, Args...>>(std::move(get_));
            }
#endif  // SQLITE_ORM_OPTIONAL_SUPPORTED

            template<class... Args, class... Wargs>
            prepared_statement_t<update_all_t<set_t<Args...>, Wargs...>>
            prepare(update_all_t<set_t<Args...>, Wargs...> upd) {
                return prepare_impl<update_all_t<set_t<Args...>, Wargs...>>(std::move(upd));
            }

            template<class T, class... Args>
            prepared_statement_t<remove_all_t<T, Args...>> prepare(remove_all_t<T, Args...> rem) {
                return prepare_impl<remove_all_t<T, Args...>>(std::move(rem));
            }

            template<class T, class... Ids>
            prepared_statement_t<get_t<T, Ids...>> prepare(get_t<T, Ids...> get_) {
                return prepare_impl<get_t<T, Ids...>>(std::move(get_));
            }

            template<class T, class... Ids>
            prepared_statement_t<get_pointer_t<T, Ids...>> prepare(get_pointer_t<T, Ids...> get_) {
                return prepare_impl<get_pointer_t<T, Ids...>>(std::move(get_));
            }

#ifdef SQLITE_ORM_OPTIONAL_SUPPORTED
            template<class T, class... Ids>
            prepared_statement_t<get_optional_t<T, Ids...>> prepare(get_optional_t<T, Ids...> get_) {
                return prepare_impl<get_optional_t<T, Ids...>>(std::move(get_));
            }
#endif  // SQLITE_ORM_OPTIONAL_SUPPORTED

            template<class T>
            prepared_statement_t<update_t<T>> prepare(update_t<T> upd) {
                return prepare_impl<update_t<T>>(std::move(upd));
            }

            template<class T, class... Ids>
            prepared_statement_t<remove_t<T, Ids...>> prepare(remove_t<T, Ids...> statement) {
                using object_type = typename expression_object_type<decltype(statement)>::type;
                this->assert_mapped_type<object_type>();
                return this->prepare_impl<remove_t<T, Ids...>>(std::move(statement));
            }

            template<class T>
            prepared_statement_t<insert_t<T>> prepare(insert_t<T> statement) {
                using object_type = typename expression_object_type<decltype(statement)>::type;
                this->assert_mapped_type<object_type>();
                this->assert_insertable_type<object_type>();
                return this->prepare_impl<insert_t<T>>(std::move(statement));
            }

            template<class T>
            prepared_statement_t<replace_t<T>> prepare(replace_t<T> rep) {
                using object_type = typename expression_object_type<decltype(rep)>::type;
                this->assert_mapped_type<object_type>();
                return this->prepare_impl<replace_t<T>>(std::move(rep));
            }

            template<class It, class L, class O>
            prepared_statement_t<insert_range_t<It, L, O>> prepare(insert_range_t<It, L, O> statement) {
                using object_type = typename expression_object_type<decltype(statement)>::type;
                this->assert_mapped_type<object_type>();
                this->assert_insertable_type<object_type>();
                return this->prepare_impl<insert_range_t<It, L, O>>(std::move(statement));
            }

            template<class It, class L, class O>
            prepared_statement_t<replace_range_t<It, L, O>> prepare(replace_range_t<It, L, O> statement) {
                using object_type = typename expression_object_type<decltype(statement)>::type;
                this->assert_mapped_type<object_type>();
                return this->prepare_impl<replace_range_t<It, L, O>>(std::move(statement));
            }

            template<class T, class... Cols>
            prepared_statement_t<insert_explicit<T, Cols...>> prepare(insert_explicit<T, Cols...> ins) {
                using object_type = typename expression_object_type<decltype(ins)>::type;
                this->assert_mapped_type<object_type>();
                return this->prepare_impl<insert_explicit<T, Cols...>>(std::move(ins));
            }

            template<class... Args>
            void execute(const prepared_statement_t<replace_raw_t<Args...>>& statement) {
                auto con = this->get_connection();
                auto db = con.get();
                auto stmt = statement.stmt;
                sqlite3_reset(stmt);
                auto index = 1;
                iterate_ast(statement.expression.args, [stmt, &index, db](auto& node) {
                    using node_type = typename std::decay<decltype(node)>::type;
                    conditional_binder<node_type, is_bindable<node_type>> binder{stmt, index};
                    if(SQLITE_OK != binder(node)) {
                        throw_translated_sqlite_error(db);
                    }
                });
                perform_step(db, stmt);
            }

            template<class... Args>
            void execute(const prepared_statement_t<insert_raw_t<Args...>>& statement) {
                auto con = this->get_connection();
                auto db = con.get();
                auto stmt = statement.stmt;
                sqlite3_reset(stmt);
                auto index = 1;
                iterate_ast(statement.expression.args, [stmt, &index, db](auto& node) {
                    using node_type = typename std::decay<decltype(node)>::type;
                    conditional_binder<node_type, is_bindable<node_type>> binder{stmt, index};
                    if(SQLITE_OK != binder(node)) {
                        throw_translated_sqlite_error(db);
                    }
                });
                perform_step(db, stmt);
            }

            template<class T, class... Cols>
            int64 execute(const prepared_statement_t<insert_explicit<T, Cols...>>& statement) {
                using statement_type = typename std::decay<decltype(statement)>::type;
                using expression_type = typename statement_type::expression_type;
                using object_type = typename expression_object_type<expression_type>::type;
                auto index = 1;
                auto con = this->get_connection();
                auto db = con.get();
                auto stmt = statement.stmt;
                auto& tImpl = this->get_impl<object_type>();
                auto& object = statement.expression.obj;
                sqlite3_reset(stmt);
                iterate_tuple(statement.expression.columns.columns,
                              [&object, &index, &stmt, &tImpl, db](auto& memberPointer) {
                                  using column_type = typename std::decay<decltype(memberPointer)>::type;
                                  using field_type = column_result_of_t<self, column_type>;
                                  const auto* value =
                                      tImpl.table.template get_object_field_pointer<field_type>(object, memberPointer);
                                  if(!value) {
                                      throw std::system_error{orm_error_code::value_is_null};
                                  }
                                  if(SQLITE_OK != statement_binder<field_type>().bind(stmt, index++, *value)) {
                                      throw_translated_sqlite_error(db);
                                  }
                              });
                perform_step(db, stmt);
                return sqlite3_last_insert_rowid(db);
            }

            template<class T,
                     typename std::enable_if<(is_replace_range<T>::value || is_replace<T>::value)>::type* = nullptr>
            void execute(const prepared_statement_t<T>& statement) {
                using statement_type = typename std::decay<decltype(statement)>::type;
                using expression_type = typename statement_type::expression_type;
                using object_type = typename expression_object_type<expression_type>::type;
                auto& tImpl = this->get_impl<object_type>();
                auto index = 1;
                auto con = this->get_connection();
                auto db = con.get();
                auto stmt = statement.stmt;
                sqlite3_reset(stmt);

                auto processObject = [&index, &stmt, &tImpl, db](auto& object) {
                    tImpl.table.for_each_column([&index, stmt, &object, db](auto& column) {
                        if(column.is_generated()) {
                            return;
                        }
                        using column_type = typename std::decay<decltype(column)>::type;
                        using field_type = typename column_type::field_type;
                        if(column.member_pointer) {
                            if(SQLITE_OK !=
                               statement_binder<field_type>().bind(stmt, index++, object.*column.member_pointer)) {
                                throw_translated_sqlite_error(db);
                            }
                        } else {
                            using getter_type = typename column_type::getter_type;
                            field_value_holder<getter_type> valueHolder{((object).*(column.getter))()};
                            if(SQLITE_OK != statement_binder<field_type>().bind(stmt, index++, valueHolder.value)) {
                                throw_translated_sqlite_error(db);
                            }
                        }
                    });
                };

                static_if<is_replace_range<T>{}>(
                    [&processObject](auto& statement) {
                        auto& transformer = statement.expression.transformer;
                        std::for_each(  ///
                            statement.expression.range.first,
                            statement.expression.range.second,
                            [&processObject, &transformer](auto& object) {
                                auto& realObject = transformer(object);
                                processObject(realObject);
                            });
                    },
                    [&processObject](auto& statement) {
                        auto& o = get_object(statement.expression);
                        processObject(o);
                    })(statement);
                perform_step(db, stmt);
            }

            template<class T,
                     typename std::enable_if<(is_insert_range<T>::value || is_insert<T>::value)>::type* = nullptr>
            int64 execute(const prepared_statement_t<T>& statement) {
                using statement_type = typename std::decay<decltype(statement)>::type;
                using expression_type = typename statement_type::expression_type;
                using object_type = typename expression_object_type<expression_type>::type;
                auto index = 1;
                auto con = this->get_connection();
                auto db = con.get();
                auto stmt = statement.stmt;
                auto& tImpl = this->get_impl<object_type>();
                sqlite3_reset(stmt);
                auto processObject = [&index, stmt, &tImpl, db](auto& object) {
                    tImpl.table.for_each_column([&tImpl, &index, &object, db, stmt](auto& column) {
                        using table_type = typename std::decay<decltype(tImpl.table)>::type;
                        if(table_type::is_without_rowid ||
                           (!column.template has<primary_key_t<>>() &&
                            !tImpl.table.exists_in_composite_primary_key(column) && !column.is_generated())) {
                            using column_type = typename std::decay<decltype(column)>::type;
                            using field_type = typename column_type::field_type;
                            if(column.member_pointer) {
                                if(SQLITE_OK !=
                                   statement_binder<field_type>().bind(stmt, index++, object.*column.member_pointer)) {
                                    throw_translated_sqlite_error(db);
                                }
                            } else {
                                using getter_type = typename column_type::getter_type;
                                field_value_holder<getter_type> valueHolder{((object).*(column.getter))()};
                                if(SQLITE_OK != statement_binder<field_type>().bind(stmt, index++, valueHolder.value)) {
                                    throw_translated_sqlite_error(db);
                                }
                            }
                        }
                    });
                };

                static_if<is_insert_range<T>{}>(
                    [&processObject](auto& statement) {
                        auto& transformer = statement.expression.transformer;
                        std::for_each(  ///
                            statement.expression.range.first,
                            statement.expression.range.second,
                            [&processObject, &transformer](auto& object) {
                                auto& realObject = transformer(object);
                                processObject(realObject);
                            });
                    },
                    [&processObject](auto& statement) {
                        auto& o = get_object(statement.expression);
                        processObject(o);
                    })(statement);

                perform_step(db, stmt);
                return sqlite3_last_insert_rowid(db);
            }

            template<class T, class... Ids>
            void execute(const prepared_statement_t<remove_t<T, Ids...>>& statement) {
                auto con = this->get_connection();
                auto db = con.get();
                auto stmt = statement.stmt;
                auto index = 1;
                sqlite3_reset(stmt);
                iterate_ast(statement.expression.ids, [stmt, &index, db](auto& v) {
                    using field_type = typename std::decay<decltype(v)>::type;
                    if(SQLITE_OK != statement_binder<field_type>().bind(stmt, index++, v)) {
                        throw_translated_sqlite_error(db);
                    }
                });
                perform_step(db, stmt);
            }

            template<class T>
            void execute(const prepared_statement_t<update_t<T>>& statement) {
                using statement_type = typename std::decay<decltype(statement)>::type;
                using expression_type = typename statement_type::expression_type;
                using object_type = typename expression_object_type<expression_type>::type;
                auto con = this->get_connection();
                auto db = con.get();
                auto& tImpl = this->get_impl<object_type>();
                auto stmt = statement.stmt;
                auto index = 1;
                auto& o = get_object(statement.expression);
                sqlite3_reset(stmt);
                tImpl.table.for_each_column([&o, stmt, &index, db, &tImpl](auto& column) {
                    if(!column.template has<primary_key_t<>>() &&
                       !tImpl.table.exists_in_composite_primary_key(column)) {
                        using column_type = typename std::decay<decltype(column)>::type;
                        using field_type = typename column_type::field_type;
                        if(column.member_pointer) {
                            auto bind_res =
                                statement_binder<field_type>().bind(stmt, index++, o.*column.member_pointer);
                            if(SQLITE_OK != bind_res) {
                                throw_translated_sqlite_error(db);
                            }
                        } else {
                            using getter_type = typename column_type::getter_type;
                            field_value_holder<getter_type> valueHolder{((o).*(column.getter))()};
                            if(SQLITE_OK != statement_binder<field_type>().bind(stmt, index++, valueHolder.value)) {
                                throw_translated_sqlite_error(db);
                            }
                        }
                    }
                });
                tImpl.table.for_each_column([&o, stmt, &index, db, &tImpl](auto& column) {
                    if(column.template has<primary_key_t<>>() || tImpl.table.exists_in_composite_primary_key(column)) {
                        using column_type = typename std::decay<decltype(column)>::type;
                        using field_type = typename column_type::field_type;
                        if(column.member_pointer) {
                            if(SQLITE_OK !=
                               statement_binder<field_type>().bind(stmt, index++, o.*column.member_pointer)) {
                                throw_translated_sqlite_error(db);
                            }
                        } else {
                            using getter_type = typename column_type::getter_type;
                            field_value_holder<getter_type> valueHolder{((o).*(column.getter))()};
                            if(SQLITE_OK != statement_binder<field_type>().bind(stmt, index++, valueHolder.value)) {
                                throw_translated_sqlite_error(db);
                            }
                        }
                    }
                });
                perform_step(db, stmt);
            }

            template<class T, class... Ids>
            std::unique_ptr<T> execute(const prepared_statement_t<get_pointer_t<T, Ids...>>& statement) {
                auto& tImpl = this->get_impl<T>();
                auto con = this->get_connection();
                auto db = con.get();
                auto stmt = statement.stmt;
                auto index = 1;
                sqlite3_reset(stmt);
                iterate_ast(statement.expression.ids, [stmt, &index, db](auto& v) {
                    using field_type = typename std::decay<decltype(v)>::type;
                    if(SQLITE_OK != statement_binder<field_type>().bind(stmt, index++, v)) {
                        throw_translated_sqlite_error(db);
                    }
                });
                auto stepRes = sqlite3_step(stmt);
                switch(stepRes) {
                    case SQLITE_ROW: {
                        auto res = std::make_unique<T>();
                        object_from_column_builder<T> builder{*res, stmt};
                        tImpl.table.for_each_column(builder);
                        return res;
                    } break;
                    case SQLITE_DONE: {
                        return {};
                    } break;
                    default: {
                        throw_translated_sqlite_error(db);
                    }
                }
            }

#ifdef SQLITE_ORM_OPTIONAL_SUPPORTED
            template<class T, class... Ids>
            std::optional<T> execute(const prepared_statement_t<get_optional_t<T, Ids...>>& statement) {
                auto& tImpl = this->get_impl<T>();
                auto con = this->get_connection();
                auto db = con.get();
                auto stmt = statement.stmt;
                auto index = 1;
                sqlite3_reset(stmt);
                iterate_ast(statement.expression.ids, [stmt, &index, db](auto& v) {
                    using field_type = typename std::decay<decltype(v)>::type;
                    if(SQLITE_OK != statement_binder<field_type>().bind(stmt, index++, v)) {
                        throw_translated_sqlite_error(db);
                    }
                });
                auto stepRes = sqlite3_step(stmt);
                switch(stepRes) {
                    case SQLITE_ROW: {
                        auto res = std::make_optional<T>();
                        object_from_column_builder<T> builder{res.value(), stmt};
                        tImpl.table.for_each_column(builder);
                        return res;
                    } break;
                    case SQLITE_DONE: {
                        return {};
                    } break;
                    default: {
                        throw_translated_sqlite_error(db);
                    }
                }
            }
#endif  // SQLITE_ORM_OPTIONAL_SUPPORTED

            template<class T, class... Ids>
            T execute(const prepared_statement_t<get_t<T, Ids...>>& statement) {
                auto& tImpl = this->get_impl<T>();
                auto con = this->get_connection();
                auto db = con.get();
                auto stmt = statement.stmt;
                auto index = 1;
                sqlite3_reset(stmt);
                iterate_ast(statement.expression.ids, [stmt, &index, db](auto& v) {
                    using field_type = typename std::decay<decltype(v)>::type;
                    if(SQLITE_OK != statement_binder<field_type>().bind(stmt, index++, v)) {
                        throw_translated_sqlite_error(db);
                    }
                });
                auto stepRes = sqlite3_step(stmt);
                switch(stepRes) {
                    case SQLITE_ROW: {
                        T res;
                        object_from_column_builder<T> builder{res, stmt};
                        tImpl.table.for_each_column(builder);
                        return res;
                    } break;
                    case SQLITE_DONE: {
                        throw std::system_error{orm_error_code::not_found};
                    } break;
                    default: {
                        throw_translated_sqlite_error(db);
                    }
                }
            }

            template<class T, class... Args>
            void execute(const prepared_statement_t<remove_all_t<T, Args...>>& statement) {
                auto con = this->get_connection();
                auto db = con.get();
                auto stmt = statement.stmt;
                auto index = 1;
                sqlite3_reset(stmt);
                iterate_ast(statement.expression.conditions, [stmt, &index, db](auto& node) {
                    using node_type = typename std::decay<decltype(node)>::type;
                    conditional_binder<node_type, is_bindable<node_type>> binder{stmt, index};
                    if(SQLITE_OK != binder(node)) {
                        throw_translated_sqlite_error(db);
                    }
                });
                perform_step(db, stmt);
            }

            template<class... Args, class... Wargs>
            void execute(const prepared_statement_t<update_all_t<set_t<Args...>, Wargs...>>& statement) {
                auto con = this->get_connection();
                auto db = con.get();
                auto stmt = statement.stmt;
                auto index = 1;
                sqlite3_reset(stmt);
                iterate_tuple(statement.expression.set.assigns, [&index, stmt, db](auto& setArg) {
                    iterate_ast(setArg, [&index, stmt, db](auto& node) {
                        using node_type = typename std::decay<decltype(node)>::type;
                        conditional_binder<node_type, is_bindable<node_type>> binder{stmt, index};
                        if(SQLITE_OK != binder(node)) {
                            throw_translated_sqlite_error(db);
                        }
                    });
                });
                iterate_ast(statement.expression.conditions, [stmt, &index, db](auto& node) {
                    using node_type = typename std::decay<decltype(node)>::type;
                    conditional_binder<node_type, is_bindable<node_type>> binder{stmt, index};
                    if(SQLITE_OK != binder(node)) {
                        throw_translated_sqlite_error(db);
                    }
                });
                perform_step(db, stmt);
            }

            template<class T, class... Args, class R = column_result_of_t<self, T>>
            std::vector<R> execute(const prepared_statement_t<select_t<T, Args...>>& statement) {
                auto con = this->get_connection();
                auto db = con.get();
                auto stmt = statement.stmt;
                auto index = 1;
                sqlite3_reset(stmt);
                iterate_ast(statement.expression, [stmt, &index, db](auto& node) {
                    using node_type = typename std::decay<decltype(node)>::type;
                    conditional_binder<node_type, is_bindable<node_type>> binder{stmt, index};
                    if(SQLITE_OK != binder(node)) {
                        throw_translated_sqlite_error(db);
                    }
                });
                std::vector<R> res;
                auto tableInfoPointer = lookup_table<R>(this->impl);
                int stepRes;
                do {
                    stepRes = sqlite3_step(stmt);
                    switch(stepRes) {
                        case SQLITE_ROW: {
                            using table_info_pointer_t = typename std::remove_pointer<decltype(tableInfoPointer)>::type;
                            using table_info_t = typename std::decay<table_info_pointer_t>::type;
                            row_extractor_builder<R, storage_traits::type_is_mapped<self, R>::value, table_info_t>
                                builder;
                            auto rowExtractor = builder(tableInfoPointer);
                            res.push_back(rowExtractor.extract(stmt, 0));
                        } break;
                        case SQLITE_DONE:
                            break;
                        default: {
                            throw_translated_sqlite_error(db);
                        }
                    }
                } while(stepRes != SQLITE_DONE);
                return res;
            }

            template<class T, class R, class... Args>
            R execute(const prepared_statement_t<get_all_t<T, R, Args...>>& statement) {
                auto& tImpl = this->get_impl<T>();
                auto con = this->get_connection();
                auto db = con.get();
                auto stmt = statement.stmt;
                auto index = 1;
                sqlite3_reset(stmt);
                iterate_ast(statement.expression, [stmt, &index, db](auto& node) {
                    using node_type = typename std::decay<decltype(node)>::type;
                    conditional_binder<node_type, is_bindable<node_type>> binder{stmt, index};
                    if(SQLITE_OK != binder(node)) {
                        throw_translated_sqlite_error(db);
                    }
                });
                R res;
                int stepRes;
                do {
                    stepRes = sqlite3_step(stmt);
                    switch(stepRes) {
                        case SQLITE_ROW: {
                            T obj;
                            object_from_column_builder<T> builder{obj, stmt};
                            tImpl.table.for_each_column(builder);
                            res.push_back(std::move(obj));
                        } break;
                        case SQLITE_DONE:
                            break;
                        default: {
                            throw_translated_sqlite_error(db);
                        }
                    }
                } while(stepRes != SQLITE_DONE);
                return res;
            }

            template<class T, class R, class... Args>
            R execute(const prepared_statement_t<get_all_pointer_t<T, R, Args...>>& statement) {
                auto& tImpl = this->get_impl<T>();
                auto con = this->get_connection();
                auto db = con.get();
                auto stmt = statement.stmt;
                auto index = 1;
                sqlite3_reset(stmt);
                iterate_ast(statement.expression, [stmt, &index, db](auto& node) {
                    using node_type = typename std::decay<decltype(node)>::type;
                    conditional_binder<node_type, is_bindable<node_type>> binder{stmt, index};
                    if(SQLITE_OK != binder(node)) {
                        throw_translated_sqlite_error(db);
                    }
                });
                R res;
                int stepRes;
                do {
                    stepRes = sqlite3_step(stmt);
                    switch(stepRes) {
                        case SQLITE_ROW: {
                            auto obj = std::make_unique<T>();
                            object_from_column_builder<T> builder{*obj, stmt};
                            tImpl.table.for_each_column(builder);
                            res.push_back(move(obj));
                        } break;
                        case SQLITE_DONE:
                            break;
                        default: {
                            throw_translated_sqlite_error(db);
                        }
                    }
                } while(stepRes != SQLITE_DONE);
                return res;
            }

#ifdef SQLITE_ORM_OPTIONAL_SUPPORTED
            template<class T, class R, class... Args>
            R execute(const prepared_statement_t<get_all_optional_t<T, R, Args...>>& statement) {
                auto& tImpl = this->get_impl<T>();
                auto con = this->get_connection();
                auto db = con.get();
                auto stmt = statement.stmt;
                auto index = 1;
                sqlite3_reset(stmt);
                iterate_ast(statement.expression, [stmt, &index, db](auto& node) {
                    using node_type = typename std::decay<decltype(node)>::type;
                    conditional_binder<node_type, is_bindable<node_type>> binder{stmt, index};
                    if(SQLITE_OK != binder(node)) {
                        throw_translated_sqlite_error(db);
                    }
                });
                R res;
                int stepRes;
                do {
                    stepRes = sqlite3_step(stmt);
                    switch(stepRes) {
                        case SQLITE_ROW: {
                            auto obj = std::make_optional<T>();
                            object_from_column_builder<T> builder{*obj, stmt};
                            tImpl.table.for_each_column(builder);
                            res.push_back(move(obj));
                        } break;
                        case SQLITE_DONE:
                            break;
                        default: {
                            throw_translated_sqlite_error(db);
                        }
                    }
                } while(stepRes != SQLITE_DONE);
                return res;
            }
#endif  // SQLITE_ORM_OPTIONAL_SUPPORTED

            template<class O>
            bool has_dependent_rows(const O& object) {
                auto res = false;
                this->impl.for_each([this, &object, &res](auto& storageImpl) {
                    if(res) {
                        return;
                    }
                    storageImpl.table.for_each_foreign_key([&storageImpl, this, &object, &res](auto& foreignKey) {
                        using ForeignKey = typename std::decay<decltype(foreignKey)>::type;
                        using TargetType = typename ForeignKey::target_type;

                        static_if<std::is_same<TargetType, O>{}>([&storageImpl, this, &foreignKey, &res, &object] {
                            std::stringstream ss;
                            ss << "SELECT COUNT(*)";
                            ss << " FROM " << quote_identifier(storageImpl.table.name);
                            ss << " WHERE";
                            auto columnIndex = 0;
                            iterate_tuple(foreignKey.columns, [&ss, &columnIndex, &storageImpl](auto& column) {
                                if(columnIndex > 0) {
                                    ss << " AND";
                                }
                                if(auto columnName = storageImpl.table.find_column_name(column)) {
                                    ss << ' ' << *columnName << " = ?";
                                } else {
                                    throw std::system_error{orm_error_code::column_not_found};
                                }
                                ++columnIndex;
                            });
                            auto query = ss.str();
                            ss.flush();
                            auto con = this->get_connection();
                            sqlite3_stmt* stmt;
                            auto db = con.get();
                            if(sqlite3_prepare_v2(db, query.c_str(), -1, &stmt, nullptr) == SQLITE_OK) {
                                statement_finalizer finalizer(stmt);
                                columnIndex = 1;
                                iterate_tuple(
                                    foreignKey.references,
                                    [&columnIndex, stmt, &object, db, this](auto& memberPointer) {
                                        using MemberPointer = typename std::decay<decltype(memberPointer)>::type;
                                        using field_type = typename member_traits<MemberPointer>::field_type;

                                        auto& tImpl = this->get_impl<O>();
                                        auto value =
                                            tImpl.table.template get_object_field_pointer<field_type>(object,
                                                                                                      memberPointer);
                                        if(!value) {
                                            throw std::system_error{orm_error_code::value_is_null};
                                        }
                                        if(SQLITE_OK !=
                                           statement_binder<field_type>().bind(stmt, columnIndex++, *value)) {
                                            throw_translated_sqlite_error(db);
                                        }
                                    });
                                if(SQLITE_ROW != sqlite3_step(stmt)) {
                                    throw_translated_sqlite_error(db);
                                }
                                auto countResult = sqlite3_column_int(stmt, 0);
                                res = countResult > 0;
                                if(SQLITE_DONE != sqlite3_step(stmt)) {
                                    throw_translated_sqlite_error(db);
                                }
                            } else {
                                throw_translated_sqlite_error(db);
                            }
                        })();
                    });
                });
                return res;
            }
        };  // struct storage_t
    }

    template<class... Ts>
    internal::storage_t<Ts...> make_storage(const std::string& filename, Ts... tables) {
        return {filename, internal::storage_impl<Ts...>(std::forward<Ts>(tables)...)};
    }

    /**
     *  sqlite3_threadsafe() interface.
     */
    inline int threadsafe() {
        return sqlite3_threadsafe();
    }
}<|MERGE_RESOLUTION|>--- conflicted
+++ resolved
@@ -46,12 +46,7 @@
 #include "storage_base.h"
 #include "prepared_statement.h"
 #include "expression_object_type.h"
-<<<<<<< HEAD
-#include "statement_serializator.h"
-=======
 #include "statement_serializer.h"
-#include "table_name_collector.h"
->>>>>>> fdd06c5e
 #include "triggers.h"
 #include "object_from_column_builder.h"
 #include "table.h"
@@ -878,13 +873,8 @@
             template<class C>
             void add_column(const std::string& tableName, const C& column, sqlite3* db) const {
                 std::stringstream ss;
-<<<<<<< HEAD
                 ss << "ALTER TABLE " << quote_identifier(tableName) << " ADD COLUMN ";
-                using context_t = serializator_context<impl_type>;
-=======
-                ss << "ALTER TABLE " << tableName << " ADD COLUMN ";
                 using context_t = serializer_context<impl_type>;
->>>>>>> fdd06c5e
                 context_t context{this->impl};
                 ss << serialize(column, context);
                 perform_void_exec(db, ss.str());
