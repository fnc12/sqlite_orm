#pragma once

#include <memory>   //  std::shared_ptr, std::make_shared
#include <string>   //  std::string
#include <sqlite3.h>
#include <type_traits>  //  std::remove_reference, std::is_base_of, std::decay
#include <cstddef>  //  std::ptrdiff_t
#include <iterator> //  std::input_iterator_tag, std::iterator_traits, std::distance
#include <system_error> //  std::system_error
#include <functional>   //  std::function
#include <sstream>  //  std::stringstream
#include <map>  //  std::map
#include <vector>   //  std::vector
#include <tuple>    //  std::tuple_size, std::tuple
#include <utility>  //  std::forward
#include <set>  //  std::set
#include <algorithm>    //  std::find

#include "alias.h"
#include "database_connection.h"
#include "row_extractor.h"
#include "statement_finalizer.h"
#include "error_code.h"
#include "type_printer.h"
#include "tuple_helper.h"
#include "constraints.h"
#include "table_type.h"
#include "type_is_nullable.h"
#include "field_printer.h"
#include "rowid.h"
#include "aggregate_functions.h"
#include "operators.h"
#include "select_constraints.h"
#include "core_functions.h"
#include "conditions.h"
#include "statement_binder.h"
#include "column_result.h"
#include "mapped_type_proxy.h"
#include "sync_schema_result.h"
#include "table_info.h"
#include "storage_impl.h"
#include "transaction_guard.h"

namespace sqlite_orm {
    
    namespace internal {
        
        /**
         *  Storage class itself. Create an instanse to use it as an interfacto to sqlite db by calling `make_storage` function.
         */
        template<class ...Ts>
        struct storage_t {
            using storage_type = storage_t<Ts...>;
            using impl_type = storage_impl<Ts...>;
            
            template<class T, class ...Args>
            struct view_t {
                using mapped_type = T;
                
                storage_t &storage;
                std::shared_ptr<internal::database_connection> connection;
                
                const std::string query;
                
                view_t(storage_t &stor, decltype(connection) conn, Args&& ...args):
                storage(stor),
                connection(conn),
                query([&args..., &stor]{
                    std::string q;
                    stor.template generate_select_asterisk<T>(&q, args...);
                    return q;
                }()){}
                
                struct iterator_t {
                protected:
                    std::shared_ptr<sqlite3_stmt *> stmt;
                    view_t<T, Args...> &view;
                    std::shared_ptr<T> temp;
                    
                    void extract_value(decltype(temp) &temp) {
                        temp = std::make_shared<T>();
                        auto &storage = this->view.storage;
                        auto &impl = storage.template get_impl<T>();
                        auto index = 0;
                        impl.table.for_each_column([&index, &temp, this] (auto &c) {
                            using field_type = typename std::remove_reference<decltype(c)>::type::field_type;
                            auto value = row_extractor<field_type>().extract(*this->stmt, index++);
                            if(c.member_pointer){
                                auto member_pointer = c.member_pointer;
                                (*temp).*member_pointer = value;
                            }else{
                                ((*temp).*(c.setter))(std::move(value));
                            }
                        });
                    }
                    
                public:
                    using value_type = T;
                    using difference_type = std::ptrdiff_t;
                    using pointer = value_type *;
                    using reference = value_type &;
                    using iterator_category = std::input_iterator_tag;
                    
                    iterator_t(sqlite3_stmt * stmt_, view_t<T, Args...> &view_): stmt(std::make_shared<sqlite3_stmt *>(stmt_)), view(view_) {
                        this->operator++();
                    }
                    
                    iterator_t(const iterator_t &) = default;
                    
                    iterator_t(iterator_t&&) = default;
                    
                    iterator_t& operator=(iterator_t&&) = default;
                    
                    iterator_t& operator=(const iterator_t&) = default;
                    
                    ~iterator_t() {
                        if(this->stmt){
                            statement_finalizer f{*this->stmt};
                        }
                    }
                    
                    T& operator*() {
                        if(!this->stmt) {
                            throw std::system_error(std::make_error_code(orm_error_code::trying_to_dereference_null_iterator));
                        }
                        if(!this->temp){
                            this->extract_value(this->temp);
                        }
                        return *this->temp;
                    }
                    
                    T* operator->() {
                        if(!this->stmt) {
                            throw std::system_error(std::make_error_code(orm_error_code::trying_to_dereference_null_iterator));
                        }
                        if(!this->temp){
                            this->extract_value(this->temp);
                        }
                        return &*this->temp;
                    }
                    
                    void operator++() {
                        if(this->stmt && *this->stmt){
                            auto ret = sqlite3_step(*this->stmt);
                            switch(ret){
                                case SQLITE_ROW:
                                    this->temp = nullptr;
                                    break;
                                case SQLITE_DONE:{
                                    statement_finalizer f{*this->stmt};
                                    *this->stmt = nullptr;
                                }break;
                                default:{
                                    throw std::system_error(std::error_code(sqlite3_errcode(this->view.connection->get_db()), get_sqlite_error_category()));
                                }
                            }
                        }
                    }
                    
                    void operator++(int) {
                        this->operator++();
                    }
                    
                    bool operator==(const iterator_t &other) const {
                        if(this->stmt && other.stmt){
                            return *this->stmt == *other.stmt;
                        }else{
                            if(!this->stmt && !other.stmt){
                                return true;
                            }else{
                                return false;
                            }
                        }
                    }
                    
                    bool operator!=(const iterator_t &other) const {
                        return !(*this == other);
                    }
                };
                
                size_t size() {
                    return this->storage.template count<T>();
                }
                
                bool empty() {
                    return !this->size();
                }
                
                iterator_t end() {
                    return {nullptr, *this};
                }
                
                iterator_t begin() {
                    sqlite3_stmt *stmt = nullptr;
                    auto db = this->connection->get_db();
                    auto ret = sqlite3_prepare_v2(db, this->query.c_str(), -1, &stmt, nullptr);
                    if(ret == SQLITE_OK){
                        return {stmt, *this};
                    }else{
                        throw std::system_error(std::error_code(sqlite3_errcode(db), get_sqlite_error_category()));
                    }
                }
            };
            
            std::function<void(sqlite3*)> on_open;
            
            transaction_guard_t<storage_type> transaction_guard() {
                this->begin_transaction();
                return {*this};
            }
            
            struct pragma_t {
                
                pragma_t(storage_type &storage_): storage(storage_) {}
                
                int synchronous() {
                    return this->get_pragma<int>("synchronous");
                }
                
                void synchronous(int value) {
                    this->_synchronous = -1;
                    this->set_pragma("synchronous", value);
                    this->_synchronous = value;
                }
                
                int user_version() {
                    return this->get_pragma<int>("user_version");
                }
                
                void user_version(int value) {
                    this->set_pragma("user_version", value);
                }
                
                int auto_vacuum() {
                    return this->get_pragma<int>("auto_vacuum");
                }
                
                void auto_vacuum(int value) {
                    this->set_pragma("auto_vacuum", value);
                }
                
                friend struct storage_t<Ts...>;
                
            protected:
                storage_type &storage;
                int _synchronous = -1;
                
                template<class T>
                T get_pragma(const std::string &name) {
                    auto connection = this->storage.get_or_create_connection();
                    std::string query = "PRAGMA " + name;
                    int res = -1;
                    auto rc = sqlite3_exec(connection->get_db(),
                                           query.c_str(),
                                           [](void *data, int argc, char **argv, char **) -> int {
                                               auto &res = *(T*)data;
                                               if(argc){
                                                   res = row_extractor<T>().extract(argv[0]);
                                               }
                                               return 0;
                                           }, &res, nullptr);
                    if(rc != SQLITE_OK) {
                        throw std::system_error(std::error_code(sqlite3_errcode(connection->get_db()), get_sqlite_error_category()));
                    }
                    return res;
                }
                
                template<class T>
                void set_pragma(const std::string &name, const T &value) {
                    auto connection = this->storage.get_or_create_connection();
                    std::stringstream ss;
                    ss << "PRAGMA " << name << " = " << this->storage.string_from_expression(value);
                    auto query = ss.str();
                    auto rc = sqlite3_exec(connection->get_db(), query.c_str(), nullptr, nullptr, nullptr);
                    if(rc != SQLITE_OK) {
                        throw std::system_error(std::error_code(sqlite3_errcode(connection->get_db()), get_sqlite_error_category()));
                    }
                }
            };
            
            struct limit_accesor {
                
                int length() {
                    return this->get(SQLITE_LIMIT_LENGTH);
                }
                
                void length(int newValue) {
                    this->set(SQLITE_LIMIT_LENGTH, newValue);
                }
                
                int sql_length() {
                    return this->get(SQLITE_LIMIT_SQL_LENGTH);
                }
                
                void sql_length(int newValue) {
                    this->set(SQLITE_LIMIT_SQL_LENGTH, newValue);
                }
                
                int column() {
                    return this->get(SQLITE_LIMIT_COLUMN);
                }
                
                void column(int newValue) {
                    this->set(SQLITE_LIMIT_COLUMN, newValue);
                }
                
                int expr_depth() {
                    return this->get(SQLITE_LIMIT_EXPR_DEPTH);
                }
                
                void expr_depth(int newValue) {
                    this->set(SQLITE_LIMIT_EXPR_DEPTH, newValue);
                }
                
                int compound_select() {
                    return this->get(SQLITE_LIMIT_COMPOUND_SELECT);
                }
                
                void compound_select(int newValue) {
                    this->set(SQLITE_LIMIT_COMPOUND_SELECT, newValue);
                }
                
                int vdbe_op() {
                    return this->get(SQLITE_LIMIT_VDBE_OP);
                }
                
                void vdbe_op(int newValue) {
                    this->set(SQLITE_LIMIT_VDBE_OP, newValue);
                }
                
                int function_arg() {
                    return this->get(SQLITE_LIMIT_FUNCTION_ARG);
                }
                
                void function_arg(int newValue) {
                    this->set(SQLITE_LIMIT_FUNCTION_ARG, newValue);
                }
                
                int attached() {
                    return this->get(SQLITE_LIMIT_ATTACHED);
                }
                
                void attached(int newValue) {
                    this->set(SQLITE_LIMIT_ATTACHED, newValue);
                }
                
                int like_pattern_length() {
                    return this->get(SQLITE_LIMIT_LIKE_PATTERN_LENGTH);
                }
                
                void like_pattern_length(int newValue) {
                    this->set(SQLITE_LIMIT_LIKE_PATTERN_LENGTH, newValue);
                }
                
                int variable_number() {
                    return this->get(SQLITE_LIMIT_VARIABLE_NUMBER);
                }
                
                void variable_number(int newValue) {
                    this->set(SQLITE_LIMIT_VARIABLE_NUMBER, newValue);
                }
                
                int trigger_depth() {
                    return this->get(SQLITE_LIMIT_TRIGGER_DEPTH);
                }
                
                void trigger_depth(int newValue) {
                    this->set(SQLITE_LIMIT_TRIGGER_DEPTH, newValue);
                }
                
                int worker_threads() {
                    return this->get(SQLITE_LIMIT_WORKER_THREADS);
                }
                
                void worker_threads(int newValue) {
                    this->set(SQLITE_LIMIT_WORKER_THREADS, newValue);
                }
                
            protected:
                storage_type &storage;
                
                /**
                 *  Stores limit set between connections.
                 */
                std::map<int, int> limits;
                
                friend struct storage_t<Ts...>;
                
                limit_accesor(decltype(storage) storage_): storage(storage_) {}
                
                int get(int id) {
                    auto connection = this->storage.get_or_create_connection();
                    return sqlite3_limit(connection->get_db(), id, -1);
                }
                
                void set(int id, int newValue) {
                    this->limits[id] = newValue;
                    auto connection = this->storage.get_or_create_connection();
                    sqlite3_limit(connection->get_db(), id, newValue);
                }
            };
            
            /**
             *  @param filename_ database filename.
             */
            storage_t(const std::string &filename_, impl_type impl_):
            filename(filename_),
            impl(impl_),
            inMemory(filename_.empty() || filename_ == ":memory:"),
            pragma(*this),
            limit(*this){
                if(inMemory){
                    this->currentTransaction = std::make_shared<internal::database_connection>(this->filename);
                    this->on_open_internal(this->currentTransaction->get_db());
                }
            }
            
            storage_t(const storage_t &other):
            filename(other.filename),
            impl(other.impl),
            currentTransaction(other.currentTransaction),
            inMemory(other.inMemory),
            collatingFunctions(other.collatingFunctions),
            pragma(*this),
            limit(*this)
            {}
            
        protected:
            using collating_function = std::function<int(int, const void*, int, const void*)>;
            
            std::string filename;
            impl_type impl;
            std::shared_ptr<internal::database_connection> currentTransaction;
            const bool inMemory;
            bool isOpenedForever = false;
            std::map<std::string, collating_function> collatingFunctions;
            
            using collating_function_pair = typename decltype(collatingFunctions)::value_type;
            
            /**
             *  Check whether connection exists and returns it if yes or creates a new one
             *  and returns it.
             */
            std::shared_ptr<internal::database_connection> get_or_create_connection() {
                decltype(this->currentTransaction) connection;
                if(!this->currentTransaction){
                    connection = std::make_shared<internal::database_connection>(this->filename);
                    this->on_open_internal(connection->get_db());
                }else{
                    connection = this->currentTransaction;
                }
                return connection;
            }
            
            template<class O, class T, class G, class S, class ...Op>
            std::string serialize_column_schema(internal::column_t<O, T, G, S, Op...> c) {
                std::stringstream ss;
                ss << "'" << c.name << "' ";
                using field_type = typename decltype(c)::field_type;
                using constraints_type = typename decltype(c)::constraints_type;
                ss << type_printer<field_type>().print() << " ";
                tuple_helper::iterator<std::tuple_size<constraints_type>::value - 1, Op...>()(c.constraints, [&ss](auto &v){
                    ss << static_cast<std::string>(v) << ' ';
                });
                if(c.not_null()){
                    ss << "NOT NULL ";
                }
                return ss.str();
            }
            
            template<class ...Cs>
            std::string serialize_column_schema(constraints::primary_key_t<Cs...> fk) {
                std::stringstream ss;
                ss << static_cast<std::string>(fk) << " (";
                std::vector<std::string> columnNames;
                columnNames.reserve(std::tuple_size<decltype(fk.columns)>::value);
                tuple_helper::iterator<std::tuple_size<decltype(fk.columns)>::value - 1, Cs...>()(fk.columns, [&columnNames, this](auto &c){
                    columnNames.push_back(this->impl.column_name(c));
                });
                for(size_t i = 0; i < columnNames.size(); ++i) {
                    ss << columnNames[i];
                    if(i < columnNames.size() - 1) {
                        ss << ", ";
                    }
                }
                ss << ") ";
                return ss.str();
            }
            
#if SQLITE_VERSION_NUMBER >= 3006019
            
            template<class C, class R>
            std::string serialize_column_schema(constraints::foreign_key_t<C, R> &fk) {
                std::stringstream ss;
                using ref_type = typename internal::table_type<decltype(fk.r)>::type;
                auto refTableName = this->impl.template find_table_name<ref_type>();
                auto refColumnName = this->impl.column_name(fk.r);
                ss << "FOREIGN KEY(" << this->impl.column_name(fk.m) << ") REFERENCES ";
                ss << refTableName << "(" << refColumnName << ") ";
                return ss.str();
            }
#endif
            
            template<class I>
            void create_table(sqlite3 *db, const std::string &tableName, I *impl) {
                std::stringstream ss;
                ss << "CREATE TABLE '" << tableName << "' ( ";
                auto columnsCount = impl->table.columns_count();
                auto index = 0;
                impl->table.for_each_column_with_constraints([columnsCount, &index, &ss, this] (auto c) {
                    ss << this->serialize_column_schema(c);
                    if(index < columnsCount - 1) {
                        ss << ", ";
                    }
                    index++;
                });
                ss << ") ";
                if(impl->table._without_rowid) {
                    ss << "WITHOUT ROWID ";
                }
                auto query = ss.str();
                sqlite3_stmt *stmt;
                if (sqlite3_prepare_v2(db, query.c_str(), -1, &stmt, nullptr) == SQLITE_OK) {
                    statement_finalizer finalizer{stmt};
                    if (sqlite3_step(stmt) == SQLITE_DONE) {
                        //  done..
                    }else{
                        throw std::system_error(std::error_code(sqlite3_errcode(db), get_sqlite_error_category()));
                    }
                }else {
                    throw std::system_error(std::error_code(sqlite3_errcode(db), get_sqlite_error_category()));
                }
            }
            
            template<class I>
            void backup_table(sqlite3 *db, I *impl) {
                
                //  here we copy source table to another with a name with '_backup' suffix, but in case table with such
                //  a name already exists we append suffix 1, then 2, etc until we find a free name..
                auto backupTableName = impl->table.name + "_backup";
                if(impl->table_exists(backupTableName, db)){
                    int suffix = 1;
                    do{
                        std::stringstream stream;
                        stream << suffix;
                        auto anotherBackupTableName = backupTableName + stream.str();
                        if(!impl->table_exists(anotherBackupTableName, db)){
                            backupTableName = anotherBackupTableName;
                            break;
                        }
                        ++suffix;
                    }while(true);
                }
                
                this->create_table(db, backupTableName, impl);
                
                impl->copy_table(db, backupTableName);
                
                this->drop_table_internal(impl->table.name, db);
                
                impl->rename_table(db, backupTableName, impl->table.name);
            }
            
            template<class O>
            void assert_mapped_type() {
                using mapped_types_tuples = std::tuple<typename Ts::object_type...>;
                static_assert(tuple_helper::has_type<O, mapped_types_tuples>::value, "type is not mapped to a storage");
            }
            
            template<class O>
            auto& get_impl() {
                return this->impl.template get_impl<O>();
            }
            
            std::string escape(std::string text) {
                for(size_t i = 0; i < text.length(); ) {
                    if(text[i] == '\''){
                        text.insert(text.begin() + i, '\'');
                        i += 2;
                    }
                    else
                        ++i;
                }
                return text;
            }
            
            template<class T>
            std::string string_from_expression(T t, bool /*noTableName*/ = false, bool escape = false) {
                auto isNullable = type_is_nullable<T>::value;
                if(isNullable && !type_is_nullable<T>()(t)){
                    return "NULL";
                }else{
                    auto needQuotes = std::is_base_of<text_printer, type_printer<T>>::value;
                    std::stringstream ss;
                    if(needQuotes){
                        ss << "'";
                    }
                    std::string text = field_printer<T>()(t);
                    if(escape){
                        text = this->escape(text);
                    }
                    ss << text;
                    if(needQuotes){
                        ss << "'";
                    }
                    return ss.str();
                }
            }
            
            template<class T, class C>
            std::string string_from_expression(const alias_column_t<T, C> &als, bool noTableName = false, bool /*escape*/ = false) {
                std::stringstream ss;
                if(!noTableName){
                    ss << "'" << T::get() << "'.";
                }
                ss << this->string_from_expression(als.column, true);
                return ss.str();
            }
            
            std::string string_from_expression(const std::string &t, bool /*noTableName*/ = false, bool escape = false) {
                std::stringstream ss;
                std::string text = t;
                if(escape){
                    text = this->escape(text);
                }
                ss << "'" << text << "'";
                return ss.str();
            }
            
            std::string string_from_expression(const char *t, bool /*noTableName*/ = false, bool escape = false) {
                std::stringstream ss;
                std::string text = t;
                if(escape){
                    text = this->escape(text);
                }
                ss << "'" << text << "'";
                return ss.str();
            }
            
            template<class F, class O>
            std::string string_from_expression(F O::*m, bool noTableName = false, bool /*escape*/ = false) {
                std::stringstream ss;
                if(!noTableName){
                    ss << "'" << this->impl.template find_table_name<O>() << "'.";
                }
                ss << "\"" << this->impl.column_name(m) << "\"";
                return ss.str();
            }
            
            std::string string_from_expression(const rowid_t &rid, bool /*noTableName*/ = false, bool /*escape*/ = false) {
                return static_cast<std::string>(rid);
            }
            
            std::string string_from_expression(const oid_t &rid, bool /*noTableName*/ = false, bool /*escape*/ = false) {
                return static_cast<std::string>(rid);
            }
            
            std::string string_from_expression(const _rowid_t &rid, bool /*noTableName*/ = false, bool /*escape*/ = false) {
                return static_cast<std::string>(rid);
            }
            
            template<class O>
            std::string string_from_expression(const table_rowid_t<O> &rid, bool noTableName = false, bool /*escape*/ = false) {
                std::stringstream ss;
                if(!noTableName){
                    ss << "'" << this->impl.template find_table_name<O>() << "'.";
                }
                ss << static_cast<std::string>(rid);
                return ss.str();
            }
            
            template<class O>
            std::string string_from_expression(const table_oid_t<O> &rid, bool noTableName = false, bool /*escape*/ = false) {
                std::stringstream ss;
                if(!noTableName){
                    ss << "'" << this->impl.template find_table_name<O>() << "'.";
                }
                ss << static_cast<std::string>(rid);
                return ss.str();
            }
            
            template<class O>
            std::string string_from_expression(const table__rowid_t<O> &rid, bool noTableName = false, bool /*escape*/ = false) {
                std::stringstream ss;
                if(!noTableName){
                    ss << "'" << this->impl.template find_table_name<O>() << "'.";
                }
                ss << static_cast<std::string>(rid);
                return ss.str();
            }
            
            template<class T>
            std::string string_from_expression(const aggregate_functions::group_concat_double_t<T> &f, bool /*noTableName*/ = false, bool /*escape*/ = false) {
                std::stringstream ss;
                auto expr = this->string_from_expression(f.t);
                auto expr2 = this->string_from_expression(f.y);
                ss << static_cast<std::string>(f) << "(" << expr << ", " << expr2 << ") ";
                return ss.str();
            }
            
            template<class T>
            std::string string_from_expression(const aggregate_functions::group_concat_single_t<T> &f, bool /*noTableName*/ = false, bool /*escape*/ = false) {
                std::stringstream ss;
                auto expr = this->string_from_expression(f.t);
                ss << static_cast<std::string>(f) << "(" << expr << ") ";
                return ss.str();
            }
            
            template<class L, class R>
            std::string string_from_expression(const conc_t<L, R> &f, bool /*noTableName*/ = false, bool /*escape*/ = false) {
                std::stringstream ss;
                auto lhs = this->string_from_expression(f.l);
                auto rhs = this->string_from_expression(f.r);
                ss << "(" << lhs << " || " << rhs << ") ";
                return ss.str();
            }
            
            template<class L, class R>
            std::string string_from_expression(const add_t<L, R> &f, bool /*noTableName*/ = false, bool /*escape*/ = false) {
                std::stringstream ss;
                auto lhs = this->string_from_expression(f.l);
                auto rhs = this->string_from_expression(f.r);
                ss << "(" << lhs << " + " << rhs << ") ";
                return ss.str();
            }
            
            template<class L, class R>
            std::string string_from_expression(const sub_t<L, R> &f, bool /*noTableName*/ = false, bool /*escape*/ = false) {
                std::stringstream ss;
                auto lhs = this->string_from_expression(f.l);
                auto rhs = this->string_from_expression(f.r);
                ss << "(" << lhs << " - " << rhs << ") ";
                return ss.str();
            }
            
            template<class L, class R>
            std::string string_from_expression(const mul_t<L, R> &f, bool /*noTableName*/ = false, bool /*escape*/ = false) {
                std::stringstream ss;
                auto lhs = this->string_from_expression(f.l);
                auto rhs = this->string_from_expression(f.r);
                ss << "(" << lhs << " * " << rhs << ") ";
                return ss.str();
            }
            
            template<class L, class R>
            std::string string_from_expression(const div_t<L, R> &f, bool /*noTableName*/ = false, bool /*escape*/ = false) {
                std::stringstream ss;
                auto lhs = this->string_from_expression(f.l);
                auto rhs = this->string_from_expression(f.r);
                ss << "(" << lhs << " / " << rhs << ") ";
                return ss.str();
            }
            
            template<class L, class R>
            std::string string_from_expression(const mod_t<L, R> &f, bool /*noTableName*/ = false, bool /*escape*/ = false) {
                std::stringstream ss;
                auto lhs = this->string_from_expression(f.l);
                auto rhs = this->string_from_expression(f.r);
                ss << "(" << lhs << " % " << rhs << ") ";
                return ss.str();
            }
            
            template<class T>
            std::string string_from_expression(const aggregate_functions::min_t<T> &f, bool /*noTableName*/ = false, bool /*escape*/ = false) {
                std::stringstream ss;
                auto expr = this->string_from_expression(f.t);
                ss << static_cast<std::string>(f) << "(" << expr << ") ";
                return ss.str();
            }
            
            template<class T>
            std::string string_from_expression(const aggregate_functions::max_t<T> &f, bool /*noTableName*/ = false, bool /*escape*/ = false) {
                std::stringstream ss;
                auto expr = this->string_from_expression(f.t);
                ss << static_cast<std::string>(f) << "(" << expr << ") ";
                return ss.str();
            }
            
            template<class T>
            std::string string_from_expression(const aggregate_functions::total_t<T> &f, bool /*noTableName*/ = false, bool /*escape*/ = false) {
                std::stringstream ss;
                auto expr = this->string_from_expression(f.t);
                ss << static_cast<std::string>(f) << "(" << expr << ") ";
                return ss.str();
            }
            
            template<class T>
            std::string string_from_expression(const aggregate_functions::sum_t<T> &f, bool /*noTableName*/ = false, bool /*escape*/ = false) {
                std::stringstream ss;
                auto expr = this->string_from_expression(f.t);
                ss << static_cast<std::string>(f) << "(" << expr << ") ";
                return ss.str();
            }
            
<<<<<<< HEAD
            template<class T>
            std::string string_from_expression(const aggregate_functions::count_asterisk_t<T> &f, bool /*noTableName*/ = false, bool /*escape*/ = false) {
                return this->string_from_expression(aggregate_functions::count_asterisk_without_type{});
            }
            
            std::string string_from_expression(const aggregate_functions::count_asterisk_without_type &f, bool /*noTableName*/ = false, bool /*escape*/ = false) {
=======
            std::string string_from_expression(const aggregate_functions::count_asterisk_t &f, bool /*noTableName*/ = false, bool /*escape*/ = false) {
>>>>>>> 8ee3d476
                std::stringstream ss;
                ss << static_cast<std::string>(f) << "(*) ";
                return ss.str();
            }
            
            template<class T>
            std::string string_from_expression(const aggregate_functions::count_t<T> &f, bool /*noTableName*/ = false, bool /*escape*/ = false) {
                std::stringstream ss;
                auto expr = this->string_from_expression(f.t);
                ss << static_cast<std::string>(f) << "(" << expr << ") ";
                return ss.str();
            }
            
            template<class T>
            std::string string_from_expression(const aggregate_functions::avg_t<T> &a, bool /*noTableName*/ = false, bool /*escape*/ = false) {
                std::stringstream ss;
                auto expr = this->string_from_expression(a.t);
                ss << static_cast<std::string>(a) << "(" << expr << ") ";
                return ss.str();
            }
            
            template<class T>
            std::string string_from_expression(const distinct_t<T> &f, bool /*noTableName*/ = false, bool /*escape*/ = false) {
                std::stringstream ss;
                auto expr = this->string_from_expression(f.t);
                ss << static_cast<std::string>(f) << "(" << expr << ") ";
                return ss.str();
            }
            
            template<class T>
            std::string string_from_expression(const all_t<T> &f, bool /*noTableName*/ = false, bool /*escape*/ = false) {
                std::stringstream ss;
                auto expr = this->string_from_expression(f.t);
                ss << static_cast<std::string>(f) << "(" << expr << ") ";
                return ss.str();
            }
            
            template<class X, class Y>
            std::string string_from_expression(const core_functions::rtrim_double_t<X, Y> &f, bool /*noTableName*/ = false, bool /*escape*/ = false) {
                std::stringstream ss;
                auto expr = this->string_from_expression(f.x);
                auto expr2 = this->string_from_expression(f.y);
                ss << static_cast<std::string>(f) << "(" << expr << ", " << expr2 << ") ";
                return ss.str();
            }
            
            template<class X>
            std::string string_from_expression(const core_functions::rtrim_single_t<X> &f, bool /*noTableName*/ = false, bool /*escape*/ = false) {
                std::stringstream ss;
                auto expr = this->string_from_expression(f.x);
                ss << static_cast<std::string>(f) << "(" << expr << ") ";
                return ss.str();
            }
            
            template<class X, class Y>
            std::string string_from_expression(const core_functions::ltrim_double_t<X, Y> &f, bool /*noTableName*/ = false, bool /*escape*/ = false) {
                std::stringstream ss;
                auto expr = this->string_from_expression(f.x);
                auto expr2 = this->string_from_expression(f.y);
                ss << static_cast<std::string>(f) << "(" << expr << ", " << expr2 << ") ";
                return ss.str();
            }
            
            template<class X>
            std::string string_from_expression(const core_functions::ltrim_single_t<X> &f, bool /*noTableName*/ = false, bool /*escape*/ = false) {
                std::stringstream ss;
                auto expr = this->string_from_expression(f.x);
                ss << static_cast<std::string>(f) << "(" << expr << ") ";
                return ss.str();
            }
            
            template<class X, class Y>
            std::string string_from_expression(const core_functions::trim_double_t<X, Y> &f, bool /*noTableName*/ = false, bool /*escape*/ = false) {
                std::stringstream ss;
                auto expr = this->string_from_expression(f.x);
                auto expr2 = this->string_from_expression(f.y);
                ss << static_cast<std::string>(f) << "(" << expr << ", " << expr2 << ") ";
                return ss.str();
            }
            
            template<class X>
            std::string string_from_expression(const core_functions::trim_single_t<X> &f, bool /*noTableName*/ = false, bool /*escape*/ = false) {
                std::stringstream ss;
                auto expr = this->string_from_expression(f.x);
                ss << static_cast<std::string>(f) << "(" << expr << ") ";
                return ss.str();
            }
            
            std::string string_from_expression(const core_functions::changes_t &ch, bool /*noTableName*/ = false, bool /*escape*/ = false) {
                std::stringstream ss;
                ss << static_cast<std::string>(ch) << "() ";
                return ss.str();
            }
            
            template<class T>
            std::string string_from_expression(const core_functions::length_t<T> &len, bool /*noTableName*/ = false, bool /*escape*/ = false) {
                std::stringstream ss;
                auto expr = this->string_from_expression(len.t);
                ss << static_cast<std::string>(len) << "(" << expr << ") ";
                return ss.str();
            }
            
            template<class T, class ...Args>
            std::string string_from_expression(const core_functions::datetime_t<T, Args...> &f, bool /*noTableName*/ = false, bool /*escape*/ = false) {
                std::stringstream ss;
                ss << static_cast<std::string>(f) << "(" << this->string_from_expression(f.timestring);
                using tuple_t = std::tuple<Args...>;
                tuple_helper::iterator<std::tuple_size<tuple_t>::value - 1, Args...>()(f.modifiers, [&ss, this](auto &v){
                    ss << ", " << this->string_from_expression(v);
                });
                ss << ") ";
                return ss.str();
            }
            
            template<class T, class ...Args>
            std::string string_from_expression(const core_functions::date_t<T, Args...> &f, bool /*noTableName*/ = false, bool /*escape*/ = false) {
                std::stringstream ss;
                ss << static_cast<std::string>(f) << "(" << this->string_from_expression(f.timestring);
                using tuple_t = std::tuple<Args...>;
                tuple_helper::iterator<std::tuple_size<tuple_t>::value - 1, Args...>()(f.modifiers, [&ss, this](auto &v){
                    ss << ", " << this->string_from_expression(v);
                });
                ss << ") ";
                return ss.str();
            }
            
            std::string string_from_expression(const core_functions::random_t &f, bool /*noTableName*/ = false, bool /*escape*/ = false) {
                std::stringstream ss;
                ss << static_cast<std::string>(f) << "() ";
                return ss.str();
            }
            
#if SQLITE_VERSION_NUMBER >= 3007016
            
            template<class ...Args>
            std::string string_from_expression(const core_functions::char_t_<Args...> &f, bool /*noTableName*/ = false, bool /*escape*/ = false) {
                std::stringstream ss;
                using tuple_t = decltype(f.args);
                std::vector<std::string> args;
                args.reserve(std::tuple_size<tuple_t>::value);
                tuple_helper::tuple_for_each(f.args, [&args, this](auto &v){
                    auto expression = this->string_from_expression(v);
                    args.emplace_back(std::move(expression));
                });
                ss << static_cast<std::string>(f) << "(";
                auto lim = int(args.size());
                for(auto i = 0; i < lim; ++i) {
                    ss << args[i];
                    if(i < lim - 1) {
                        ss << ", ";
                    }else{
                        ss << " ";
                    }
                }
                ss << ") ";
                return ss.str();
            }
#endif
            
            template<class T>
            std::string string_from_expression(const core_functions::upper_t<T> &a, bool /*noTableName*/ = false, bool /*escape*/ = false) {
                std::stringstream ss;
                auto expr = this->string_from_expression(a.t);
                ss << static_cast<std::string>(a) << "(" << expr << ") ";
                return ss.str();
            }
            
            template<class T>
            std::string string_from_expression(const core_functions::lower_t<T> &a, bool /*noTableName*/ = false, bool /*escape*/ = false) {
                std::stringstream ss;
                auto expr = this->string_from_expression(a.t);
                ss << static_cast<std::string>(a) << "(" << expr << ") ";
                return ss.str();
            }
            
            template<class T>
            std::string string_from_expression(const core_functions::abs_t<T> &a, bool /*noTableName*/ = false, bool /*escape*/ = false) {
                std::stringstream ss;
                auto expr = this->string_from_expression(a.t);
                ss << static_cast<std::string>(a) << "(" << expr << ") ";
                return ss.str();
            }
            
            template<class T, class F>
            std::string string_from_expression(const column_pointer<T, F> &c, bool noTableName = false, bool escape = false) {
                std::stringstream ss;
                if(!noTableName){
                    ss << "'" << this->impl.template find_table_name<T>() << "'.";
                }
                auto &impl = this->get_impl<T>();
                ss << "\"" << impl.column_name_simple(c.field) << "\"";
                return ss.str();
            }
            
            template<class T>
            std::vector<std::string> get_column_names(const T &t) {
                auto columnName = this->string_from_expression(t);
                if(columnName.length()){
                    return {columnName};
                }else{
                    throw std::system_error(std::make_error_code(orm_error_code::column_not_found));
                }
            }
            
            template<class ...Args>
            std::vector<std::string> get_column_names(const internal::columns_t<Args...> &cols) {
                std::vector<std::string> columnNames;
                columnNames.reserve(cols.count());
                cols.for_each([&columnNames, this](auto &m) {
                    auto columnName = this->string_from_expression(m);
                    if(columnName.length()){
                        columnNames.push_back(columnName);
                    }else{
                        throw std::system_error(std::make_error_code(orm_error_code::column_not_found));
                    }
                });
                return columnNames;
            }
            
            /**
             *  Takes select_t object and returns SELECT query string
             */
            template<class T, class ...Args>
            std::string string_from_expression(const internal::select_t<T, Args...> &sel, bool /*noTableName*/ = false, bool /*escape*/ = false) {
                std::stringstream ss;
                ss << "SELECT ";
                if(get_distinct(sel.col)) {
                    ss << static_cast<std::string>(distinct(0)) << " ";
                }
                auto columnNames = this->get_column_names(sel.col);
                for(size_t i = 0; i < columnNames.size(); ++i) {
                    ss << columnNames[i];
                    if(i < columnNames.size() - 1) {
                        ss << ",";
                    }
                    ss << " ";
                }
                auto tableNamesSet = this->parse_table_names(sel.col);
                internal::join_iterator<Args...>()([&tableNamesSet, this](auto c){
                    using original_join_type = typename decltype(c)::type;
                    using cross_join_type = typename internal::mapped_type_proxy<original_join_type>::type;
                    auto crossJoinedTableName = this->impl.template find_table_name<cross_join_type>();
                    auto tableAliasString = alias_exractor<original_join_type>::get();
                    if(!tableAliasString.length()){
                        tableNamesSet.erase(crossJoinedTableName);
                    }
                });
                if(tableNamesSet.size()){
                    ss << "FROM ";
                    std::vector<std::string> tableNames(tableNamesSet.begin(), tableNamesSet.end());
                    for(size_t i = 0; i < tableNames.size(); ++i) {
                        ss << " '" << tableNames[i] << "' ";
                        if(int(i) < int(tableNames.size()) - 1) {
                            ss << ",";
                        }
                        ss << " ";
                    }
                }
                using tuple_t = typename std::decay<decltype(sel)>::type::conditions_type;
                tuple_helper::iterator<std::tuple_size<tuple_t>::value - 1, Args...>()(sel.conditions, [&ss, this](auto &v){
                    this->process_single_condition(ss, v);
                }, false);
                return ss.str();
            }
             
            template<class T>
            std::string process_where(const conditions::is_null_t<T> &c) {
                std::stringstream ss;
                ss << this->string_from_expression(c.t) << " " << static_cast<std::string>(c) << " ";
                return ss.str();
            }
            
            template<class T>
            std::string process_where(const conditions::is_not_null_t<T> &c) {
                std::stringstream ss;
                ss << this->string_from_expression(c.t) << " " << static_cast<std::string>(c) << " ";
                return ss.str();
            }
            
            template<class C>
            std::string process_where(const conditions::negated_condition_t<C> &c) {
                std::stringstream ss;
                ss << " " << static_cast<std::string>(c) << " ";
                auto cString = this->process_where(c.c);
                ss << " (" << cString << " ) ";
                return ss.str();
            }
            
            template<class L, class R>
            std::string process_where(const conditions::and_condition_t<L, R> &c) {
                std::stringstream ss;
                ss << " (" << this->process_where(c.l) << ") " << static_cast<std::string>(c) << " (" << this->process_where(c.r) << ") ";
                return ss.str();
            }
            
            template<class L, class R>
            std::string process_where(const conditions::or_condition_t<L, R> &c) {
                std::stringstream ss;
                ss << " (" << this->process_where(c.l) << ") " << static_cast<std::string>(c) << " (" << this->process_where(c.r) << ") ";
                return ss.str();
            }
            
            /**
             *  Common case. Is used to process binary conditions like is_equal, not_equal
             */
            template<class C>
            std::string process_where(const C &c) {
                auto leftString = this->string_from_expression(c.l, false, true);
                auto rightString = this->string_from_expression(c.r, false, true);
                std::stringstream ss;
                ss << leftString << " " << static_cast<std::string>(c) << " " << rightString;
                return ss.str();
            }
            
            template<class T>
            std::string process_where(const conditions::named_collate<T> &col) {
                auto res = this->process_where(col.expr);
                return res + " " + static_cast<std::string>(col);
            }
            
            template<class T>
            std::string process_where(const conditions::collate_t<T> &col) {
                auto res = this->process_where(col.expr);
                return res + " " + static_cast<std::string>(col);
            }
            
            template<class L, class E>
            std::string process_where(const conditions::in_t<L, E> &inCondition) {
                std::stringstream ss;
                auto leftString = this->string_from_expression(inCondition.l);
                ss << leftString << " " << static_cast<std::string>(inCondition) << " (";
                for(size_t index = 0; index < inCondition.values.size(); ++index) {
                    auto &value = inCondition.values[index];
                    ss << " " << this->string_from_expression(value);
                    if(index < inCondition.values.size() - 1) {
                        ss << ", ";
                    }
                }
                ss << " )";
                return ss.str();
            }
            
            template<class A, class T>
            std::string process_where(const conditions::like_t<A, T> &l) {
                std::stringstream ss;
                ss << this->string_from_expression(l.a) << " " << static_cast<std::string>(l) << " " << this->string_from_expression(l.t) << " ";
                return ss.str();
            }
            
            template<class A, class T>
            std::string process_where(const conditions::between_t<A, T> &bw) {
                std::stringstream ss;
                auto expr = this->string_from_expression(bw.expr);
                ss << expr << " " << static_cast<std::string>(bw) << " " << this->string_from_expression(bw.b1) << " AND " << this->string_from_expression(bw.b2) << " ";
                return ss.str();
            }
            
            template<class O>
            std::string process_order_by(const conditions::order_by_t<O> &orderBy) {
                std::stringstream ss;
                auto columnName = this->string_from_expression(orderBy.o);
                ss << columnName << " ";
                if(orderBy._collate_argument.length()){
                    ss << "COLLATE " << orderBy._collate_argument << " ";
                }
                switch(orderBy.asc_desc){
                    case 1:
                        ss << "ASC ";
                        break;
                    case -1:
                        ss << "DESC ";
                        break;
                }
                return ss.str();
            }
            
            template<class T>
            void process_join_constraint(std::stringstream &ss, const conditions::on_t<T> &t) {
                ss << static_cast<std::string>(t) << " " << this->process_where(t.t) << " ";
            }
            
            template<class F, class O>
            void process_join_constraint(std::stringstream &ss, const conditions::using_t<F, O> &u) {
                ss << static_cast<std::string>(u) << " (" << this->string_from_expression(u.column, true) << " ) ";
            }
            
            void process_single_condition(std::stringstream &ss, const conditions::limit_t &limt) {
                ss << static_cast<std::string>(limt) << " ";
                if(limt.has_offset) {
                    if(limt.offset_is_implicit){
                        ss << limt.off << ", " << limt.lim;
                    }else{
                        ss << limt.lim << " OFFSET " << limt.off;
                    }
                }else{
                    ss << limt.lim;
                }
                ss << " ";
            }
            
            template<class O>
            void process_single_condition(std::stringstream &ss, const conditions::cross_join_t<O> &c) {
                ss << static_cast<std::string>(c) << " ";
                ss << " '" << this->impl.template find_table_name<O>() << "' ";
            }
            
            template<class O>
            void process_single_condition(std::stringstream &ss, const conditions::natural_join_t<O> &c) {
                ss << static_cast<std::string>(c) << " ";
                ss << " '" << this->impl.template find_table_name<O>() << "' ";
            }
            
            template<class T, class O>
            void process_single_condition(std::stringstream &ss, const conditions::inner_join_t<T, O> &l) {
                ss << static_cast<std::string>(l) << " ";
                auto aliasString = alias_exractor<T>::get();
                ss << " '" << this->impl.template find_table_name<typename mapped_type_proxy<T>::type>() << "' ";
                if(aliasString.length()){
                    ss << "'" << aliasString << "' ";
                }
                this->process_join_constraint(ss, l.constraint);
            }
            
            template<class T, class O>
            void process_single_condition(std::stringstream &ss, const conditions::left_outer_join_t<T, O> &l) {
                ss << static_cast<std::string>(l) << " ";
                ss << " '" << this->impl.template find_table_name<T>() << "' ";
                this->process_join_constraint(ss, l.constraint);
            }
            
            template<class T, class O>
            void process_single_condition(std::stringstream &ss, const conditions::left_join_t<T, O> &l) {
                ss << static_cast<std::string>(l) << " ";
                ss << " '" << this->impl.template find_table_name<T>() << "' ";
                this->process_join_constraint(ss, l.constraint);
            }
            
            template<class T, class O>
            void process_single_condition(std::stringstream &ss, const conditions::join_t<T, O> &l) {
                ss << static_cast<std::string>(l) << " ";
                ss << " '" << this->impl.template find_table_name<T>() << "' ";
                this->process_join_constraint(ss, l.constraint);
            }
            
            template<class C>
            void process_single_condition(std::stringstream &ss, const conditions::where_t<C> &w) {
                ss << static_cast<std::string>(w) << " ";
                auto whereString = this->process_where(w.c);
                ss << "( " << whereString << ") ";
            }
            
            template<class O>
            void process_single_condition(std::stringstream &ss, const conditions::order_by_t<O> &orderBy) {
                ss << static_cast<std::string>(orderBy) << " ";
                auto orderByString = this->process_order_by(orderBy);
                ss << orderByString << " ";
            }
            
            template<class ...Args>
            void process_single_condition(std::stringstream &ss, const conditions::multi_order_by_t<Args...> &orderBy) {
                std::vector<std::string> expressions;
                using tuple_t = std::tuple<Args...>;
                tuple_helper::iterator<std::tuple_size<tuple_t>::value - 1, Args...>()(orderBy.args, [&expressions, this](auto &v){
                    auto expression = this->process_order_by(v);
                    expressions.insert(expressions.begin(), expression);
                });
                ss << static_cast<std::string>(orderBy) << " ";
                for(size_t i = 0; i < expressions.size(); ++i) {
                    ss << expressions[i];
                    if(i < expressions.size() - 1) {
                        ss << ", ";
                    }
                }
                ss << " ";
            }
            
            template<class ...Args>
            void process_single_condition(std::stringstream &ss, const conditions::group_by_t<Args...> &groupBy) {
                std::vector<std::string> expressions;
                using tuple_t = std::tuple<Args...>;
                tuple_helper::iterator<std::tuple_size<tuple_t>::value - 1, Args...>()(groupBy.args, [&expressions, this](auto &v){
                    auto expression = this->string_from_expression(v);
                    expressions.push_back(expression);
                });
                ss << static_cast<std::string>(groupBy) << " ";
                for(size_t i = 0; i < expressions.size(); ++i) {
                    ss << expressions[i];
                    if(i < expressions.size() - 1) {
                        ss << ", ";
                    }
                }
                ss << " ";
            }
            
            /**
             *  Recursion end.
             */
            template<class ...Args>
            void process_conditions(std::stringstream &, Args .../*args*/) {
                //..
            }
            
            template<class C, class ...Args>
            void process_conditions(std::stringstream &ss, C c, Args&& ...args) {
                this->process_single_condition(ss, c);
                this->process_conditions(ss, std::forward<Args>(args)...);
            }
            
            void on_open_internal(sqlite3 *db) {
                
#if SQLITE_VERSION_NUMBER >= 3006019
                if(this->foreign_keys_count()){
                    this->foreign_keys(db, true);
                }
#endif
                if(this->pragma._synchronous != -1) {
                    this->pragma.synchronous(this->pragma._synchronous);
                }
                
                for(auto &p : this->collatingFunctions){
                    if(sqlite3_create_collation(db,
                                                p.first.c_str(),
                                                SQLITE_UTF8,
                                                &p.second,
                                                collate_callback) != SQLITE_OK)
                    {
                        throw std::system_error(std::error_code(sqlite3_errcode(db), get_sqlite_error_category()));
                    }
                }
                
                for(auto &p : this->limit.limits) {
                    sqlite3_limit(db, p.first, p.second);
                }
                
                if(this->on_open){
                    this->on_open(db);
                }
                
            }
            
#if SQLITE_VERSION_NUMBER >= 3006019
            
            //  returns foreign keys count in storage definition
            int foreign_keys_count() {
                auto res = 0;
                this->impl.for_each([&res](auto impl){
                    res += impl->foreign_keys_count();
                });
                return res;
            }
#endif
            static int collate_callback(void *arg, int leftLen, const void *lhs, int rightLen, const void *rhs) {
                auto &f = *(collating_function*)arg;
                return f(leftLen, lhs, rightLen, rhs);
            }
            
        public:
            
            template<class T, class ...Args>
            view_t<T, Args...> iterate(Args&& ...args) {
                this->assert_mapped_type<T>();
                
                auto connection = this->get_or_create_connection();
                return {*this, connection, std::forward<Args>(args)...};
            }
            
            void create_collation(const std::string &name, collating_function f) {
                collating_function *functionPointer = nullptr;
                if(f){
                    functionPointer = &(collatingFunctions[name] = f);
                }else{
                    collatingFunctions.erase(name);
                }
                
                //  create collations if db is open
                if(this->currentTransaction){
                    auto db = this->currentTransaction->get_db();
                    if(sqlite3_create_collation(db,
                                                name.c_str(),
                                                SQLITE_UTF8,
                                                functionPointer,
                                                f ? collate_callback : nullptr) != SQLITE_OK)
                    {
                        throw std::system_error(std::error_code(sqlite3_errcode(db), get_sqlite_error_category()));
                    }
                }
            }
            
            template<class O, class ...Args>
            void remove_all(Args&& ...args) {
                this->assert_mapped_type<O>();
                
                auto connection = this->get_or_create_connection();
                auto &impl = this->get_impl<O>();
                std::stringstream ss;
                ss << "DELETE FROM '" << impl.table.name << "' ";
                this->process_conditions(ss, std::forward<Args>(args)...);
                auto query = ss.str();
                sqlite3_stmt *stmt;
                if (sqlite3_prepare_v2(connection->get_db(), query.c_str(), -1, &stmt, nullptr) == SQLITE_OK) {
                    statement_finalizer finalizer{stmt};
                    if (sqlite3_step(stmt) == SQLITE_DONE) {
                        //  done..
                    }else{
                        throw std::system_error(std::error_code(sqlite3_errcode(connection->get_db()), get_sqlite_error_category()));
                    }
                }else {
                    throw std::system_error(std::error_code(sqlite3_errcode(connection->get_db()), get_sqlite_error_category()));
                }
            }
            
            /**
             *  Delete routine.
             *  O is an object's type. Must be specified explicitly.
             *  @param id id of object to be removed.
             */
            template<class O, class I>
            void remove(I id) {
                this->assert_mapped_type<O>();
                
                auto connection = this->get_or_create_connection();
                auto &impl = this->get_impl<O>();
                std::stringstream ss;
                ss << "DELETE FROM '" << impl.table.name << "' ";
                ss << "WHERE ";
                auto primaryKeyColumnNames = impl.table.primary_key_column_names();
                for(size_t i = 0; i < primaryKeyColumnNames.size(); ++i) {
                    ss << "\"" << primaryKeyColumnNames[i] << "\"" << " =  ?";
                    if(i < primaryKeyColumnNames.size() - 1) {
                        ss << " AND ";
                    }else{
                        ss << " ";
                    }
                }
                auto query = ss.str();
                sqlite3_stmt *stmt;
                if (sqlite3_prepare_v2(connection->get_db(), query.c_str(), -1, &stmt, nullptr) == SQLITE_OK) {
                    statement_finalizer finalizer{stmt};
                    auto index = 1;
                    statement_binder<I>().bind(stmt, index++, id);
                    if (sqlite3_step(stmt) == SQLITE_DONE) {
                        //  done..
                    }else{
                        throw std::system_error(std::error_code(sqlite3_errcode(connection->get_db()), get_sqlite_error_category()));
                    }
                }else{
                    throw std::system_error(std::error_code(sqlite3_errcode(connection->get_db()), get_sqlite_error_category()));
                }
            }
            
            /**
             *  Update routine. Sets all non primary key fields where primary key is equal.
             *  O is an object type. May be not specified explicitly cause it can be deduced by
             *      compiler from first parameter.
             *  @param o object to be updated.
             */
            template<class O>
            void update(const O &o) {
                this->assert_mapped_type<O>();
                
                auto connection = this->get_or_create_connection();
                auto &impl = this->get_impl<O>();
                std::stringstream ss;
                ss << "UPDATE '" << impl.table.name << "' SET ";
                std::vector<std::string> setColumnNames;
                impl.table.for_each_column([&setColumnNames](auto c) {
                    if(!c.template has<constraints::primary_key_t<>>()) {
                        setColumnNames.emplace_back(c.name);
                    }
                });
                for(size_t i = 0; i < setColumnNames.size(); ++i) {
                    ss << "\"" << setColumnNames[i] << "\"" << " = ?";
                    if(i < setColumnNames.size() - 1) {
                        ss << ", ";
                    }else{
                        ss << " ";
                    }
                }
                ss << "WHERE ";
                auto primaryKeyColumnNames = impl.table.primary_key_column_names();
                for(size_t i = 0; i < primaryKeyColumnNames.size(); ++i) {
                    ss << "\"" << primaryKeyColumnNames[i] << "\"" << " = ?";
                    if(i < primaryKeyColumnNames.size() - 1) {
                        ss << " AND ";
                    }else{
                        ss << " ";
                    }
                }
                auto query = ss.str();
                sqlite3_stmt *stmt;
                if (sqlite3_prepare_v2(connection->get_db(), query.c_str(), -1, &stmt, nullptr) == SQLITE_OK) {
                    statement_finalizer finalizer{stmt};
                    auto index = 1;
                    impl.table.for_each_column([&o, stmt, &index] (auto c) {
                        if(!c.template has<constraints::primary_key_t<>>()) {
                            using field_type = typename decltype(c)::field_type;
                            const field_type *value = nullptr;
                            if(c.member_pointer){
                                value = &(o.*c.member_pointer);
                            }else{
                                value = &((o).*(c.getter))();
                            }
                            statement_binder<field_type>().bind(stmt, index++, *value);
                        }
                    });
                    impl.table.for_each_column([&o, stmt, &index] (auto c) {
                        if(c.template has<constraints::primary_key_t<>>()) {
                            typedef typename decltype(c)::field_type field_type;
                            const field_type *value = nullptr;
                            if(c.member_pointer){
                                value = &(o.*c.member_pointer);
                            }else{
                                value = &((o).*(c.getter))();
                            }
                            statement_binder<field_type>().bind(stmt, index++, *value);
                        }
                    });
                    if (sqlite3_step(stmt) == SQLITE_DONE) {
                        //  done..
                    }else{
                        throw std::system_error(std::error_code(sqlite3_errcode(connection->get_db()), get_sqlite_error_category()));
                    }
                }else {
                    throw std::system_error(std::error_code(sqlite3_errcode(connection->get_db()), get_sqlite_error_category()));
                }
            }
            
            template<class ...Args, class ...Wargs>
            void update_all(internal::set_t<Args...> set, Wargs ...wh) {
                auto connection = this->get_or_create_connection();
                
                std::stringstream ss;
                ss << "UPDATE ";
                std::set<std::string> tableNamesSet;
                set.for_each([this, &tableNamesSet](auto &asgn) {
                    auto tableName = this->parse_table_name(asgn.l);
                    tableNamesSet.insert(tableName.begin(), tableName.end());
                });
                if(tableNamesSet.size()){
                    if(tableNamesSet.size() == 1){
                        ss << " '" << *tableNamesSet.begin() << "' ";
                        ss << static_cast<std::string>(set) << " ";
                        std::vector<std::string> setPairs;
                        set.for_each([this, &setPairs](auto &asgn){
                            std::stringstream sss;
                            sss << this->string_from_expression(asgn.l, true) << " = " << this->string_from_expression(asgn.r) << " ";
                            setPairs.push_back(sss.str());
                        });
                        auto setPairsCount = setPairs.size();
                        for(size_t i = 0; i < setPairsCount; ++i) {
                            ss << setPairs[i] << " ";
                            if(i < setPairsCount - 1) {
                                ss << ", ";
                            }
                        }
                        this->process_conditions(ss, wh...);
                        auto query = ss.str();
                        sqlite3_stmt *stmt;
                        if (sqlite3_prepare_v2(connection->get_db(), query.c_str(), -1, &stmt, nullptr) == SQLITE_OK) {
                            statement_finalizer finalizer{stmt};
                            if (sqlite3_step(stmt) == SQLITE_DONE) {
                                //  done..
                            }else{
                                throw std::system_error(std::error_code(sqlite3_errcode(connection->get_db()), get_sqlite_error_category()));
                            }
                        }else{
                            throw std::system_error(std::error_code(sqlite3_errcode(connection->get_db()), get_sqlite_error_category()));
                        }
                    }else{
                        throw std::system_error(std::make_error_code(orm_error_code::too_many_tables_specified));
                    }
                }else{
                    throw std::system_error(std::make_error_code(orm_error_code::incorrect_set_fields_specified));
                }
            }
            
        protected:
            
            /**
             *  O - mapped type
             *  Args - conditions
             *  @param query - result query string
             *  @return impl for O
             */
            template<class O, class ...Args>
            auto& generate_select_asterisk(std::string *query, Args&& ...args) {
                std::stringstream ss;
                ss << "SELECT ";
                auto &impl = this->get_impl<O>();
                auto columnNames = impl.table.column_names();
                for(size_t i = 0; i < columnNames.size(); ++i) {
                    ss
                    << "'" << impl.table.name << "'."
                    << "\""
                    << columnNames[i]
                    << "\""
                    ;
                    if(i < columnNames.size() - 1) {
                        ss << ", ";
                    }else{
                        ss << " ";
                    }
                }
                ss << "FROM '" << impl.table.name << "' ";
                this->process_conditions(ss, std::forward<Args>(args)...);
                if(query){
                    *query = ss.str();
                }
                return impl;
            }
            
            template<class T>
            std::set<std::string> parse_table_name(const T &) {
                return {};
            }
            
            template<class F, class O>
            std::set<std::string> parse_table_name(F O::*) {
                return {this->impl.template find_table_name<O>()};
            }
            
            template<class T>
            std::set<std::string> parse_table_name(const aggregate_functions::min_t<T> &f) {
                return this->parse_table_name(f.t);
            }
            
            template<class T>
            std::set<std::string> parse_table_name(const aggregate_functions::max_t<T> &f) {
                return this->parse_table_name(f.t);
            }
            
            template<class T>
            std::set<std::string> parse_table_name(const aggregate_functions::sum_t<T> &f) {
                return this->parse_table_name(f.t);
            }
            
            template<class T>
            std::set<std::string> parse_table_name(const aggregate_functions::total_t<T> &f) {
                return this->parse_table_name(f.t);
            }
            
            template<class T>
            std::set<std::string> parse_table_name(const aggregate_functions::group_concat_double_t<T> &f) {
                auto res = this->parse_table_name(f.t);
                auto secondSet = this->parse_table_name(f.y);
                res.insert(secondSet.begin(), secondSet.end());
                return res;
            }
            
            template<class T>
            std::set<std::string> parse_table_name(const aggregate_functions::group_concat_single_t<T> &f) {
                return this->parse_table_name(f.t);
            }
            
            template<class T>
            std::set<std::string> parse_table_name(const aggregate_functions::count_t<T> &f) {
                return this->parse_table_name(f.t);
            }
            
            template<class T>
            std::set<std::string> parse_table_name(const aggregate_functions::avg_t<T> &a) {
                return this->parse_table_name(a.t);
            }
            
            template<class T>
            std::set<std::string> parse_table_name(const core_functions::length_t<T> &len) {
                return this->parse_table_name(len.t);
            }
            
            template<class T, class ...Args>
            std::set<std::string> parse_table_name(const core_functions::date_t<T, Args...> &f) {
                auto res = this->parse_table_name(f.timestring);
                using tuple_t = decltype(f.modifiers);
                tuple_helper::iterator<std::tuple_size<tuple_t>::value - 1, Args...>()(f.modifiers, [&res, this](auto &v){
                    auto tableNames = this->parse_table_name(v);
                    res.insert(tableNames.begin(), tableNames.end());
                });
                return res;
            }
            
            template<class T, class ...Args>
            std::set<std::string> parse_table_name(const core_functions::datetime_t<T, Args...> &f) {
                auto res = this->parse_table_name(f.timestring);
                using tuple_t = decltype(f.modifiers);
                tuple_helper::iterator<std::tuple_size<tuple_t>::value - 1, Args...>()(f.modifiers, [&res, this](auto &v){
                    auto tableNames = this->parse_table_name(v);
                    res.insert(tableNames.begin(), tableNames.end());
                });
                return res;
            }
            
            template<class X>
            std::set<std::string> parse_table_name(const core_functions::trim_single_t<X> &f) {
                return this->parse_table_name(f.x);
            }
            
            template<class X, class Y>
            std::set<std::string> parse_table_name(const core_functions::trim_double_t<X, Y> &f) {
                auto res = this->parse_table_name(f.x);
                auto res2 = this->parse_table_name(f.y);
                res.insert(res2.begin(), res2.end());
                return res;
            }
            
            template<class X>
            std::set<std::string> parse_table_name(const core_functions::rtrim_single_t<X> &f) {
                return this->parse_table_name(f.x);
            }
            
            template<class X, class Y>
            std::set<std::string> parse_table_name(const core_functions::rtrim_double_t<X, Y> &f) {
                auto res = this->parse_table_name(f.x);
                auto res2 = this->parse_table_name(f.y);
                res.insert(res2.begin(), res2.end());
                return res;
            }
            
            template<class X>
            std::set<std::string> parse_table_name(const core_functions::ltrim_single_t<X> &f) {
                return this->parse_table_name(f.x);
            }
            
            template<class X, class Y>
            std::set<std::string> parse_table_name(const core_functions::ltrim_double_t<X, Y> &f) {
                auto res = this->parse_table_name(f.x);
                auto res2 = this->parse_table_name(f.y);
                res.insert(res2.begin(), res2.end());
                return res;
            }
            
#if SQLITE_VERSION_NUMBER >= 3007016
            
            template<class ...Args>
            std::set<std::string> parse_table_name(const core_functions::char_t_<Args...> &f) {
                std::set<std::string> res;
                using tuple_t = decltype(f.args);
                tuple_helper::iterator<std::tuple_size<tuple_t>::value - 1, Args...>()(f.args, [&res, this](auto &v){
                    auto tableNames = this->parse_table_name(v);
                    res.insert(tableNames.begin(), tableNames.end());
                });
                return res;
            }
            
#endif
            
            std::set<std::string> parse_table_name(const core_functions::random_t &) {
                return {};
            }
            
            template<class T>
            std::set<std::string> parse_table_name(const core_functions::upper_t<T> &a) {
                return this->parse_table_name(a.t);
            }
            
            template<class T>
            std::set<std::string> parse_table_name(const core_functions::lower_t<T> &a) {
                return this->parse_table_name(a.t);
            }
            
            template<class T>
            std::set<std::string> parse_table_name(const core_functions::abs_t<T> &a) {
                return this->parse_table_name(a.t);
            }
            
            template<class T>
            std::set<std::string> parse_table_name(const distinct_t<T> &f) {
                return this->parse_table_name(f.t);
            }
            
            template<class T>
            std::set<std::string> parse_table_name(const all_t<T> &f) {
                return this->parse_table_name(f.t);
            }
            
            template<class L, class R, class ...Args>
            std::set<std::string> parse_table_name(const conc_t<L, R> &f) {
                std::set<std::string> res;
                auto leftSet = this->parse_table_names(f.l);
                res.insert(leftSet.begin(), leftSet.end());
                auto rightSet = this->parse_table_names(f.r);
                res.insert(rightSet.begin(), rightSet.end());
                return res;
            }
            
            template<class L, class R, class ...Args>
            std::set<std::string> parse_table_name(const add_t<L, R> &f) {
                std::set<std::string> res;
                auto leftSet = this->parse_table_names(f.l);
                res.insert(leftSet.begin(), leftSet.end());
                auto rightSet = this->parse_table_names(f.r);
                res.insert(rightSet.begin(), rightSet.end());
                return res;
            }
            
            template<class L, class R, class ...Args>
            std::set<std::string> parse_table_name(const sub_t<L, R> &f) {
                std::set<std::string> res;
                auto leftSet = this->parse_table_names(f.l);
                res.insert(leftSet.begin(), leftSet.end());
                auto rightSet = this->parse_table_names(f.r);
                res.insert(rightSet.begin(), rightSet.end());
                return res;
            }
            
            template<class L, class R, class ...Args>
            std::set<std::string> parse_table_name(const mul_t<L, R> &f) {
                std::set<std::string> res;
                auto leftSet = this->parse_table_names(f.l);
                res.insert(leftSet.begin(), leftSet.end());
                auto rightSet = this->parse_table_names(f.r);
                res.insert(rightSet.begin(), rightSet.end());
                return res;
            }
            
            template<class L, class R, class ...Args>
            std::set<std::string> parse_table_name(const div_t<L, R> &f) {
                std::set<std::string> res;
                auto leftSet = this->parse_table_names(f.l);
                res.insert(leftSet.begin(), leftSet.end());
                auto rightSet = this->parse_table_names(f.r);
                res.insert(rightSet.begin(), rightSet.end());
                return res;
            }
            
            template<class L, class R, class ...Args>
            std::set<std::string> parse_table_name(const mod_t<L, R> &f) {
                std::set<std::string> res;
                auto leftSet = this->parse_table_names(f.l);
                res.insert(leftSet.begin(), leftSet.end());
                auto rightSet = this->parse_table_names(f.r);
                res.insert(rightSet.begin(), rightSet.end());
                return res;
            }
            
            template<class T, class F>
            std::set<std::string> parse_table_name(const column_pointer<T, F> &c) {
                std::set<std::string> res;
                res.insert(this->impl.template find_table_name<T>());
                return res;
            }
            
<<<<<<< HEAD
            template<class T, class C>
            std::set<std::pair<std::string, std::string>> parse_table_name(const alias_column_t<T, C> &a) {
                return this->parse_table_name(a.column, alias_extractor<T>::get());
            }
            
            template<class T>
            std::set<std::pair<std::string, std::string>> parse_table_name(const aggregate_functions::count_asterisk_t<T> &c) {
                auto tableName = this->impl.template find_table_name<T>();
                if(!tableName.empty()){
                    return {std::make_pair(std::move(tableName), "")};
                }else{
                    return {};
                }
            }
            
            std::set<std::pair<std::string, std::string>> parse_table_name(const aggregate_functions::count_asterisk_without_type &c) {
                return {};
            }
            
            template<class T>
            std::set<std::pair<std::string, std::string>> parse_table_name(const asterisk_t<T> &ast) {
                auto tableName = this->impl.template find_table_name<T>();
                return {std::make_pair(std::move(tableName), "")};
            }
            
=======
>>>>>>> 8ee3d476
            template<class ...Args>
            std::set<std::string> parse_table_names(Args...) {
                return {};
            }
            
            template<class H, class ...Args>
            std::set<std::string> parse_table_names(H h, Args&& ...args) {
                auto res = this->parse_table_names(std::forward<Args>(args)...);
                auto tableName = this->parse_table_name(h);
                res.insert(tableName.begin(), tableName.end());
                return res;
            }
            
            template<class ...Args>
            std::set<std::string> parse_table_names(const internal::columns_t<Args...> &cols) {
                std::set<std::string> res;
                cols.for_each([&res, this](auto &m){
                    auto tableName = this->parse_table_name(m);
                    res.insert(tableName.begin(), tableName.end());
                });
                return res;
            }
            
            template<class F, class O, class ...Args>
            std::string group_concat_internal(F O::*m, std::shared_ptr<const std::string> y, Args&& ...args) {
                this->assert_mapped_type<O>();
                
                auto connection = this->get_or_create_connection();
                auto &impl = this->get_impl<O>();
                std::string res;
                std::stringstream ss;
                ss << "SELECT " << static_cast<std::string>(sqlite_orm::group_concat(0)) << "(";
                auto columnName = this->string_from_expression(m);
                if(columnName.length()){
                    ss << columnName;
                    if(y){
                        ss << ",\"" << *y << "\"";
                    }
                    ss << ") FROM '"<< impl.table.name << "' ";
                    this->process_conditions(ss, std::forward<Args>(args)...);
                    auto query = ss.str();
                    auto rc = sqlite3_exec(connection->get_db(),
                                           query.c_str(),
                                           [](void *data, int argc, char **argv,char **) -> int {
                                               auto &res = *(std::string*)data;
                                               if(argc){
                                                   res = row_extractor<std::string>().extract(argv[0]);
                                               }
                                               return 0;
                                           }, &res, nullptr);
                    if(rc != SQLITE_OK) {
                        throw std::system_error(std::error_code(sqlite3_errcode(connection->get_db()), get_sqlite_error_category()));
                    }
                }else{
                    throw std::system_error(std::make_error_code(orm_error_code::column_not_found));
                }
                return res;
            }
            
        public:
            
            /**
             *  Select * with no conditions routine.
             *  O is an object type to be extracted. Must be specified explicitly.
             *  @return All objects of type O stored in database at the moment.
             */
            template<class O, class C = std::vector<O>, class ...Args>
            C get_all(Args&& ...args) {
                this->assert_mapped_type<O>();
                
                auto connection = this->get_or_create_connection();
                C res;
                std::string query;
                auto &impl = this->generate_select_asterisk<O>(&query, std::forward<Args>(args)...);
                sqlite3_stmt *stmt;
                if (sqlite3_prepare_v2(connection->get_db(), query.c_str(), -1, &stmt, nullptr) == SQLITE_OK) {
                    statement_finalizer finalizer{stmt};
                    int stepRes;
                    do{
                        stepRes = sqlite3_step(stmt);
                        switch(stepRes){
                            case SQLITE_ROW:{
                                O obj;
                                auto index = 0;
                                impl.table.for_each_column([&index, &obj, stmt] (auto c) {
                                    using field_type = typename decltype(c)::field_type;
                                    auto value = row_extractor<field_type>().extract(stmt, index++);
                                    if(c.member_pointer){
                                        obj.*c.member_pointer = value;
                                    }else{
                                        ((obj).*(c.setter))(std::move(value));
                                    }
                                });
                                res.push_back(std::move(obj));
                            }break;
                            case SQLITE_DONE: break;
                            default:{
                                throw std::system_error(std::error_code(sqlite3_errcode(connection->get_db()), get_sqlite_error_category()));
                            }
                        }
                    }while(stepRes != SQLITE_DONE);
                    return res;
                }else{
                    throw std::system_error(std::error_code(sqlite3_errcode(connection->get_db()), get_sqlite_error_category()));
                }
            }
            
            /**
             *  Select * by id routine.
             *  throws std::system_error(orm_error_code::not_found, orm_error_category) if object not found with given id.
             *  throws std::system_error with orm_error_category in case of db error.
             *  O is an object type to be extracted. Must be specified explicitly.
             *  @return Object of type O where id is equal parameter passed or throws `std::system_error(orm_error_code::not_found, orm_error_category)`
             *  if there is no object with such id.
             */
            template<class O, class ...Ids>
            O get(Ids ...ids) {
                this->assert_mapped_type<O>();
                
                auto connection = this->get_or_create_connection();
                auto &impl = this->get_impl<O>();
                std::shared_ptr<O> res;
                std::stringstream ss;
                ss << "SELECT ";
                auto columnNames = impl.table.column_names();
                for(size_t i = 0; i < columnNames.size(); ++i) {
                    ss << "\"" << columnNames[i] << "\"";
                    if(i < columnNames.size() - 1) {
                        ss << ", ";
                    }else{
                        ss << " ";
                    }
                }
                ss << "FROM '" << impl.table.name << "' WHERE ";
                auto primaryKeyColumnNames = impl.table.primary_key_column_names();
                if(primaryKeyColumnNames.size()){
                    for(size_t i = 0; i < primaryKeyColumnNames.size(); ++i) {
                        ss << "\"" << primaryKeyColumnNames[i] << "\"" << " = ? ";
                        if(i < primaryKeyColumnNames.size() - 1) {
                            ss << "AND ";
                        }
                        ss << ' ';
                    }
                    auto query = ss.str();
                    sqlite3_stmt *stmt;
                    if (sqlite3_prepare_v2(connection->get_db(), query.c_str(), -1, &stmt, nullptr) == SQLITE_OK) {
                        statement_finalizer finalizer{stmt};
                        auto index = 1;
                        auto idsTuple = std::make_tuple(std::forward<Ids>(ids)...);
                        constexpr const auto idsCount = std::tuple_size<decltype(idsTuple)>::value;
                        tuple_helper::iterator<idsCount - 1, Ids...>()(idsTuple, [stmt, &index](auto &v){
                            using field_type = typename std::decay<decltype(v)>::type;
                            statement_binder<field_type>().bind(stmt, index++, v);
                        });
                        auto stepRes = sqlite3_step(stmt);
                        switch(stepRes){
                            case SQLITE_ROW:{
                                O res;
                                index = 0;
                                impl.table.for_each_column([&index, &res, stmt] (auto c) {
                                    using field_type = typename decltype(c)::field_type;
                                    auto value = row_extractor<field_type>().extract(stmt, index++);
                                    if(c.member_pointer){
                                        res.*c.member_pointer = value;
                                    }else{
                                        ((res).*(c.setter))(std::move(value));
                                    }
                                });
                                return res;
                            }break;
                            case SQLITE_DONE:{
                                throw std::system_error(std::make_error_code(sqlite_orm::orm_error_code::not_found));
                            }break;
                            default:{
                                throw std::system_error(std::error_code(sqlite3_errcode(connection->get_db()), get_sqlite_error_category()));
                            }
                        }
                    }else{
                        throw std::system_error(std::error_code(sqlite3_errcode(connection->get_db()), get_sqlite_error_category()));
                    }
                }else{
                    throw std::system_error(std::make_error_code(orm_error_code::table_has_no_primary_key_column));
                }
            }
            
            /**
             *  The same as `get` function but doesn't throw an exception if noting found but returns std::shared_ptr with null value.
             *  throws std::system_error in case of db error.
             */
            template<class O, class ...Ids>
            std::shared_ptr<O> get_no_throw(Ids ...ids) {
                this->assert_mapped_type<O>();
                
                auto connection = this->get_or_create_connection();
                auto &impl = this->get_impl<O>();
                std::shared_ptr<O> res;
                std::stringstream ss;
                ss << "SELECT ";
                auto columnNames = impl.table.column_names();
                for(size_t i = 0; i < columnNames.size(); ++i) {
                    ss << "\"" << columnNames[i] << "\"";
                    if(i < columnNames.size() - 1) {
                        ss << ", ";
                    }else{
                        ss << " ";
                    }
                }
                ss << "FROM '" << impl.table.name << "' WHERE ";
                auto primaryKeyColumnNames = impl.table.primary_key_column_names();
                if(primaryKeyColumnNames.size() && primaryKeyColumnNames.front().length()){
                    for(size_t i = 0; i < primaryKeyColumnNames.size(); ++i) {
                        ss << "\"" << primaryKeyColumnNames[i] << "\"" << " = ? ";
                        if(i < primaryKeyColumnNames.size() - 1) {
                            ss << "AND ";
                        }
                        ss << ' ';
                    }
                    auto query = ss.str();
                    sqlite3_stmt *stmt;
                    if (sqlite3_prepare_v2(connection->get_db(), query.c_str(), -1, &stmt, nullptr) == SQLITE_OK) {
                        statement_finalizer finalizer{stmt};
                        auto index = 1;
                        auto idsTuple = std::make_tuple(std::forward<Ids>(ids)...);
                        constexpr const auto idsCount = std::tuple_size<decltype(idsTuple)>::value;
                        tuple_helper::iterator<idsCount - 1, Ids...>()(idsTuple, [stmt, &index](auto &v){
                            using field_type = typename std::decay<decltype(v)>::type;
                            statement_binder<field_type>().bind(stmt, index++, v);
                        });
                        auto stepRes = sqlite3_step(stmt);
                        switch(stepRes){
                            case SQLITE_ROW:{
                                O res;
                                index = 0;
                                impl.table.for_each_column([&index, &res, stmt] (auto c) {
                                    using field_type = typename decltype(c)::field_type;
                                    auto value = row_extractor<field_type>().extract(stmt, index++);
                                    if(c.member_pointer){
                                        res.*c.member_pointer = value;
                                    }else{
                                        ((res).*(c.setter))(std::move(value));
                                    }
                                });
                                return std::make_shared<O>(std::move(res));
                            }break;
                            case SQLITE_DONE:{
                                return {};
                            }break;
                            default:{
                                throw std::system_error(std::error_code(sqlite3_errcode(connection->get_db()), get_sqlite_error_category()));
                            }
                        }
                    }else{
                        throw std::system_error(std::error_code(sqlite3_errcode(connection->get_db()), get_sqlite_error_category()));
                    }
                }else{
                    throw std::system_error(std::make_error_code(orm_error_code::table_has_no_primary_key_column));
                }
            }
            
            /**
             *  SELECT COUNT(*) with no conditions routine. https://www.sqlite.org/lang_aggfunc.html#count
             *  @return Number of O object in table.
             */
            template<class O, class ...Args, class R = typename mapped_type_proxy<O>::type>
            int count(Args&& ...args) {
                this->assert_mapped_type<R>();
                auto tableAliasString = alias_exractor<O>::get();
                
                auto connection = this->get_or_create_connection();
                auto &impl = this->get_impl<R>();
                int res = 0;
                std::stringstream ss;
                ss << "SELECT " << static_cast<std::string>(sqlite_orm::count()) << "(*) FROM '" << impl.table.name << "' ";
                if(tableAliasString.length()) {
                    ss << "'" << tableAliasString << "' ";
                }
                this->process_conditions(ss, args...);
                auto query = ss.str();
                auto rc = sqlite3_exec(connection->get_db(),
                                       query.c_str(),
                                       [](void *data, int argc, char **argv, char **) -> int {
                                           auto &res = *(int*)data;
                                           if(argc){
                                               res = row_extractor<int>().extract(argv[0]);
                                           }
                                           return 0;
                                       }, &res, nullptr);
                if(rc != SQLITE_OK) {
                    throw std::system_error(std::error_code(sqlite3_errcode(connection->get_db()), get_sqlite_error_category()));
                }
                return res;
            }
            
            /**
             *  SELECT COUNT(X) https://www.sqlite.org/lang_aggfunc.html#count
             *  @param m member pointer to class mapped to the storage.
             */
            template<class F, class O, class ...Args>
            int count(F O::*m, Args&& ...args) {
                this->assert_mapped_type<O>();
                
                auto connection = this->get_or_create_connection();
                auto &impl = this->get_impl<O>();
                int res = 0;
                std::stringstream ss;
                ss << "SELECT " << static_cast<std::string>(sqlite_orm::count(0)) << "(";
                auto columnName = this->string_from_expression(m);
                if(columnName.length()){
                    ss << columnName << ") FROM '"<< impl.table.name << "' ";
                    this->process_conditions(ss, std::forward<Args>(args)...);
                    auto query = ss.str();
                    auto rc = sqlite3_exec(connection->get_db(),
                                           query.c_str(),
                                           [](void *data, int argc, char **argv,char **) -> int {
                                               auto &res = *(int*)data;
                                               if(argc){
                                                   res = row_extractor<int>().extract(argv[0]);
                                               }
                                               return 0;
                                           }, &res, nullptr);
                    if(rc != SQLITE_OK) {
                        throw std::system_error(std::error_code(sqlite3_errcode(connection->get_db()), get_sqlite_error_category()));
                    }
                }else{
                    throw std::system_error(std::make_error_code(orm_error_code::column_not_found));
                }
                return res;
            }
            
            /**
             *  AVG(X) query.   https://www.sqlite.org/lang_aggfunc.html#avg
             *  @param m is a class member pointer (the same you passed into make_column).
             *  @return average value from db.
             */
            template<class F, class O, class ...Args>
            double avg(F O::*m, Args&& ...args) {
                this->assert_mapped_type<O>();
                
                auto connection = this->get_or_create_connection();
                auto &impl = this->get_impl<O>();
                double res = 0;
                std::stringstream ss;
                ss << "SELECT " << static_cast<std::string>(sqlite_orm::avg(0)) << "(";
                auto columnName = this->string_from_expression(m);
                if(columnName.length()){
                    ss << columnName << ") FROM '"<< impl.table.name << "' ";
                    this->process_conditions(ss, std::forward<Args>(args)...);
                    auto query = ss.str();
                    auto rc = sqlite3_exec(connection->get_db(),
                                           query.c_str(),
                                           [](void *data, int argc, char **argv,char **)->int{
                                               auto &res = *(double*)data;
                                               if(argc){
                                                   res = row_extractor<double>().extract(argv[0]);
                                               }
                                               return 0;
                                           }, &res, nullptr);
                    if(rc != SQLITE_OK) {
                        throw std::system_error(std::error_code(sqlite3_errcode(connection->get_db()), get_sqlite_error_category()));
                    }
                }else{
                    throw std::system_error(std::make_error_code(orm_error_code::column_not_found));
                }
                return res;
            }
            
            template<class F, class O>
            std::string group_concat(F O::*m) {
                return this->group_concat_internal(m, {});
            }
            
            /**
             *  GROUP_CONCAT(X) query.  https://www.sqlite.org/lang_aggfunc.html#groupconcat
             *  @param m is a class member pointer (the same you passed into make_column).
             *  @return group_concat query result.
             */
            template<class F, class O, class ...Args,
            class Tuple = std::tuple<Args...>,
            typename sfinae = typename std::enable_if<std::tuple_size<std::tuple<Args...>>::value >= 1>::type
            >
            std::string group_concat(F O::*m, Args&& ...args) {
                return this->group_concat_internal(m, {}, std::forward<Args>(args)...);
            }
            
            /**
             *  GROUP_CONCAT(X, Y) query.   https://www.sqlite.org/lang_aggfunc.html#groupconcat
             *  @param m is a class member pointer (the same you passed into make_column).
             *  @return group_concat query result.
             */
            template<class F, class O, class ...Args>
            std::string group_concat(F O::*m, const std::string &y, Args&& ...args) {
                return this->group_concat_internal(m, std::make_shared<std::string>(y), std::forward<Args>(args)...);
            }
            
            template<class F, class O, class ...Args>
            std::string group_concat(F O::*m, const char *y, Args&& ...args) {
                return this->group_concat_internal(m, std::make_shared<std::string>(y), std::forward<Args>(args)...);
            }
            
            /**
             *  MAX(x) query.
             *  @param m is a class member pointer (the same you passed into make_column).
             *  @return std::shared_ptr with max value or null if sqlite engine returned null.
             */
            template<class F, class O, class ...Args, class Ret = typename column_result_t<F O::*>::type>
            std::shared_ptr<Ret> max(F O::*m, Args&& ...args) {
                this->assert_mapped_type<O>();
                
                auto connection = this->get_or_create_connection();
                auto &impl = this->get_impl<O>();
                std::shared_ptr<Ret> res;
                std::stringstream ss;
                ss << "SELECT " << static_cast<std::string>(sqlite_orm::max(0)) << "(";
                auto columnName = this->string_from_expression(m);
                if(columnName.length()){
                    ss << columnName << ") FROM '" << impl.table.name << "' ";
                    this->process_conditions(ss, std::forward<Args>(args)...);
                    auto query = ss.str();
                    auto rc = sqlite3_exec(connection->get_db(),
                                           query.c_str(),
                                           [](void *data, int argc, char **argv,char **)->int{
                                               auto &res = *(std::shared_ptr<Ret>*)data;
                                               if(argc){
                                                   if(argv[0]){
                                                       res = std::make_shared<Ret>(row_extractor<Ret>().extract(argv[0]));
                                                   }
                                               }
                                               return 0;
                                           }, &res, nullptr);
                    if(rc != SQLITE_OK) {
                        throw std::system_error(std::error_code(sqlite3_errcode(connection->get_db()), get_sqlite_error_category()));
                    }
                }else{
                    throw std::system_error(std::make_error_code(orm_error_code::column_not_found));
                }
                return res;
            }
            
            /**
             *  MIN(x) query.
             *  @param m is a class member pointer (the same you passed into make_column).
             *  @return std::shared_ptr with min value or null if sqlite engine returned null.
             */
            template<class F, class O, class ...Args, class Ret = typename column_result_t<F O::*>::type>
            std::shared_ptr<Ret> min(F O::*m, Args&& ...args) {
                this->assert_mapped_type<O>();
                
                auto connection = this->get_or_create_connection();
                auto &impl = this->get_impl<O>();
                std::shared_ptr<Ret> res;
                std::stringstream ss;
                ss << "SELECT " << static_cast<std::string>(sqlite_orm::min(0)) << "(";
                auto columnName = this->string_from_expression(m);
                if(columnName.length()){
                    ss << columnName << ") FROM '" << impl.table.name << "' ";
                    this->process_conditions(ss, std::forward<Args>(args)...);
                    auto query = ss.str();
                    auto rc = sqlite3_exec(connection->get_db(),
                                           query.c_str(),
                                           [](void *data, int argc, char **argv,char **)->int{
                                               auto &res = *(std::shared_ptr<Ret>*)data;
                                               if(argc){
                                                   if(argv[0]){
                                                       res = std::make_shared<Ret>(row_extractor<Ret>().extract(argv[0]));
                                                   }
                                               }
                                               return 0;
                                           }, &res, nullptr);
                    if(rc != SQLITE_OK) {
                        throw std::system_error(std::error_code(sqlite3_errcode(connection->get_db()), get_sqlite_error_category()));
                    }
                }else{
                    throw std::system_error(std::make_error_code(orm_error_code::column_not_found));
                }
                return res;
            }
            
            /**
             *  SUM(x) query.
             *  @param m is a class member pointer (the same you passed into make_column).
             *  @return std::shared_ptr with sum value or null if sqlite engine returned null.
             */
            template<class F, class O, class ...Args, class Ret = typename column_result_t<F O::*>::type>
            std::shared_ptr<Ret> sum(F O::*m, Args&& ...args) {
                this->assert_mapped_type<O>();
                
                auto connection = this->get_or_create_connection();
                auto &impl = this->get_impl<O>();
                std::shared_ptr<Ret> res;
                std::stringstream ss;
                ss << "SELECT " << static_cast<std::string>(sqlite_orm::sum(0)) << "(";
                auto columnName = this->string_from_expression(m);
                if(columnName.length()){
                    ss << columnName << ") FROM '"<< impl.table.name << "' ";
                    this->process_conditions(ss, std::forward<Args>(args)...);
                    auto query = ss.str();
                    auto rc = sqlite3_exec(connection->get_db(),
                                           query.c_str(),
                                           [](void *data, int argc, char **argv, char **)->int{
                                               auto &res = *(std::shared_ptr<Ret>*)data;
                                               if(argc){
                                                   res = std::make_shared<Ret>(row_extractor<Ret>().extract(argv[0]));
                                               }
                                               return 0;
                                           }, &res, nullptr);
                    if(rc != SQLITE_OK) {
                        throw std::system_error(std::error_code(sqlite3_errcode(connection->get_db()), get_sqlite_error_category()));
                    }
                }else{
                    throw std::system_error(std::make_error_code(orm_error_code::column_not_found));
                }
                return res;
            }
            
            /**
             *  TOTAL(x) query.
             *  @param m is a class member pointer (the same you passed into make_column).
             *  @return total value (the same as SUM but not nullable. More details here https://www.sqlite.org/lang_aggfunc.html)
             */
            template<class F, class O, class ...Args>
            double total(F O::*m, Args&& ...args) {
                this->assert_mapped_type<O>();
                
                auto connection = this->get_or_create_connection();
                double res;
                std::stringstream ss;
                ss << "SELECT " << static_cast<std::string>(sqlite_orm::total(0)) << "(";
                auto columnName = this->string_from_expression(m);
                if(columnName.length()){
                    ss << columnName << ") ";
                    auto tableNamesSet = this->parse_table_names(m);
                    if(tableNamesSet.size()){
                        ss << "FROM " ;
                        std::vector<std::string> tableNames(tableNamesSet.begin(), tableNamesSet.end());
                        for(size_t i = 0; i < tableNames.size(); ++i) {
                            ss << " '" << tableNames[i] << "' ";
                            if(i < tableNames.size() - 1) {
                                ss << ",";
                            }
                            ss << " ";
                        }
                    }
                    this->process_conditions(ss, std::forward<Args>(args)...);
                    auto query = ss.str();
                    auto rc = sqlite3_exec(connection->get_db(),
                                           query.c_str(),
                                           [](void *data, int argc, char **argv, char **)->int{
                                               auto &res = *(double*)data;
                                               if(argc){
                                                   res = row_extractor<double>().extract(argv[0]);
                                               }
                                               return 0;
                                           }, &res, nullptr);
                    if(rc != SQLITE_OK) {
                        throw std::system_error(std::error_code(sqlite3_errcode(connection->get_db()), get_sqlite_error_category()));
                    }
                }else{
                    throw std::system_error(std::make_error_code(orm_error_code::column_not_found));
                }
                return res;
            }
            
            /**
             *  Select a single column into std::vector<T> or multiple columns into std::vector<std::tuple<...>>.
             *  For a single column use `auto rows = storage.select(&User::id, where(...));
             *  For multicolumns user `auto rows = storage.select(columns(&User::id, &User::name), where(...));
             */
            template<
            class T,
            class ...Args,
            class R = typename column_result_t<T>::type,
            typename std::enable_if<!is_base_of_template<T, compound_operator>::value>::type * = nullptr>
            std::vector<R> select(T m, Args ...args) {
                using select_type = select_t<T, Args...>;
                auto query = this->string_from_expression(select_type{std::move(m), std::make_tuple<Args...>(std::forward<Args>(args)...)});
                auto connection = this->get_or_create_connection();
                sqlite3_stmt *stmt;
                if (sqlite3_prepare_v2(connection->get_db(), query.c_str(), -1, &stmt, nullptr) == SQLITE_OK) {
                    statement_finalizer finalizer{stmt};
                    std::vector<R> res;
                    int stepRes;
                    do{
                        stepRes = sqlite3_step(stmt);
                        switch(stepRes){
                            case SQLITE_ROW:{
                                res.push_back(row_extractor<R>().extract(stmt, 0));
                            }break;
                            case SQLITE_DONE: break;
                            default:{
                                throw std::system_error(std::error_code(sqlite3_errcode(connection->get_db()), get_sqlite_error_category()));
                            }
                        }
                    }while(stepRes != SQLITE_DONE);
                    return res;
                }else{
                    throw std::system_error(std::error_code(sqlite3_errcode(connection->get_db()), get_sqlite_error_category()));
                }
            }
            
            template<
            class T,
            class ...Args,
            class Ret = typename column_result_t<T>::type,
            typename std::enable_if<is_base_of_template<T, compound_operator>::value>::type * = nullptr>
            std::vector<Ret> select(T op, Args ...args) {
                std::stringstream ss;
                ss << this->string_from_expression(op.left) << " ";
                ss << static_cast<std::string>(op) << " ";
                ss << this->string_from_expression(op.right) << " ";
                auto query = ss.str();
                auto connection = this->get_or_create_connection();
                sqlite3_stmt *stmt;
                if (sqlite3_prepare_v2(connection->get_db(), query.c_str(), -1, &stmt, nullptr) == SQLITE_OK) {
                    statement_finalizer finalizer{stmt};
                    std::vector<Ret> res;
                    int stepRes;
                    do{
                        stepRes = sqlite3_step(stmt);
                        switch(stepRes){
                            case SQLITE_ROW:{
                                res.push_back(row_extractor<Ret>().extract(stmt, 0));
                            }break;
                            case SQLITE_DONE: break;
                            default:{
                                throw std::system_error(std::error_code(sqlite3_errcode(connection->get_db()), get_sqlite_error_category()));
                            }
                        }
                    }while(stepRes != SQLITE_DONE);
                    return res;
                }else{
                    throw std::system_error(std::error_code(sqlite3_errcode(connection->get_db()), get_sqlite_error_category()));
                }
            }
            
            /**
             *  Returns a string representation of object of a class mapped to the storage.
             *  Type of string has json-like style.
             */
            template<class O>
            std::string dump(const O &o) {
                this->assert_mapped_type<O>();
                return this->impl.dump(o);
            }
            
            /**
             *  This is REPLACE (INSERT OR REPLACE) function.
             *  Also if you need to insert value with knows id you should
             *  also you this function instead of insert cause inserts ignores
             *  id and creates own one.
             */
            template<class O>
            void replace(const O &o) {
                this->assert_mapped_type<O>();
                
                auto connection = this->get_or_create_connection();
                auto &impl = get_impl<O>();
                std::stringstream ss;
                ss << "REPLACE INTO '" << impl.table.name << "' (";
                auto columnNames = impl.table.column_names();
                auto columnNamesCount = columnNames.size();
                for(size_t i = 0; i < columnNamesCount; ++i) {
                    ss << "\"" << columnNames[i] << "\"";
                    if(i < columnNamesCount - 1) {
                        ss << ", ";
                    }else{
                        ss << ") ";
                    }
                }
                ss << "VALUES(";
                for(size_t i = 0; i < columnNamesCount; ++i) {
                    ss << "?";
                    if(i < columnNamesCount - 1) {
                        ss << ", ";
                    }else{
                        ss << ")";
                    }
                }
                auto query = ss.str();
                sqlite3_stmt *stmt;
                if (sqlite3_prepare_v2(connection->get_db(), query.c_str(), -1, &stmt, nullptr) == SQLITE_OK) {
                    statement_finalizer finalizer{stmt};
                    auto index = 1;
                    impl.table.for_each_column([&o, &index, &stmt] (auto c) {
                        using field_type = typename decltype(c)::field_type;
                        const field_type *value = nullptr;
                        if(c.member_pointer){
                            value = &(o.*c.member_pointer);
                        }else{
                            value = &((o).*(c.getter))();
                        }
                        statement_binder<field_type>().bind(stmt, index++, *value);
                    });
                    if (sqlite3_step(stmt) == SQLITE_DONE) {
                        //..
                    }else{
                        throw std::system_error(std::error_code(sqlite3_errcode(connection->get_db()), get_sqlite_error_category()));
                    }
                }else {
                    throw std::system_error(std::error_code(sqlite3_errcode(connection->get_db()), get_sqlite_error_category()));
                }
            }
            
            template<class It>
            void replace_range(It from, It to) {
                using O = typename std::iterator_traits<It>::value_type;
                this->assert_mapped_type<O>();
                if(from == to) {
                    return;
                }
                
                auto connection = this->get_or_create_connection();
                auto &impl = get_impl<O>();
                std::stringstream ss;
                ss << "REPLACE INTO '" << impl.table.name << "' (";
                auto columnNames = impl.table.column_names();
                auto columnNamesCount = columnNames.size();
                for(size_t i = 0; i < columnNamesCount; ++i) {
                    ss << "\"" << columnNames[i] << "\"";
                    if(i < columnNamesCount - 1) {
                        ss << ", ";
                    }else{
                        ss << ") ";
                    }
                }
                ss << "VALUES ";
                auto valuesString = [columnNamesCount]{
                    std::stringstream ss;
                    ss << "(";
                    for(size_t i = 0; i < columnNamesCount; ++i) {
                        ss << "?";
                        if(i < columnNamesCount - 1) {
                            ss << ", ";
                        }else{
                            ss << ")";
                        }
                    }
                    return ss.str();
                }();
                auto valuesCount = static_cast<int>(std::distance(from, to));
                for(auto i = 0; i < valuesCount; ++i) {
                    ss << valuesString;
                    if(i < valuesCount - 1) {
                        ss << ",";
                    }
                    ss << " ";
                }
                auto query = ss.str();
                sqlite3_stmt *stmt;
                if (sqlite3_prepare_v2(connection->get_db(), query.c_str(), -1, &stmt, nullptr) == SQLITE_OK) {
                    statement_finalizer finalizer{stmt};
                    auto index = 1;
                    for(auto it = from; it != to; ++it) {
                        auto &o = *it;
                        impl.table.for_each_column([&o, &index, &stmt] (auto c) {
                            using field_type = typename decltype(c)::field_type;
                            const field_type *value = nullptr;
                            if(c.member_pointer){
                                value = &(o.*c.member_pointer);
                            }else{
                                value = &((o).*(c.getter))();
                            }
                            statement_binder<field_type>().bind(stmt, index++, *value);
                        });
                    }
                    if (sqlite3_step(stmt) == SQLITE_DONE) {
                        //..
                    }else{
                        throw std::system_error(std::error_code(sqlite3_errcode(connection->get_db()), get_sqlite_error_category()));
                    }
                }else {
                    throw std::system_error(std::error_code(sqlite3_errcode(connection->get_db()), get_sqlite_error_category()));
                }
            }
            
            template<class O, class ...Cols>
            int insert(const O &o, columns_t<Cols...> cols) {
                constexpr const size_t colsCount = std::tuple_size<std::tuple<Cols...>>::value;
                static_assert(colsCount > 0, "Use insert or replace with 1 argument instead");
                this->assert_mapped_type<O>();
                auto connection = this->get_or_create_connection();
                auto &impl = get_impl<O>();
                std::stringstream ss;
                ss << "INSERT INTO '" << impl.table.name << "' ";
                std::vector<std::string> columnNames;
                columnNames.reserve(colsCount);
                cols.for_each([&columnNames, this](auto &m) {
                    auto columnName = this->string_from_expression(m, true);
                    if(columnName.length()){
                        columnNames.push_back(columnName);
                    }else{
                        throw std::system_error(std::make_error_code(orm_error_code::column_not_found));
                    }
                });
                ss << "(";
                for(size_t i = 0; i < columnNames.size(); ++i){
                    ss << columnNames[i];
                    if(i < columnNames.size() - 1){
                        ss << ",";
                    }else{
                        ss << ")";
                    }
                    ss << " ";
                }
                ss << "VALUES (";
                for(size_t i = 0; i < columnNames.size(); ++i){
                    ss << "?";
                    if(i < columnNames.size() - 1){
                        ss << ",";
                    }else{
                        ss << ")";
                    }
                    ss << " ";
                }
                auto query = ss.str();
                sqlite3_stmt *stmt;
                if (sqlite3_prepare_v2(connection->get_db(), query.c_str(), -1, &stmt, nullptr) == SQLITE_OK) {
                    statement_finalizer finalizer{stmt};
                    auto index = 1;
                    cols.for_each([&o, &index, &stmt, &impl] (auto &m) {
                        using column_type = typename std::decay<decltype(m)>::type;
                        using field_type = typename column_result_t<column_type>::type;
                        const field_type *value = impl.table.template get_object_field_pointer<field_type>(o, m);
                        statement_binder<field_type>().bind(stmt, index++, *value);
                    });
                    if (sqlite3_step(stmt) == SQLITE_DONE) {
                        return int(sqlite3_last_insert_rowid(connection->get_db()));
                    }else{
                        throw std::system_error(std::error_code(sqlite3_errcode(connection->get_db()), get_sqlite_error_category()));
                    }
                }else {
                    throw std::system_error(std::error_code(sqlite3_errcode(connection->get_db()), get_sqlite_error_category()));
                }
            }
            
            /**
             *  Insert routine. Inserts object with all non primary key fields in passed object. Id of passed
             *  object doesn't matter.
             *  @return id of just created object.
             */
            template<class O>
            int insert(const O &o) {
                this->assert_mapped_type<O>();
                
                auto connection = this->get_or_create_connection();
                auto &impl = get_impl<O>();
                int res = 0;
                std::stringstream ss;
                ss << "INSERT INTO '" << impl.table.name << "' ";
                std::vector<std::string> columnNames;
                auto compositeKeyColumnNames = impl.table.composite_key_columns_names();
                
                impl.table.for_each_column([&impl, &columnNames, &compositeKeyColumnNames] (auto c) {
                    if(impl.table._without_rowid || !c.template has<constraints::primary_key_t<>>()) {
                        auto it = std::find(compositeKeyColumnNames.begin(),
                                            compositeKeyColumnNames.end(),
                                            c.name);
                        if(it == compositeKeyColumnNames.end()){
                            columnNames.emplace_back(c.name);
                        }
                    }
                });
                
                auto columnNamesCount = columnNames.size();
                if(columnNamesCount){
                    ss << "( ";
                    for(size_t i = 0; i < columnNamesCount; ++i) {
                        ss << "\"" << columnNames[i] << "\"";
                        if(i < columnNamesCount - 1) {
                            ss << ", ";
                        }else{
                            ss << ") ";
                        }
                    }
                }else{
                    ss << "DEFAULT ";
                }
                ss << "VALUES ";
                if(columnNamesCount){
                    ss << "( ";
                    for(size_t i = 0; i < columnNamesCount; ++i) {
                        ss << "?";
                        if(i < columnNamesCount - 1) {
                            ss << ", ";
                        }else{
                            ss << ")";
                        }
                    }
                }
                auto query = ss.str();
                sqlite3_stmt *stmt;
                if (sqlite3_prepare_v2(connection->get_db(), query.c_str(), -1, &stmt, nullptr) == SQLITE_OK) {
                    statement_finalizer finalizer{stmt};
                    auto index = 1;
                    impl.table.for_each_column([&o, &index, &stmt, &impl, &compositeKeyColumnNames] (auto c) {
                        if(impl.table._without_rowid || !c.template has<constraints::primary_key_t<>>()){
                            auto it = std::find(compositeKeyColumnNames.begin(),
                                                compositeKeyColumnNames.end(),
                                                c.name);
                            if(it == compositeKeyColumnNames.end()){
                                using field_type = typename decltype(c)::field_type;
                                const field_type *value = nullptr;
                                if(c.member_pointer){
                                    value = &(o.*c.member_pointer);
                                }else{
                                    value = &((o).*(c.getter))();
                                }
                                statement_binder<field_type>().bind(stmt, index++, *value);
                            }
                        }
                    });
                    if (sqlite3_step(stmt) == SQLITE_DONE) {
                        res = int(sqlite3_last_insert_rowid(connection->get_db()));
                    }else{
                        throw std::system_error(std::error_code(sqlite3_errcode(connection->get_db()), get_sqlite_error_category()));
                    }
                }else {
                    throw std::system_error(std::error_code(sqlite3_errcode(connection->get_db()), get_sqlite_error_category()));
                }
                return res;
            }
            
            template<class It>
            void insert_range(It from, It to) {
                using O = typename std::iterator_traits<It>::value_type;
                this->assert_mapped_type<O>();
                if(from == to) {
                    return;
                }
                
                auto connection = this->get_or_create_connection();
                auto &impl = get_impl<O>();
                
                std::stringstream ss;
                ss << "INSERT INTO '" << impl.table.name << "' (";
                std::vector<std::string> columnNames;
                impl.table.for_each_column([&columnNames] (auto c) {
                    if(!c.template has<constraints::primary_key_t<>>()) {
                        columnNames.emplace_back(c.name);
                    }
                });
                
                auto columnNamesCount = columnNames.size();
                for(size_t i = 0; i < columnNamesCount; ++i) {
                    ss << "\"" << columnNames[i] << "\"";
                    if(i < columnNamesCount - 1) {
                        ss << ", ";
                    }else{
                        ss << ") ";
                    }
                }
                ss << "VALUES ";
                auto valuesString = [columnNamesCount]{
                    std::stringstream ss;
                    ss << "(";
                    for(size_t i = 0; i < columnNamesCount; ++i) {
                        ss << "?";
                        if(i < columnNamesCount - 1) {
                            ss << ", ";
                        }else{
                            ss << ")";
                        }
                    }
                    return ss.str();
                }();
                auto valuesCount = static_cast<int>(std::distance(from, to));
                for(auto i = 0; i < valuesCount; ++i) {
                    ss << valuesString;
                    if(i < valuesCount - 1) {
                        ss << ",";
                    }
                    ss << " ";
                }
                auto query = ss.str();
                sqlite3_stmt *stmt;
                if (sqlite3_prepare_v2(connection->get_db(), query.c_str(), -1, &stmt, nullptr) == SQLITE_OK) {
                    statement_finalizer finalizer{stmt};
                    auto index = 1;
                    for(auto it = from; it != to; ++it) {
                        auto &o = *it;
                        impl.table.for_each_column([&o, &index, &stmt] (auto c) {
                            if(!c.template has<constraints::primary_key_t<>>()){
                                typedef typename decltype(c)::field_type field_type;
                                const field_type *value = nullptr;
                                if(c.member_pointer){
                                    value = &(o.*c.member_pointer);
                                }else{
                                    value = &((o).*(c.getter))();
                                }
                                statement_binder<field_type>().bind(stmt, index++, *value);
                            }
                        });
                    }
                    if (sqlite3_step(stmt) == SQLITE_DONE) {
                        //..
                    }else{
                        throw std::system_error(std::error_code(sqlite3_errcode(connection->get_db()), get_sqlite_error_category()));
                    }
                }else {
                    throw std::system_error(std::error_code(sqlite3_errcode(connection->get_db()), get_sqlite_error_category()));
                }
            }
            
            void drop_index(const std::string &indexName) {
                auto connection = this->get_or_create_connection();
                std::stringstream ss;
                ss << "DROP INDEX '" << indexName + "'";
                auto query = ss.str();
                sqlite3_stmt *stmt;
                if (sqlite3_prepare_v2(connection->get_db(), query.c_str(), -1, &stmt, nullptr) == SQLITE_OK) {
                    statement_finalizer finalizer{stmt};
                    if (sqlite3_step(stmt) == SQLITE_DONE) {
                        //  done..
                    }else{
                        throw std::system_error(std::error_code(sqlite3_errcode(connection->get_db()), get_sqlite_error_category()));
                    }
                }else {
                    throw std::system_error(std::error_code(sqlite3_errcode(connection->get_db()), get_sqlite_error_category()));
                }
            }
            
            void vacuum() {
                auto connection = this->get_or_create_connection();
                std::string query = "VACUUM";
                sqlite3_stmt *stmt;
                if (sqlite3_prepare_v2(connection->get_db(), query.c_str(), -1, &stmt, nullptr) == SQLITE_OK) {
                    statement_finalizer finalizer{stmt};
                    if (sqlite3_step(stmt) == SQLITE_DONE) {
                        //  done..
                    }else{
                        throw std::system_error(std::error_code(sqlite3_errcode(connection->get_db()), get_sqlite_error_category()));
                    }
                }else {
                    throw std::system_error(std::error_code(sqlite3_errcode(connection->get_db()), get_sqlite_error_category()));
                }
            }
            
        protected:
            
            void drop_table_internal(const std::string &tableName, sqlite3 *db) {
                std::stringstream ss;
                ss << "DROP TABLE '" << tableName + "'";
                auto query = ss.str();
                sqlite3_stmt *stmt;
                if (sqlite3_prepare_v2(db, query.c_str(), -1, &stmt, nullptr) == SQLITE_OK) {
                    statement_finalizer finalizer{stmt};
                    if (sqlite3_step(stmt) == SQLITE_DONE) {
                        //  done..
                    }else{
                        throw std::system_error(std::error_code(sqlite3_errcode(db), get_sqlite_error_category()));
                    }
                }else {
                    throw std::system_error(std::error_code(sqlite3_errcode(db), get_sqlite_error_category()));
                }
            }
            
        public:
            
            /**
             *  Drops table with given name.
             */
            void drop_table(const std::string &tableName) {
                auto connection = this->get_or_create_connection();
                this->drop_table_internal(tableName, connection->get_db());
            }
            
            /**
             *  sqlite3_changes function.
             */
            int changes() {
                auto connection = this->get_or_create_connection();
                return sqlite3_changes(connection->get_db());
            }
            
            /**
             *  sqlite3_total_changes function.
             */
            int total_changes() {
                auto connection = this->get_or_create_connection();
                return sqlite3_total_changes(connection->get_db());
            }
            
            int64 last_insert_rowid() {
                auto connection = this->get_or_create_connection();
                return sqlite3_last_insert_rowid(connection->get_db());
            }
            
            int busy_timeout(int ms) {
                auto connection = this->get_or_create_connection();
                return sqlite3_busy_timeout(connection->get_db(), ms);
            }
            
            /**
             *  Returns libsqltie3 lib version, not sqlite_orm
             */
            std::string libversion() {
                return sqlite3_libversion();
            }
            
        protected:
            
            template<class ...Tss, class ...Cols>
            sync_schema_result sync_table(storage_impl<internal::index_t<Cols...>, Tss...> *impl, sqlite3 *db, bool) {
                auto res = sync_schema_result::already_in_sync;
                std::stringstream ss;
                ss << "CREATE ";
                if(impl->table.unique){
                    ss << "UNIQUE ";
                }
                using columns_type = typename decltype(impl->table)::columns_type;
                using head_t = typename std::tuple_element<0, columns_type>::type;
                using indexed_type = typename internal::table_type<head_t>::type;
                ss << "INDEX IF NOT EXISTS " << impl->table.name << " ON '" << this->impl.template find_table_name<indexed_type>() << "' ( ";
                std::vector<std::string> columnNames;
                tuple_helper::iterator<std::tuple_size<columns_type>::value - 1, Cols...>()(impl->table.columns, [&columnNames, this](auto &v){
                    columnNames.push_back(this->impl.column_name(v));
                });
                for(size_t i = 0; i < columnNames.size(); ++i) {
                    ss << columnNames[i];
                    if(i < columnNames.size() - 1) {
                        ss << ",";
                    }
                    ss << " ";
                }
                ss << ") ";
                auto query = ss.str();
                auto rc = sqlite3_exec(db, query.c_str(), nullptr, nullptr, nullptr);
                if(rc != SQLITE_OK) {
                    throw std::system_error(std::error_code(sqlite3_errcode(db), get_sqlite_error_category()));
                }
                return res;
            }
            
            template<class ...Tss, class ...Cs>
            sync_schema_result sync_table(storage_impl<table_t<Cs...>, Tss...> *impl, sqlite3 *db, bool preserve) {
                auto res = sync_schema_result::already_in_sync;
                
                auto schema_stat = impl->schema_status(db, preserve);
                if(schema_stat != decltype(schema_stat)::already_in_sync) {
                    if(schema_stat == decltype(schema_stat)::new_table_created) {
                        this->create_table(db, impl->table.name, impl);
                        res = decltype(res)::new_table_created;
                    }else{
                        if(schema_stat == sync_schema_result::old_columns_removed
                           || schema_stat == sync_schema_result::new_columns_added
                           || schema_stat == sync_schema_result::new_columns_added_and_old_columns_removed)
                        {
                            
                            //  get table info provided in `make_table` call..
                            auto storageTableInfo = impl->table.get_table_info();
                            
                            //  now get current table info from db using `PRAGMA table_info` query..
                            auto dbTableInfo = impl->get_table_info(impl->table.name, db);
                            
                            //  this vector will contain pointers to columns that gotta be added..
                            std::vector<table_info*> columnsToAdd;
                            
                            impl->get_remove_add_columns(columnsToAdd, storageTableInfo, dbTableInfo);
                            
                            if(schema_stat == sync_schema_result::old_columns_removed) {
                                
                                //  extra table columns than storage columns
                                this->backup_table(db, impl);
                                res = decltype(res)::old_columns_removed;
                            }
                            
                            if(schema_stat == sync_schema_result::new_columns_added) {
                                for(auto columnPointer : columnsToAdd) {
                                    impl->add_column(*columnPointer, db);
                                }
                                res = decltype(res)::new_columns_added;
                            }
                            
                            if(schema_stat == sync_schema_result::new_columns_added_and_old_columns_removed) {
                                
                                //remove extra columns
                                this->backup_table(db, impl);
                                for(auto columnPointer : columnsToAdd) {
                                    impl->add_column(*columnPointer, db);
                                }
                                res = decltype(res)::new_columns_added_and_old_columns_removed;
                            }
                        } else if(schema_stat == sync_schema_result::dropped_and_recreated) {
                            this->drop_table_internal(impl->table.name, db);
                            this->create_table(db, impl->table.name, impl);
                            res = decltype(res)::dropped_and_recreated;
                        }
                    }
                }
                return res;
            }
            
        public:
            
            /**
             *  This is a cute function used to replace migration up/down functionality.
             *  It performs check storage schema with actual db schema and:
             *  * if there are excess tables exist in db they are ignored (not dropped)
             *  * every table from storage is compared with it's db analog and
             *      * if table doesn't exist it is being created
             *      * if table exists its colums are being compared with table_info from db and
             *          * if there are columns in db that do not exist in storage (excess) table will be dropped and recreated
             *          * if there are columns in storage that do not exist in db they will be added using `ALTER TABLE ... ADD COLUMN ...' command
             *          * if there is any column existing in both db and storage but differs by any of properties/constraints (type, pk, notnull, dflt_value) table will be dropped and recreated
             *  Be aware that `sync_schema` doesn't guarantee that data will not be dropped. It guarantees only that it will make db schema the same
             *  as you specified in `make_storage` function call. A good point is that if you have no db file at all it will be created and
             *  all tables also will be created with exact tables and columns you specified in `make_storage`, `make_table` and `make_column` call.
             *  The best practice is to call this function right after storage creation.
             *  @param preserve affects on function behaviour in case it is needed to remove a column. If it is `false` so table will be dropped
             *  if there is column to remove, if `true` -  table is being copied into another table, dropped and copied table is renamed with source table name.
             *  Warning: sync_schema doesn't check foreign keys cause it is unable to do so in sqlite3. If you know how to get foreign key info
             *  please submit an issue https://github.com/fnc12/sqlite_orm/issues
             *  @return std::map with std::string key equal table name and `sync_schema_result` as value. `sync_schema_result` is a enum value that stores
             *  table state after syncing a schema. `sync_schema_result` can be printed out on std::ostream with `operator<<`.
             */
            std::map<std::string, sync_schema_result> sync_schema(bool preserve = false) {
                auto connection = this->get_or_create_connection();
                std::map<std::string, sync_schema_result> result;
                auto db = connection->get_db();
                this->impl.for_each([&result, db, preserve, this](auto impl){
                    auto res = this->sync_table(impl, db, preserve);
                    result.insert({impl->table.name, res});
                });
                return result;
            }
            
            /**
             *  This function returns the same map that `sync_schema` returns but it
             *  doesn't perform `sync_schema` actually - just simulates it in case you want to know
             *  what will happen if you sync your schema.
             */
            std::map<std::string, sync_schema_result> sync_schema_simulate(bool preserve = false) {
                auto connection = this->get_or_create_connection();
                std::map<std::string, sync_schema_result> result;
                auto db = connection->get_db();
                this->impl.for_each([&result, db, preserve](auto impl){
                    result.insert({impl->table.name, impl->schema_status(db, preserve)});
                });
                return result;
            }
            
            bool transaction(std::function<bool()> f) {
                this->begin_transaction();
                auto db = this->currentTransaction->get_db();
                auto shouldCommit = f();
                if(shouldCommit){
                    this->impl.commit(db);
                }else{
                    this->impl.rollback(db);
                }
                if(!this->inMemory && !this->isOpenedForever){
                    this->currentTransaction = nullptr;
                }
                return shouldCommit;
            }
            
            void begin_transaction() {
                if(!this->inMemory){
                    if(!this->isOpenedForever){
                        if(this->currentTransaction) throw std::system_error(std::make_error_code(orm_error_code::cannot_start_a_transaction_within_a_transaction));
                        this->currentTransaction = std::make_shared<internal::database_connection>(this->filename);
                        this->on_open_internal(this->currentTransaction->get_db());
                    }
                }
                auto db = this->currentTransaction->get_db();
                this->impl.begin_transaction(db);
            }
            
            void commit() {
                if(!this->inMemory){
                    if(!this->currentTransaction) throw std::system_error(std::make_error_code(orm_error_code::no_active_transaction));
                }
                auto db = this->currentTransaction->get_db();
                this->impl.commit(db);
                if(!this->inMemory && !this->isOpenedForever){
                    this->currentTransaction = nullptr;
                }
            }
            
            void rollback() {
                if(!this->inMemory){
                    if(!this->currentTransaction) throw std::system_error(std::make_error_code(orm_error_code::no_active_transaction));
                }
                auto db = this->currentTransaction->get_db();
                this->impl.rollback(db);
                if(!this->inMemory && !this->isOpenedForever){
                    this->currentTransaction = nullptr;
                }
            }
            
            std::string current_timestamp() {
                auto connection = this->get_or_create_connection();
                return this->impl.current_timestamp(connection->get_db());
            }
            
        protected:
            
#if SQLITE_VERSION_NUMBER >= 3006019
            
            void foreign_keys(sqlite3 *db, bool value) {
                std::stringstream ss;
                ss << "PRAGMA foreign_keys = " << value;
                auto query = ss.str();
                auto rc = sqlite3_exec(db, query.c_str(), nullptr, nullptr, nullptr);
                if(rc != SQLITE_OK) {
                    throw std::system_error(std::error_code(sqlite3_errcode(db), get_sqlite_error_category()));
                }
            }
            
            bool foreign_keys(sqlite3 *db) {
                std::string query = "PRAGMA foreign_keys";
                auto res = false;
                auto rc = sqlite3_exec(db,
                                       query.c_str(),
                                       [](void *data, int argc, char **argv,char **) -> int {
                                           auto &res = *(bool*)data;
                                           if(argc){
                                               res = row_extractor<bool>().extract(argv[0]);
                                           }
                                           return 0;
                                       }, &res, nullptr);
                if(rc != SQLITE_OK) {
                    throw std::system_error(std::error_code(sqlite3_errcode(db), get_sqlite_error_category()));
                }
                return res;
            }
            
#endif
            
        public:
            
#if SQLITE_VERSION_NUMBER >= 3007010
            /**
             * \fn db_release_memory
             * \brief Releases freeable memory of database. It is function can/should be called periodically by application,
             * if application has less memory usage constraint.
             * \note sqlite3_db_release_memory added in 3.7.10 https://sqlite.org/changes.html
             */
            int db_release_memory() {
                auto connection = this->get_or_create_connection();
                return sqlite3_db_release_memory(connection->get_db());
            }
#endif
            
            /**
             *  Checks whether table exists in db. Doesn't check storage itself - works only with actual database.
             *  Note: table can be not mapped to a storage
             *  @return true if table with a given name exists in db, false otherwise.
             */
            bool table_exists(const std::string &tableName) {
                auto connection = this->get_or_create_connection();
                return this->impl.table_exists(tableName, connection->get_db());
            }
            
            /**
             *  Returns existing permanent table names in database. Doesn't check storage itself - works only with actual database.
             *  @return Returns list of tables in database.
             */
            std::vector<std::string> table_names() {
                auto connection = this->get_or_create_connection();
                std::vector<std::string> tableNames;
                std::string sql = "SELECT name FROM sqlite_master WHERE type='table'";
                using Data = std::vector<std::string>;
                int res = sqlite3_exec(connection->get_db(), sql.c_str(),
                                       [] (void *data, int argc, char **argv, char ** /*columnName*/) -> int {
                                           auto& tableNames = *(Data*)data;
                                           for(int i = 0; i < argc; i++) {
                                               if(argv[i]){
                                                   tableNames.push_back(argv[i]);
                                               }
                                           }
                                           return 0;
                                       }, &tableNames,nullptr);
                
                if(res != SQLITE_OK) {
                    throw std::system_error(std::error_code(sqlite3_errcode(connection->db()), get_sqlite_error_category()));
                }
                return tableNames;
            }
            
            void open_forever() {
                this->isOpenedForever = true;
                if(!this->currentTransaction){
                    this->currentTransaction = std::make_shared<internal::database_connection>(this->filename);
                    this->on_open_internal(this->currentTransaction->get_db());
                }
            }
            
        public:
            pragma_t pragma;
            limit_accesor limit;
        };
    }
    
    template<class ...Ts>
    internal::storage_t<Ts...> make_storage(const std::string &filename, Ts ...tables) {
        return {filename, internal::storage_impl<Ts...>(tables...)};
    }
}<|MERGE_RESOLUTION|>--- conflicted
+++ resolved
@@ -792,16 +792,12 @@
                 return ss.str();
             }
             
-<<<<<<< HEAD
             template<class T>
             std::string string_from_expression(const aggregate_functions::count_asterisk_t<T> &f, bool /*noTableName*/ = false, bool /*escape*/ = false) {
                 return this->string_from_expression(aggregate_functions::count_asterisk_without_type{});
             }
             
             std::string string_from_expression(const aggregate_functions::count_asterisk_without_type &f, bool /*noTableName*/ = false, bool /*escape*/ = false) {
-=======
-            std::string string_from_expression(const aggregate_functions::count_asterisk_t &f, bool /*noTableName*/ = false, bool /*escape*/ = false) {
->>>>>>> 8ee3d476
                 std::stringstream ss;
                 ss << static_cast<std::string>(f) << "(*) ";
                 return ss.str();
@@ -1843,7 +1839,6 @@
                 return res;
             }
             
-<<<<<<< HEAD
             template<class T, class C>
             std::set<std::pair<std::string, std::string>> parse_table_name(const alias_column_t<T, C> &a) {
                 return this->parse_table_name(a.column, alias_extractor<T>::get());
@@ -1869,8 +1864,6 @@
                 return {std::make_pair(std::move(tableName), "")};
             }
             
-=======
->>>>>>> 8ee3d476
             template<class ...Args>
             std::set<std::string> parse_table_names(Args...) {
                 return {};
