#pragma once

#include <sqlite3.h>
#include <memory>  //  std::unique/shared_ptr, std::make_unique/shared
#include <system_error>  //  std::system_error
#include <string>  //  std::string
#include <type_traits>  //  std::remove_reference, std::is_base_of, std::decay, std::false_type, std::true_type
#include <cstddef>  //  std::ptrdiff_t
#include <iterator>  //  std::input_iterator_tag, std::iterator_traits, std::distance
#include <functional>  //  std::function
#include <sstream>  //  std::stringstream
#include <map>  //  std::map
#include <vector>  //  std::vector
#include <tuple>  //  std::tuple_size, std::tuple, std::make_tuple
#include <utility>  //  std::forward, std::pair
#include <algorithm>  //  std::find

#ifdef SQLITE_ORM_OPTIONAL_SUPPORTED
#include <optional>  // std::optional
#endif  // SQLITE_ORM_OPTIONAL_SUPPORTED

#include "cxx_functional_polyfill.h"
#include "type_traits.h"
#include "tuple_helper/tuple_filter.h"
#include "tuple_helper/tuple_helper.h"
#include "alias.h"
#include "row_extractor_builder.h"
#include "error_code.h"
#include "type_printer.h"
#include "constraints.h"
#include "type_is_nullable.h"
#include "field_printer.h"
#include "rowid.h"
#include "operators.h"
#include "select_constraints.h"
#include "core_functions.h"
#include "conditions.h"
#include "statement_binder.h"
#include "column_result.h"
#include "mapped_type_proxy.h"
#include "sync_schema_result.h"
#include "table_info.h"
#include "storage_impl.h"
#include "journal_mode.h"
#include "view.h"
#include "ast_iterator.h"
#include "storage_base.h"
#include "prepared_statement.h"
#include "expression_object_type.h"
#include "statement_serializer.h"
#include "triggers.h"
#include "object_from_column_builder.h"
#include "table.h"
#include "column.h"
#include "index.h"
#include "util.h"
#include "serializing_util.h"

namespace sqlite_orm {

    namespace internal {

        template<class S, class E, class SFINAE = void>
        SQLITE_ORM_INLINE_VAR constexpr bool is_preparable_v = false;

        template<class S, class E>
        SQLITE_ORM_INLINE_VAR constexpr bool
            is_preparable_v<S, E, polyfill::void_t<decltype(std::declval<S>().prepare(std::declval<E>()))>> = true;

        /**
         *  Storage class itself. Create an instanse to use it as an interfacto to sqlite db by calling `make_storage`
         *  function.
         */
        template<class... Ts>
        struct storage_t : storage_base {
            using self = storage_t<Ts...>;
            using impl_type = storage_impl<Ts...>;

            /**
             *  @param filename database filename.
             *  @param impl_ storage_impl head
             */
            storage_t(const std::string& filename, impl_type impl_) :
                storage_base{filename, foreign_keys_count(impl_)}, impl(std::move(impl_)) {}

            storage_t(const storage_t& other) : storage_base(other), impl(other.impl) {}

          protected:
            impl_type impl;

            /**
             *  Obtain a storage_t's const storage_impl.
             *  
             *  @note Historically, `serializer_context_builder` was declared friend, along with
             *  a few other library stock objects, in order limit access to the storage_impl.
             *  However, one could gain access to a storage_t's storage_impl through
             *  `serializer_context_builder`, hence leading the whole friend declaration mambo-jumbo
             *  ad absurdum.
             *  Providing a free function is way better and cleaner.
             *
             *  Hence, friend was replaced by `obtain_const_impl()` and `pick_const_impl()`.
             */
            friend const impl_type& obtain_const_impl(const self& storage) noexcept {
                return storage.impl;
            }

            template<class I>
            void create_table(sqlite3* db, const std::string& tableName, const I& tableImpl) {
                using table_type = std::decay_t<decltype(tableImpl.table)>;
                using context_t = serializer_context<impl_type>;

                std::stringstream ss;
                context_t context{this->impl};
                ss << "CREATE TABLE " << streaming_identifier(tableName) << " ( "
                   << streaming_expressions_tuple(tableImpl.table.elements, context) << ")";
                if(table_type::is_without_rowid) {
                    ss << " WITHOUT ROWID";
                }
                ss.flush();
                perform_void_exec(db, ss.str());
            }
            /**
			*  Copies sourceTableName to another table with name: destinationTableName
			*  Performs INSERT INTO %destinationTableName% () SELECT %tImpl.table.column_names% FROM %sourceTableName%
			*/

            template<class I>
            void copy_table(sqlite3* db,
                            const std::string& sourceTableName,
                            const std::string& destinationTableName,
                            const I& tImpl,
                            const std::vector<const table_xinfo*>& columnsToIgnore) const;

#if SQLITE_VERSION_NUMBER >= 3035000  //  DROP COLUMN feature exists (v3.35.0)
            void drop_column(sqlite3* db, const std::string& tableName, const std::string& columnName) {
                std::stringstream ss;
<<<<<<< HEAD
                ss << "ALTER TABLE " << streaming_identifier(tableName) << " DROP COLUMN "
                   << streaming_identifier(columnName);
=======
                ss << "ALTER TABLE " << quote_identifier(tableName) << " DROP COLUMN " << quote_identifier(columnName)
                   << std::flush;
>>>>>>> 170e9ea1
                perform_void_exec(db, ss.str());
            }
#endif
            void add_generated_cols(std::vector<const table_xinfo*>& columnsToAdd,
                                    const std::vector<table_xinfo>& storageTableInfo) {
                //  iterate through storage columns
                for(size_t storageColumnInfoIndex = 0; storageColumnInfoIndex < storageTableInfo.size();
                    ++storageColumnInfoIndex) {

                    //  get storage's column info
                    auto& storageColumnInfo = storageTableInfo[storageColumnInfoIndex];
                    auto& columnName = storageColumnInfo.name;
                    if(storageColumnInfo.hidden) {
                        columnsToAdd.push_back(&storageColumnInfo);
                    }
                }
            }
            template<class I>
            void drop_create_with_loss(sqlite3* db, const I& tImpl) {
                // eliminated all transaction handling
                this->drop_table_internal(db, tImpl.table.name);
                this->create_table(db, tImpl.table.name, tImpl);
            }

            template<class I>
            void backup_table(sqlite3* db, const I& tableImpl, const std::vector<const table_xinfo*>& columnsToIgnore) {

                //  here we copy source table to another with a name with '_backup' suffix, but in case table with such
                //  a name already exists we append suffix 1, then 2, etc until we find a free name..
                auto backupTableName = tableImpl.table.name + "_backup";
                if(this->table_exists(db, backupTableName)) {
                    int suffix = 1;
                    do {
                        std::stringstream ss;
                        ss << suffix << std::flush;
                        auto anotherBackupTableName = backupTableName + ss.str();
                        if(!this->table_exists(db, anotherBackupTableName)) {
                            backupTableName = move(anotherBackupTableName);
                            break;
                        }
                        ++suffix;
                    } while(true);
                }
                this->create_table(db, backupTableName, tableImpl);

                this->copy_table(db, tableImpl.table.name, backupTableName, tableImpl, columnsToIgnore);

                this->drop_table_internal(db, tableImpl.table.name);

                this->rename_table(db, backupTableName, tableImpl.table.name);
            }

            template<class O>
            void assert_mapped_type() const {
                using mapped_types_tuples = std::tuple<typename Ts::object_type...>;
                static_assert(tuple_helper::tuple_contains_type<O, mapped_types_tuples>::value,
                              "type is not mapped to a storage");
            }

            template<class O>
            void assert_insertable_type() const {
                auto& tImpl = this->get_impl<O>();
                using table_type = std::decay_t<decltype(tImpl.table)>;
                using elements_type = std::decay_t<decltype(tImpl.table.elements)>;

                static_if<table_type::is_without_rowid>(
                    [](auto&) {},  // all right. it's a "without_rowid" table
                    [](auto& tImpl) {  // unfortunately, this static_assert's can't see any composite keys((
                        std::ignore = tImpl;
                        static_assert(
                            count_tuple<elements_type, is_column_with_insertable_primary_key>::value <= 1,
                            "Attempting to execute 'insert' request into an noninsertable table was detected. "
                            "Insertable table cannot contain > 1 primary keys. Please use 'replace' instead of "
                            "'insert', or you can use 'insert' with explicit column listing.");
                        static_assert(
                            count_tuple<elements_type, is_column_with_noninsertable_primary_key>::value == 0,
                            "Attempting to execute 'insert' request into an noninsertable table was detected. "
                            "Insertable table cannot contain non-standard primary keys. Please use 'replace' instead "
                            "of 'insert', or you can use 'insert' with explicit column listing.");
                    })(tImpl);
            }

            template<class O>
            auto& get_impl() const {
                return pick_impl<O>(this->impl);
            }

            template<class O>
            auto& get_impl() {
                return pick_impl<O>(this->impl);
            }

          public:
            template<class T, class... Args>
            view_t<T, self, Args...> iterate(Args&&... args) {
                this->assert_mapped_type<T>();

                auto con = this->get_connection();
                return {*this, std::move(con), std::forward<Args>(args)...};
            }

            /**
             * Delete from routine.
             * O is an object's type. Must be specified explicitly.
             * @param args optional conditions: `where`, `join` etc
             * @example: storage.remove_all<User>(); - DELETE FROM users
             * @example: storage.remove_all<User>(where(in(&User::id, {5, 6, 7}))); - DELETE FROM users WHERE id IN (5, 6, 7)
             */
            template<class O, class... Args>
            void remove_all(Args&&... args) {
                this->assert_mapped_type<O>();
                auto statement = this->prepare(sqlite_orm::remove_all<O>(std::forward<Args>(args)...));
                this->execute(statement);
            }

            /**
             *  Delete routine.
             *  O is an object's type. Must be specified explicitly.
             *  @param ids ids of object to be removed.
             */
            template<class O, class... Ids>
            void remove(Ids... ids) {
                this->assert_mapped_type<O>();
                auto statement = this->prepare(sqlite_orm::remove<O>(std::forward<Ids>(ids)...));
                this->execute(statement);
            }

            /**
             *  Update routine. Sets all non primary key fields where primary key is equal.
             *  O is an object type. May be not specified explicitly cause it can be deduced by
             *      compiler from first parameter.
             *  @param o object to be updated.
             */
            template<class O>
            void update(const O& o) {
                this->assert_mapped_type<O>();
                auto statement = this->prepare(sqlite_orm::update(std::ref(o)));
                this->execute(statement);
            }

            template<class... Args, class... Wargs>
            void update_all(internal::set_t<Args...> set, Wargs... wh) {
                auto statement = this->prepare(sqlite_orm::update_all(std::move(set), std::forward<Wargs>(wh)...));
                this->execute(statement);
            }

          protected:
            template<class F, class O, class... Args>
            std::string group_concat_internal(F O::*m, std::unique_ptr<std::string> y, Args&&... args) {
                this->assert_mapped_type<O>();
                std::vector<std::string> rows;
                if(y) {
                    rows = this->select(sqlite_orm::group_concat(m, move(*y)), std::forward<Args>(args)...);
                } else {
                    rows = this->select(sqlite_orm::group_concat(m), std::forward<Args>(args)...);
                }
                if(!rows.empty()) {
                    return move(rows.front());
                } else {
                    return {};
                }
            }

          public:
            /**
             *  SELECT * routine.
             *  O is an object type to be extracted. Must be specified explicitly.
             *  @return All objects of type O stored in database at the moment in `std::vector`.
             *  @note If you need to return the result in a different container type then use a different `get_all` function overload `get_all<User, std::list<User>>`
             *  @example: storage.get_all<User>() - SELECT * FROM users
             *  @example: storage.get_all<User>(where(like(&User::name, "N%")), order_by(&User::id)); - SELECT * FROM users WHERE name LIKE 'N%' ORDER BY id
             */
            template<class O, class... Args>
            auto get_all(Args&&... args) {
                this->assert_mapped_type<O>();
                auto statement = this->prepare(sqlite_orm::get_all<O>(std::forward<Args>(args)...));
                return this->execute(statement);
            }

            /**
             *  SELECT * routine.
             *  O is an object type to be extracted. Must be specified explicitly.
             *  R is an explicit return type. This type must have `push_back(O &&)` function.
             *  @return All objects of type O stored in database at the moment in `R`.
             *  @example: storage.get_all<User, std::list<User>>(); - SELECT * FROM users
             *  @example: storage.get_all<User, std::list<User>>(where(like(&User::name, "N%")), order_by(&User::id)); - SELECT * FROM users WHERE name LIKE 'N%' ORDER BY id
            */
            template<class O, class R, class... Args>
            auto get_all(Args&&... args) {
                this->assert_mapped_type<O>();
                auto statement = this->prepare(sqlite_orm::get_all<O, R>(std::forward<Args>(args)...));
                return this->execute(statement);
            }

            /**
             *  SELECT * routine.
             *  O is an object type to be extracted. Must be specified explicitly.
             *  @return All objects of type O as `std::unique_ptr<O>` inside a `std::vector` stored in database at the moment.
             *  @note If you need to return the result in a different container type then use a different `get_all_pointer` function overload `get_all_pointer<User, std::list<User>>`
             *  @example: storage.get_all_pointer<User>(); - SELECT * FROM users
             *  @example: storage.get_all_pointer<User>(where(length(&User::name) > 6)); - SELECT * FROM users WHERE LENGTH(name)  > 6
             */
            template<class O, class... Args>
            auto get_all_pointer(Args&&... args) {
                this->assert_mapped_type<O>();
                auto statement = this->prepare(sqlite_orm::get_all_pointer<O>(std::forward<Args>(args)...));
                return this->execute(statement);
            }

            /**
             *  SELECT * routine.
             *  O is an object type to be extracted. Must be specified explicitly.
             *  R is a container type. std::vector<std::unique_ptr<O>> is default
             *  @return All objects of type O as std::unique_ptr<O> stored in database at the moment.
             *  @example: storage.get_all_pointer<User, std::list<User>>(); - SELECT * FROM users
             *  @example: storage.get_all_pointer<User, std::list<User>>(where(length(&User::name) > 6)); - SELECT * FROM users WHERE LENGTH(name)  > 6
            */
            template<class O, class R, class... Args>
            auto get_all_pointer(Args&&... args) {
                this->assert_mapped_type<O>();
                auto statement = this->prepare(sqlite_orm::get_all_pointer<O, R>(std::forward<Args>(args)...));
                return this->execute(statement);
            }

            /**
             *  Select * by id routine.
             *  throws std::system_error{orm_error_code::not_found} if object not found with given
             * id. throws std::system_error with orm_error_category in case of db error. O is an object type to be
             * extracted. Must be specified explicitly.
             *  @return Object of type O where id is equal parameter passed or throws
             * `std::system_error{orm_error_code::not_found}` if there is no object with such id.
             */
            template<class O, class... Ids>
            O get(Ids... ids) {
                this->assert_mapped_type<O>();
                auto statement = this->prepare(sqlite_orm::get<O>(std::forward<Ids>(ids)...));
                return this->execute(statement);
            }

            /**
             *  The same as `get` function but doesn't throw an exception if noting found but returns std::unique_ptr
             * with null value. throws std::system_error in case of db error.
             */
            template<class O, class... Ids>
            std::unique_ptr<O> get_pointer(Ids... ids) {
                this->assert_mapped_type<O>();
                auto statement = this->prepare(sqlite_orm::get_pointer<O>(std::forward<Ids>(ids)...));
                return this->execute(statement);
            }

            /**
             * A previous version of get_pointer() that returns a shared_ptr
             * instead of a unique_ptr. New code should prefer get_pointer()
             * unless the data needs to be shared.
             *
             * @note
             * Most scenarios don't need shared ownership of data, so we should prefer
             * unique_ptr when possible. It's more efficient, doesn't require atomic
             * ops for a reference count (which can cause major slowdowns on
             * weakly-ordered platforms like ARM), and can be easily promoted to a
             * shared_ptr, exactly like we're doing here.
             * (Conversely, you _can't_ go from shared back to unique.)
             */
            template<class O, class... Ids>
            std::shared_ptr<O> get_no_throw(Ids... ids) {
                return std::shared_ptr<O>(get_pointer<O>(std::forward<Ids>(ids)...));
            }

#ifdef SQLITE_ORM_OPTIONAL_SUPPORTED
            /**
             *  The same as `get` function but doesn't throw an exception if noting found but
             * returns an empty std::optional. throws std::system_error in case of db error.
             */
            template<class O, class... Ids>
            std::optional<O> get_optional(Ids... ids) {
                this->assert_mapped_type<O>();
                auto statement = this->prepare(sqlite_orm::get_optional<O>(std::forward<Ids>(ids)...));
                return this->execute(statement);
            }
#endif  // SQLITE_ORM_OPTIONAL_SUPPORTED

            /**
             *  SELECT COUNT(*) https://www.sqlite.org/lang_aggfunc.html#count
             *  @return Number of O object in table.
             */
            template<class O, class... Args, class R = mapped_type_proxy_t<O>>
            int count(Args&&... args) {
                this->assert_mapped_type<R>();
                auto rows = this->select(sqlite_orm::count<R>(), std::forward<Args>(args)...);
                if(!rows.empty()) {
                    return rows.front();
                } else {
                    return 0;
                }
            }

            /**
             *  SELECT COUNT(X) https://www.sqlite.org/lang_aggfunc.html#count
             *  @param m member pointer to class mapped to the storage.
             *  @return count of `m` values from database.
             */
            template<class F, class O, class... Args>
            int count(F O::*m, Args&&... args) {
                this->assert_mapped_type<O>();
                auto rows = this->select(sqlite_orm::count(m), std::forward<Args>(args)...);
                if(!rows.empty()) {
                    return rows.front();
                } else {
                    return 0;
                }
            }

            /**
             *  AVG(X) query.   https://www.sqlite.org/lang_aggfunc.html#avg
             *  @param m is a class member pointer (the same you passed into make_column).
             *  @return average value from database.
             */
            template<class F, class O, class... Args>
            double avg(F O::*m, Args&&... args) {
                this->assert_mapped_type<O>();
                auto rows = this->select(sqlite_orm::avg(m), std::forward<Args>(args)...);
                if(!rows.empty()) {
                    return rows.front();
                } else {
                    return 0;
                }
            }

            template<class F, class O>
            std::string group_concat(F O::*m) {
                return this->group_concat_internal(m, {});
            }

            /**
             *  GROUP_CONCAT(X) query.  https://www.sqlite.org/lang_aggfunc.html#groupconcat
             *  @param m is a class member pointer (the same you passed into make_column).
             *  @return group_concat query result.
             */
            template<class F,
                     class O,
                     class... Args,
                     class Tuple = std::tuple<Args...>,
                     std::enable_if_t<std::tuple_size<Tuple>::value >= 1, bool> = true>
            std::string group_concat(F O::*m, Args&&... args) {
                return this->group_concat_internal(m, {}, std::forward<Args>(args)...);
            }

            /**
             *  GROUP_CONCAT(X, Y) query.   https://www.sqlite.org/lang_aggfunc.html#groupconcat
             *  @param m is a class member pointer (the same you passed into make_column).
             *  @return group_concat query result.
             */
            template<class F, class O, class... Args>
            std::string group_concat(F O::*m, std::string y, Args&&... args) {
                return this->group_concat_internal(m,
                                                   std::make_unique<std::string>(move(y)),
                                                   std::forward<Args>(args)...);
            }

            template<class F, class O, class... Args>
            std::string group_concat(F O::*m, const char* y, Args&&... args) {
                std::unique_ptr<std::string> str;
                if(y) {
                    str = std::make_unique<std::string>(y);
                } else {
                    str = std::make_unique<std::string>();
                }
                return this->group_concat_internal(m, move(str), std::forward<Args>(args)...);
            }

            /**
             *  MAX(x) query.
             *  @param m is a class member pointer (the same you passed into make_column).
             *  @return std::unique_ptr with max value or null if sqlite engine returned null.
             */
            template<class F, class O, class... Args, class Ret = column_result_of_t<self, F O::*>>
            std::unique_ptr<Ret> max(F O::*m, Args&&... args) {
                this->assert_mapped_type<O>();
                auto rows = this->select(sqlite_orm::max(m), std::forward<Args>(args)...);
                if(!rows.empty()) {
                    return std::move(rows.front());
                } else {
                    return {};
                }
            }

            /**
             *  MIN(x) query.
             *  @param m is a class member pointer (the same you passed into make_column).
             *  @return std::unique_ptr with min value or null if sqlite engine returned null.
             */
            template<class F, class O, class... Args, class Ret = column_result_of_t<self, F O::*>>
            std::unique_ptr<Ret> min(F O::*m, Args&&... args) {
                this->assert_mapped_type<O>();
                auto rows = this->select(sqlite_orm::min(m), std::forward<Args>(args)...);
                if(!rows.empty()) {
                    return std::move(rows.front());
                } else {
                    return {};
                }
            }

            /**
             *  SUM(x) query.
             *  @param m is a class member pointer (the same you passed into make_column).
             *  @return std::unique_ptr with sum value or null if sqlite engine returned null.
             */
            template<class F, class O, class... Args, class Ret = column_result_of_t<self, F O::*>>
            std::unique_ptr<Ret> sum(F O::*m, Args&&... args) {
                this->assert_mapped_type<O>();
                std::vector<std::unique_ptr<double>> rows =
                    this->select(sqlite_orm::sum(m), std::forward<Args>(args)...);
                if(!rows.empty()) {
                    if(rows.front()) {
                        return std::make_unique<Ret>(std::move(*rows.front()));
                    } else {
                        return {};
                    }
                } else {
                    return {};
                }
            }

            /**
             *  TOTAL(x) query.
             *  @param m is a class member pointer (the same you passed into make_column).
             *  @return total value (the same as SUM but not nullable. More details here
             * https://www.sqlite.org/lang_aggfunc.html)
             */
            template<class F, class O, class... Args>
            double total(F O::*m, Args&&... args) {
                this->assert_mapped_type<O>();
                auto rows = this->select(sqlite_orm::total(m), std::forward<Args>(args)...);
                if(!rows.empty()) {
                    return std::move(rows.front());
                } else {
                    return {};
                }
            }

            /**
             *  Select a single column into std::vector<T> or multiple columns into std::vector<std::tuple<...>>.
             *  For a single column use `auto rows = storage.select(&User::id, where(...));
             *  For multicolumns use `auto rows = storage.select(columns(&User::id, &User::name), where(...));
             */
            template<class T, class... Args, class R = column_result_of_t<self, T>>
            std::vector<R> select(T m, Args... args) {
                static_assert(!is_base_of_template_v<T, compound_operator> ||
                                  std::tuple_size<std::tuple<Args...>>::value == 0,
                              "Cannot use args with a compound operator");
                auto statement = this->prepare(sqlite_orm::select(std::move(m), std::forward<Args>(args)...));
                return this->execute(statement);
            }

            template<class T, satisfies<is_prepared_statement, T> = true>
            std::string dump(const T& preparedStatement, bool parametrized = true) const {
                return this->dump(preparedStatement.expression, parametrized);
            }

            template<
                class E,
                class Ex = polyfill::remove_cvref_t<E>,
                std::enable_if_t<!is_prepared_statement_v<Ex> && !storage_traits::is_mapped_v<self, Ex>, bool> = true>
            std::string dump(E&& expression, bool parametrized = false) const {
                static_assert(is_preparable_v<self, Ex>, "Expression must be a high-level statement");

                decltype(auto) e2 = static_if<is_select_v<Ex>>(
                    [](auto expression) {
                        expression.highest_level = true;
                        return expression;
                    },
                    [](const auto& expression) -> decltype(auto) {
                        return (expression);
                    })(std::forward<E>(expression));
                using context_t = serializer_context<impl_type>;
                context_t context{this->impl};
                context.replace_bindable_with_question = parametrized;
                // just like prepare_impl()
                context.skip_table_name = false;
                return serialize(e2, context);
            }

            /**
             *  Returns a string representation of object of a class mapped to the storage.
             *  Type of string has json-like style.
             */
            template<class O, satisfies<storage_traits::is_mapped, self, O> = true>
            std::string dump(const O& object) const {
                auto& tImpl = this->get_impl<O>();
                std::stringstream ss;
                ss << "{ ";
                bool first = true;
                tImpl.table.for_each_column([&ss, &first, &object](auto& column) {
                    using column_type = std::decay_t<decltype(column)>;
                    using field_type = typename column_type::field_type;
                    constexpr std::array<const char*, 2> sep = {", ", ""};

                    ss << sep[std::exchange(first, false)] << column.name << " : '"
                       << field_printer<field_type>{}(polyfill::invoke(column.member_pointer, object)) << "'";
                });
                ss << " }";
                return ss.str();
            }

            /**
             *  This is REPLACE (INSERT OR REPLACE) function.
             *  Also if you need to insert value with knows id you should
             *  also you this function instead of insert cause inserts ignores
             *  id and creates own one.
             */
            template<class O>
            void replace(const O& o) {
                this->assert_mapped_type<O>();
                auto statement = this->prepare(sqlite_orm::replace(std::ref(o)));
                this->execute(statement);
            }

            template<class It>
            void replace_range(It from, It to) {
                using O = typename std::iterator_traits<It>::value_type;
                this->assert_mapped_type<O>();
                if(from == to) {
                    return;
                }

                auto statement = this->prepare(sqlite_orm::replace_range(from, to));
                this->execute(statement);
            }

            template<class T, class It, class L>
            void replace_range(It from, It to, L transformer) {
                this->assert_mapped_type<T>();
                if(from == to) {
                    return;
                }

                auto statement = this->prepare(sqlite_orm::replace_range<T>(from, to, std::move(transformer)));
                this->execute(statement);
            }

            template<class O, class... Cols>
            int insert(const O& o, columns_t<Cols...> cols) {
                constexpr size_t colsCount = std::tuple_size<std::tuple<Cols...>>::value;
                static_assert(colsCount > 0, "Use insert or replace with 1 argument instead");
                this->assert_mapped_type<O>();
                auto statement = this->prepare(sqlite_orm::insert(std::ref(o), std::move(cols)));
                return int(this->execute(statement));
            }

            /**
             *  Insert routine. Inserts object with all non primary key fields in passed object. Id of passed
             *  object doesn't matter.
             *  @return id of just created object.
             */
            template<class O>
            int insert(const O& o) {
                this->assert_mapped_type<O>();
                this->assert_insertable_type<O>();
                auto statement = this->prepare(sqlite_orm::insert(std::ref(o)));
                return int(this->execute(statement));
            }

            /**
             *  Raw insert routine. Use this if `insert` with object does not fit you. This insert is designed to be able
             *  to call any type of `INSERT` query with no limitations.
             *  @example
             *  ```sql
             *  INSERT INTO users (id, name) VALUES(5, 'Little Mix')
             *  ```
             *  will be
             *  ```c++
             *  storage.insert(into<User>, columns(&User::id, &User::name), values(std::make_tuple(5, "Little Mix")));
             *  ```
             *  One more example:
             *  ```sql
             *  INSERT INTO singers (name) VALUES ('Sofia Reyes')('Kungs')
             *  ```
             *  will be
             *  ```c++
             *  storage.insert(into<Singer>(), columns(&Singer::name), values(std::make_tuple("Sofia Reyes"), std::make_tuple("Kungs")));
             *  ```
             *  One can use `default_values` to add `DEFAULT VALUES` modifier:
             *  ```sql
             *  INSERT INTO users DEFAULT VALUES
             *  ```
             *  will be
             *  ```c++
             *  storage.insert(into<Singer>(), default_values());
             *  ```
             *  Also one can use `INSERT OR ABORT`/`INSERT OR FAIL`/`INSERT OR IGNORE`/`INSERT OR REPLACE`/`INSERT ROLLBACK`:
             *  ```c++
             *  storage.insert(or_ignore(), into<Singer>(), columns(&Singer::name), values(std::make_tuple("Sofia Reyes"), std::make_tuple("Kungs")));
             *  storage.insert(or_rollback(), into<Singer>(), default_values());
             *  storage.insert(or_abort(), into<User>, columns(&User::id, &User::name), values(std::make_tuple(5, "Little Mix")));
             *  ```
             */
            template<class... Args>
            void insert(Args... args) {
                auto statement = this->prepare(sqlite_orm::insert(std::forward<Args>(args)...));
                this->execute(statement);
            }

            /**
             *  Raw replace statement creation routine. Use this if `replace` with object does not fit you. This replace is designed to be able
             *  to call any type of `REPLACE` query with no limitations. Actually this is the same query as raw insert except `OR...` option existance.
             *  @example
             *  ```sql
             *  REPLACE INTO users (id, name) VALUES(5, 'Little Mix')
             *  ```
             *  will be
             *  ```c++
             *  storage.prepare(replace(into<User>, columns(&User::id, &User::name), values(std::make_tuple(5, "Little Mix"))));
             *  ```
             *  One more example:
             *  ```sql
             *  REPLACE INTO singers (name) VALUES ('Sofia Reyes')('Kungs')
             *  ```
             *  will be
             *  ```c++
             *  storage.prepare(replace(into<Singer>(), columns(&Singer::name), values(std::make_tuple("Sofia Reyes"), std::make_tuple("Kungs"))));
             *  ```
             *  One can use `default_values` to add `DEFAULT VALUES` modifier:
             *  ```sql
             *  REPLACE INTO users DEFAULT VALUES
             *  ```
             *  will be
             *  ```c++
             *  storage.prepare(replace(into<Singer>(), default_values()));
             *  ```
             */
            template<class... Args>
            void replace(Args... args) {
                auto statement = this->prepare(sqlite_orm::replace(std::forward<Args>(args)...));
                this->execute(statement);
            }

            template<class It>
            void insert_range(It from, It to) {
                using O = typename std::iterator_traits<It>::value_type;
                this->assert_mapped_type<O>();
                this->assert_insertable_type<O>();
                if(from == to) {
                    return;
                }
                auto statement = this->prepare(sqlite_orm::insert_range(from, to));
                this->execute(statement);
            }

            template<class T, class It, class L>
            void insert_range(It from, It to, L transformer) {
                this->assert_mapped_type<T>();
                this->assert_insertable_type<T>();
                if(from == to) {
                    return;
                }
                auto statement = this->prepare(sqlite_orm::insert_range<T>(from, to, std::move(transformer)));
                this->execute(statement);
            }

            /**
             * Change table name inside storage's schema info. This function does not
             * affect database
             */
            template<class O>
            void rename_table(std::string name) {
                this->assert_mapped_type<O>();
                auto& tImpl = this->get_impl<O>();
                tImpl.table.name = move(name);
            }

            using storage_base::rename_table;

            /**
             * Get table's name stored in storage's schema info. This function does not call
             * any SQLite queries
             */
            template<class O>
            const std::string& tablename() const {
                this->assert_mapped_type<O>();
                auto& tImpl = this->get_impl<O>();
                return tImpl.table.name;
            }

            template<class F, class O>
            [[deprecated("Use the more accurately named function `find_column_name()`")]] const std::string*
            column_name(F O::*memberPointer) const {
                return internal::find_column_name(this->impl, memberPointer);
            }

            template<class F, class O>
            const std::string* find_column_name(F O::*memberPointer) const {
                return internal::find_column_name(this->impl, memberPointer);
            }

          protected:
            template<class... Tss, class... Cols>
            sync_schema_result schema_status(const storage_impl<index_t<Cols...>, Tss...>&, sqlite3*, bool) {
                return sync_schema_result::already_in_sync;
            }

            template<class T, bool WithoutRowId, class... Cs, class... Tss>
            sync_schema_result schema_status(const storage_impl<table_t<T, WithoutRowId, Cs...>, Tss...>& tImpl,
                                             sqlite3* db,
                                             bool preserve,
                                             bool* attempt_to_preserve) {
                if(attempt_to_preserve) {
                    *attempt_to_preserve = true;
                }

                auto dbTableInfo = this->pragma.table_xinfo(tImpl.table.name);
                auto res = sync_schema_result::already_in_sync;

                //  first let's see if table with such name exists..
                auto gottaCreateTable = !this->table_exists(db, tImpl.table.name);
                if(!gottaCreateTable) {

                    //  get table info provided in `make_table` call..
                    auto storageTableInfo = tImpl.table.get_table_info();

                    //  this vector will contain pointers to columns that gotta be added..
                    std::vector<const table_xinfo*> columnsToAdd;

                    if(calculate_remove_add_columns(columnsToAdd, storageTableInfo, dbTableInfo)) {
                        gottaCreateTable = true;
                    }

                    if(!gottaCreateTable) {  //  if all storage columns are equal to actual db columns but there are
                        //  excess columns at the db..
                        if(!dbTableInfo.empty()) {
                            // extra table columns than storage columns
                            if(!preserve) {
#if SQLITE_VERSION_NUMBER >= 3035000  //  DROP COLUMN feature exists (v3.35.0)
                                res = sync_schema_result::old_columns_removed;
#else
                                gottaCreateTable = true;
#endif
                            } else {
                                res = sync_schema_result::old_columns_removed;
                            }
                        }
                    }
                    if(gottaCreateTable) {
                        res = sync_schema_result::dropped_and_recreated;
                    } else {
                        if(!columnsToAdd.empty()) {
                            // extra storage columns than table columns
                            for(auto columnPointer: columnsToAdd) {
                                auto generatedStorageTypePointer =
                                    tImpl.table.find_column_generated_storage_type(columnPointer->name);
                                if(generatedStorageTypePointer) {
                                    if(*generatedStorageTypePointer == basic_generated_always::storage_type::stored) {
                                        gottaCreateTable = true;
                                        break;
                                    }
                                    //  fallback cause VIRTUAL can be added
                                } else {
                                    if(columnPointer->notnull && columnPointer->dflt_value.empty()) {
                                        gottaCreateTable = true;
                                        // no matter if preserve is true or false, there is no way to preserve data, so we wont try!
                                        if(attempt_to_preserve) {
                                            *attempt_to_preserve = false;
                                        };
                                        break;
                                    }
                                }
                            }
                            if(!gottaCreateTable) {
                                if(res == sync_schema_result::old_columns_removed) {
                                    res = sync_schema_result::new_columns_added_and_old_columns_removed;
                                } else {
                                    res = sync_schema_result::new_columns_added;
                                }
                            } else {
                                res = sync_schema_result::dropped_and_recreated;
                            }
                        } else {
                            if(res != sync_schema_result::old_columns_removed) {
                                res = sync_schema_result::already_in_sync;
                            }
                        }
                    }
                } else {
                    res = sync_schema_result::new_table_created;
                }
                return res;
            }

            template<class... Tss, class... Cols>
            sync_schema_result sync_table(const storage_impl<index_t<Cols...>, Tss...>& tableImpl, sqlite3* db, bool) {
                auto res = sync_schema_result::already_in_sync;
                using context_t = serializer_context<impl_type>;
                context_t context{this->impl};
                auto query = serialize(tableImpl.table, context);
                perform_void_exec(db, query);
                return res;
            }

            template<class... Tss, class... Cols>
            sync_schema_result
            sync_table(const storage_impl<trigger_t<Cols...>, Tss...>& tableImpl, sqlite3* db, bool) {
                auto res = sync_schema_result::already_in_sync;  // TODO Change accordingly
                using context_t = serializer_context<impl_type>;
                context_t context{this->impl};
                auto query = serialize(tableImpl.table, context);
                auto rc = sqlite3_exec(db, query.c_str(), nullptr, nullptr, nullptr);
                if(rc != SQLITE_OK) {
                    throw_translated_sqlite_error(db);
                }
                return res;
            }

            template<class T, bool WithoutRowId, class... Args, class... Tss>
            sync_schema_result sync_table(const storage_impl<table_t<T, WithoutRowId, Args...>, Tss...>& tImpl,
                                          sqlite3* db,
                                          bool preserve);

            template<class C>
            void add_column(const std::string& tableName, const C& column, sqlite3* db) const {
<<<<<<< HEAD
=======
                std::stringstream ss;
>>>>>>> 170e9ea1
                using context_t = serializer_context<impl_type>;

                context_t context{this->impl};
<<<<<<< HEAD
                std::stringstream ss;
                ss << "ALTER TABLE " << streaming_identifier(tableName) << " ADD COLUMN " << serialize(column, context);
=======
                ss << "ALTER TABLE " << quote_identifier(tableName) << " ADD COLUMN " << serialize(column, context)
                   << std::flush;
>>>>>>> 170e9ea1
                perform_void_exec(db, ss.str());
            }

            template<typename S>
            prepared_statement_t<S> prepare_impl(S statement) {
                auto con = this->get_connection();
                sqlite3* db = con.get();
                sqlite3_stmt* stmt;
                using context_t = serializer_context<impl_type>;
                context_t context{this->impl};
                context.skip_table_name = false;
                context.replace_bindable_with_question = true;
                auto query = serialize(statement, context);
                if(sqlite3_prepare_v2(db, query.c_str(), -1, &stmt, nullptr) == SQLITE_OK) {
                    return prepared_statement_t<S>{std::forward<S>(statement), stmt, con};
                } else {
                    throw_translated_sqlite_error(db);
                }
            }

          public:
            /**
             *  This is a cute function used to replace migration up/down functionality.
             *  It performs check storage schema with actual db schema and:
             *  * if there are excess tables exist in db they are ignored (not dropped)
             *  * every table from storage is compared with it's db analog and
             *      * if table doesn't exist it is being created
             *      * if table exists its colums are being compared with table_info from db and
             *          * if there are columns in db that do not exist in storage (excess) table will be dropped and
             * recreated
             *          * if there are columns in storage that do not exist in db they will be added using `ALTER TABLE
             * ... ADD COLUMN ...' command
             *          * if there is any column existing in both db and storage but differs by any of
             * properties/constraints (pk, notnull, dflt_value) table will be dropped and recreated. Be aware that
             * `sync_schema` doesn't guarantee that data will not be dropped. It guarantees only that it will make db
             * schema the same as you specified in `make_storage` function call. A good point is that if you have no db
             * file at all it will be created and all tables also will be created with exact tables and columns you
             * specified in `make_storage`, `make_table` and `make_column` calls. The best practice is to call this
             * function right after storage creation.
             *  @param preserve affects function's behaviour in case it is needed to remove a column. If it is `false`
             * so table will be dropped if there is column to remove if SQLite version is < 3.35.0 and rmeove column if SQLite version >= 3.35.0,
             * if `true` -  table is being copied into another table, dropped and copied table is renamed with source table name.
             * Warning: sync_schema doesn't check foreign keys cause it is unable to do so in sqlite3. If you know how to get foreign key info please
             * submit an issue https://github.com/fnc12/sqlite_orm/issues
             *  @return std::map with std::string key equal table name and `sync_schema_result` as value.
             * `sync_schema_result` is a enum value that stores table state after syncing a schema. `sync_schema_result`
             * can be printed out on std::ostream with `operator<<`.
             */
            std::map<std::string, sync_schema_result> sync_schema(bool preserve = false) {
                auto con = this->get_connection();
                sqlite3* db = con.get();
                std::map<std::string, sync_schema_result> result;
                this->impl.for_each([&result, db, preserve, this](auto& storageImpl) {
                    auto res = this->sync_table(storageImpl, db, preserve);
                    result.insert({storageImpl.table.name, res});
                });
                return result;
            }

            /**
             *  This function returns the same map that `sync_schema` returns but it
             *  doesn't perform `sync_schema` actually - just simulates it in case you want to know
             *  what will happen if you sync your schema.
             */
            std::map<std::string, sync_schema_result> sync_schema_simulate(bool preserve = false) {
                auto con = this->get_connection();
                sqlite3* db = con.get();
                std::map<std::string, sync_schema_result> result;
                this->impl.for_each([&result, db, preserve, this](auto& tableImpl) {
                    auto schemaStatus = this->schema_status(tableImpl, db, preserve, nullptr);
                    result.insert({tableImpl.table.name, schemaStatus});
                });
                return result;
            }

            /**
             *  Checks whether table exists in db. Doesn't check storage itself - works only with actual database.
             *  Note: table can be not mapped to a storage
             *  @return true if table with a given name exists in db, false otherwise.
             */
            bool table_exists(const std::string& tableName) {
                auto con = this->get_connection();
                return this->table_exists(con.get(), tableName);
            }

            using storage_base::table_exists;  // now that it is in storage_base make it into overload set

            template<class T, class... Args>
            prepared_statement_t<select_t<T, Args...>> prepare(select_t<T, Args...> sel) {
                sel.highest_level = true;
                return prepare_impl<select_t<T, Args...>>(std::move(sel));
            }

            template<class T, class... Args>
            prepared_statement_t<get_all_t<T, Args...>> prepare(get_all_t<T, Args...> get_) {
                return prepare_impl<get_all_t<T, Args...>>(std::move(get_));
            }

            template<class T, class... Args>
            prepared_statement_t<get_all_pointer_t<T, Args...>> prepare(get_all_pointer_t<T, Args...> get_) {
                return prepare_impl<get_all_pointer_t<T, Args...>>(std::move(get_));
            }

            template<class... Args>
            prepared_statement_t<replace_raw_t<Args...>> prepare(replace_raw_t<Args...> ins) {
                return prepare_impl<replace_raw_t<Args...>>(std::move(ins));
            }

            template<class... Args>
            prepared_statement_t<insert_raw_t<Args...>> prepare(insert_raw_t<Args...> ins) {
                return prepare_impl<insert_raw_t<Args...>>(std::move(ins));
            }

#ifdef SQLITE_ORM_OPTIONAL_SUPPORTED
            template<class T, class R, class... Args>
            prepared_statement_t<get_all_optional_t<T, R, Args...>> prepare(get_all_optional_t<T, R, Args...> get_) {
                return prepare_impl<get_all_optional_t<T, R, Args...>>(std::move(get_));
            }
#endif  // SQLITE_ORM_OPTIONAL_SUPPORTED

            template<class... Args, class... Wargs>
            prepared_statement_t<update_all_t<set_t<Args...>, Wargs...>>
            prepare(update_all_t<set_t<Args...>, Wargs...> upd) {
                return prepare_impl<update_all_t<set_t<Args...>, Wargs...>>(std::move(upd));
            }

            template<class T, class... Args>
            prepared_statement_t<remove_all_t<T, Args...>> prepare(remove_all_t<T, Args...> rem) {
                return prepare_impl<remove_all_t<T, Args...>>(std::move(rem));
            }

            template<class T, class... Ids>
            prepared_statement_t<get_t<T, Ids...>> prepare(get_t<T, Ids...> get_) {
                return prepare_impl<get_t<T, Ids...>>(std::move(get_));
            }

            template<class T, class... Ids>
            prepared_statement_t<get_pointer_t<T, Ids...>> prepare(get_pointer_t<T, Ids...> get_) {
                return prepare_impl<get_pointer_t<T, Ids...>>(std::move(get_));
            }

#ifdef SQLITE_ORM_OPTIONAL_SUPPORTED
            template<class T, class... Ids>
            prepared_statement_t<get_optional_t<T, Ids...>> prepare(get_optional_t<T, Ids...> get_) {
                return prepare_impl<get_optional_t<T, Ids...>>(std::move(get_));
            }
#endif  // SQLITE_ORM_OPTIONAL_SUPPORTED

            template<class T>
            prepared_statement_t<update_t<T>> prepare(update_t<T> upd) {
                return prepare_impl<update_t<T>>(std::move(upd));
            }

            template<class T, class... Ids>
            prepared_statement_t<remove_t<T, Ids...>> prepare(remove_t<T, Ids...> statement) {
                using object_type = typename expression_object_type<decltype(statement)>::type;
                this->assert_mapped_type<object_type>();
                return this->prepare_impl<remove_t<T, Ids...>>(std::move(statement));
            }

            template<class T>
            prepared_statement_t<insert_t<T>> prepare(insert_t<T> statement) {
                using object_type = typename expression_object_type<decltype(statement)>::type;
                this->assert_mapped_type<object_type>();
                this->assert_insertable_type<object_type>();
                return this->prepare_impl<insert_t<T>>(std::move(statement));
            }

            template<class T>
            prepared_statement_t<replace_t<T>> prepare(replace_t<T> rep) {
                using object_type = typename expression_object_type<decltype(rep)>::type;
                this->assert_mapped_type<object_type>();
                return this->prepare_impl<replace_t<T>>(std::move(rep));
            }

            template<class It, class L, class O>
            prepared_statement_t<insert_range_t<It, L, O>> prepare(insert_range_t<It, L, O> statement) {
                using object_type = typename expression_object_type<decltype(statement)>::type;
                this->assert_mapped_type<object_type>();
                this->assert_insertable_type<object_type>();
                return this->prepare_impl<insert_range_t<It, L, O>>(std::move(statement));
            }

            template<class It, class L, class O>
            prepared_statement_t<replace_range_t<It, L, O>> prepare(replace_range_t<It, L, O> statement) {
                using object_type = typename expression_object_type<decltype(statement)>::type;
                this->assert_mapped_type<object_type>();
                return this->prepare_impl<replace_range_t<It, L, O>>(std::move(statement));
            }

            template<class T, class... Cols>
            prepared_statement_t<insert_explicit<T, Cols...>> prepare(insert_explicit<T, Cols...> ins) {
                using object_type = typename expression_object_type<decltype(ins)>::type;
                this->assert_mapped_type<object_type>();
                return this->prepare_impl<insert_explicit<T, Cols...>>(std::move(ins));
            }

            template<class... Args>
            void execute(const prepared_statement_t<replace_raw_t<Args...>>& statement) {
                auto con = this->get_connection();
<<<<<<< HEAD
                sqlite3* db = con.get();
                auto stmt = statement.stmt;
                sqlite3_reset(stmt);
                auto index = 1;
                iterate_ast(statement.expression.args, [stmt, &index, db](auto& node) {
                    using node_type = std::decay_t<decltype(node)>;
                    conditional_binder<node_type, is_bindable<node_type>> binder{stmt, index};
                    if(SQLITE_OK != binder(node)) {
                        throw_translated_sqlite_error(db);
                    }
                });
                perform_step(db, stmt);
=======
                sqlite3_stmt* stmt = reset(statement.stmt);
                iterate_ast(statement.expression.args, conditional_binder{statement.stmt});
                perform_step(stmt);
>>>>>>> 170e9ea1
            }

            template<class... Args>
            void execute(const prepared_statement_t<insert_raw_t<Args...>>& statement) {
                auto con = this->get_connection();
<<<<<<< HEAD
                sqlite3* db = con.get();
                auto stmt = statement.stmt;
                sqlite3_reset(stmt);
                auto index = 1;
                iterate_ast(statement.expression.args, [stmt, &index, db](auto& node) {
                    using node_type = std::decay_t<decltype(node)>;
                    conditional_binder<node_type, is_bindable<node_type>> binder{stmt, index};
                    if(SQLITE_OK != binder(node)) {
                        throw_translated_sqlite_error(db);
                    }
                });
                perform_step(db, stmt);
=======
                sqlite3_stmt* stmt = reset(statement.stmt);
                iterate_ast(statement.expression.args, conditional_binder{stmt});
                perform_step(stmt);
>>>>>>> 170e9ea1
            }

            template<class T, class... Cols>
            int64 execute(const prepared_statement_t<insert_explicit<T, Cols...>>& statement) {
                using statement_type = std::decay_t<decltype(statement)>;
                using expression_type = typename statement_type::expression_type;
                using object_type = typename expression_object_type<expression_type>::type;

                auto con = this->get_connection();
                sqlite3* db = con.get();
<<<<<<< HEAD
                auto stmt = statement.stmt;
                auto& tImpl = this->get_impl<object_type>();
                sqlite3_reset(stmt);
                iterate_tuple(statement.expression.columns.columns,
                              [&object = statement.expression.obj, &index, &stmt, &tImpl, db](auto& memberPointer) {
=======
                sqlite3_stmt* stmt = reset(statement.stmt);
                auto& tImpl = this->get_impl<object_type>();

                auto index = 1;
                iterate_tuple(statement.expression.columns.columns,
                              [&object = statement.expression.obj, &index, &stmt, &tImpl](auto& memberPointer) {
>>>>>>> 170e9ea1
                                  using column_type = std::decay_t<decltype(memberPointer)>;
                                  using field_type = column_result_of_t<self, column_type>;
                                  const auto* value =
                                      tImpl.table.template get_object_field_pointer<field_type>(object, memberPointer);
                                  if(!value) {
                                      throw std::system_error{orm_error_code::value_is_null};
                                  }
                                  if(SQLITE_OK != statement_binder<field_type>{}.bind(stmt, index++, *value)) {
                                      throw_translated_sqlite_error(stmt);
                                  }
                              });
                perform_step(stmt);
                return sqlite3_last_insert_rowid(db);
            }

            template<class T,
                     std::enable_if_t<polyfill::disjunction_v<is_replace<T>, is_replace_range<T>>, bool> = true>
            void execute(const prepared_statement_t<T>& statement) {
                using statement_type = std::decay_t<decltype(statement)>;
                using expression_type = typename statement_type::expression_type;
                using object_type = typename expression_object_type<expression_type>::type;

                auto con = this->get_connection();
<<<<<<< HEAD
                sqlite3* db = con.get();
                auto stmt = statement.stmt;
                sqlite3_reset(stmt);
=======
                sqlite3_stmt* stmt = reset(statement.stmt);
                auto& tImpl = this->get_impl<object_type>();
>>>>>>> 170e9ea1

                auto index = 1;
                auto processObject = [&index, &stmt, &tImpl](auto& object) {
                    tImpl.table.for_each_column([&index, stmt, &object](auto& column) {
                        if(column.is_generated()) {
                            return;
                        }

                        using column_type = std::decay_t<decltype(column)>;
                        using field_type = typename column_type::field_type;

                        if(SQLITE_OK !=
                           statement_binder<field_type>{}.bind(stmt,
                                                               index++,
                                                               polyfill::invoke(column.member_pointer, object))) {
                            throw_translated_sqlite_error(stmt);
                        }
                    });
                };

                static_if<is_replace_range_v<T>>(
                    [&processObject](auto& statement) {
                        auto& transformer = statement.expression.transformer;
                        std::for_each(  ///
                            statement.expression.range.first,
                            statement.expression.range.second,
                            [&processObject, &transformer](auto& object) {
                                auto& realObject = transformer(object);
                                processObject(realObject);
                            });
                    },
                    [&processObject](auto& statement) {
                        auto& o = get_object(statement.expression);
                        processObject(o);
                    })(statement);
                perform_step(stmt);
            }

            template<class T, std::enable_if_t<polyfill::disjunction_v<is_insert<T>, is_insert_range<T>>, bool> = true>
            int64 execute(const prepared_statement_t<T>& statement) {
                using statement_type = std::decay_t<decltype(statement)>;
                using expression_type = typename statement_type::expression_type;
                using object_type = typename expression_object_type<expression_type>::type;

                auto con = this->get_connection();
                sqlite3* db = con.get();
<<<<<<< HEAD
                auto stmt = statement.stmt;
=======
                sqlite3_stmt* stmt = reset(statement.stmt);
>>>>>>> 170e9ea1
                auto& tImpl = this->get_impl<object_type>();

                auto index = 1;
                auto processObject = [&index, stmt, &tImpl](auto& object) {
                    tImpl.table.for_each_column([&tImpl, &index, &object, stmt](auto& column) {
                        using table_type = std::decay_t<decltype(tImpl.table)>;
                        if(table_type::is_without_rowid ||
                           (!column.template has<primary_key_t<>>() &&
                            !tImpl.table.exists_in_composite_primary_key(column) && !column.is_generated())) {
                            using column_type = std::decay_t<decltype(column)>;
                            using field_type = typename column_type::field_type;

                            if(SQLITE_OK !=
                               statement_binder<field_type>{}.bind(stmt,
                                                                   index++,
                                                                   polyfill::invoke(column.member_pointer, object))) {
                                throw_translated_sqlite_error(stmt);
                            }
                        }
                    });
                };

                static_if<is_insert_range_v<T>>(
                    [&processObject](auto& statement) {
                        auto& transformer = statement.expression.transformer;
                        std::for_each(  ///
                            statement.expression.range.first,
                            statement.expression.range.second,
                            [&processObject, &transformer](auto& object) {
                                auto& realObject = transformer(object);
                                processObject(realObject);
                            });
                    },
                    [&processObject](auto& statement) {
                        auto& o = get_object(statement.expression);
                        processObject(o);
                    })(statement);

                perform_step(stmt);
                return sqlite3_last_insert_rowid(db);
            }

            template<class T, class... Ids>
            void execute(const prepared_statement_t<remove_t<T, Ids...>>& statement) {
                auto con = this->get_connection();
<<<<<<< HEAD
                sqlite3* db = con.get();
                auto stmt = statement.stmt;
                auto index = 1;
                sqlite3_reset(stmt);
                iterate_ast(statement.expression.ids, [stmt, &index, db](auto& v) {
                    using field_type = std::decay_t<decltype(v)>;
                    if(SQLITE_OK != statement_binder<field_type>{}.bind(stmt, index++, v)) {
                        throw_translated_sqlite_error(db);
                    }
                });
                perform_step(db, stmt);
=======
                sqlite3_stmt* stmt = reset(statement.stmt);
                iterate_ast(statement.expression.ids, conditional_binder{stmt});
                perform_step(stmt);
>>>>>>> 170e9ea1
            }

            template<class T>
            void execute(const prepared_statement_t<update_t<T>>& statement) {
                using statement_type = std::decay_t<decltype(statement)>;
                using expression_type = typename statement_type::expression_type;
                using object_type = typename expression_object_type<expression_type>::type;

                auto con = this->get_connection();
<<<<<<< HEAD
                sqlite3* db = con.get();
=======
                sqlite3_stmt* stmt = reset(statement.stmt);
>>>>>>> 170e9ea1
                auto& tImpl = this->get_impl<object_type>();

                auto& o = get_object(statement.expression);
                auto index = 1;
                tImpl.table.for_each_column([&o, stmt, &index, &tImpl](auto& column) {
                    if(!column.template has<primary_key_t<>>() &&
                       !tImpl.table.exists_in_composite_primary_key(column) && !column.is_generated()) {
                        using column_type = std::decay_t<decltype(column)>;
                        using field_type = typename column_type::field_type;

                        if(SQLITE_OK !=
                           statement_binder<field_type>{}.bind(stmt,
                                                               index++,
                                                               polyfill::invoke(column.member_pointer, o))) {
                            throw_translated_sqlite_error(stmt);
                        }
                    }
                });
                tImpl.table.for_each_column([&o, stmt, &index, &tImpl](auto& column) {
                    if(column.template has<primary_key_t<>>() || tImpl.table.exists_in_composite_primary_key(column)) {
                        using column_type = std::decay_t<decltype(column)>;
                        using field_type = typename column_type::field_type;

                        if(SQLITE_OK !=
                           statement_binder<field_type>{}.bind(stmt,
                                                               index++,
                                                               polyfill::invoke(column.member_pointer, o))) {
                            throw_translated_sqlite_error(stmt);
                        }
                    }
                });
                perform_step(stmt);
            }

            template<class T, class... Ids>
            std::unique_ptr<T> execute(const prepared_statement_t<get_pointer_t<T, Ids...>>& statement) {
                auto con = this->get_connection();
<<<<<<< HEAD
                sqlite3* db = con.get();
                auto stmt = statement.stmt;
                auto index = 1;
                sqlite3_reset(stmt);
                iterate_ast(statement.expression.ids, [stmt, &index, db](auto& v) {
                    using field_type = std::decay_t<decltype(v)>;
                    if(SQLITE_OK != statement_binder<field_type>{}.bind(stmt, index++, v)) {
                        throw_translated_sqlite_error(db);
                    }
                });
=======
                sqlite3_stmt* stmt = reset(statement.stmt);
                auto& tImpl = this->get_impl<T>();

                iterate_ast(statement.expression.ids, conditional_binder{stmt});
>>>>>>> 170e9ea1
                auto stepRes = sqlite3_step(stmt);
                switch(stepRes) {
                    case SQLITE_ROW: {
                        auto res = std::make_unique<T>();
                        object_from_column_builder<T> builder{*res, stmt};
                        tImpl.table.for_each_column(builder);
                        return res;
                    } break;
                    case SQLITE_DONE: {
                        return {};
                    } break;
                    default: {
                        throw_translated_sqlite_error(stmt);
                    }
                }
            }

#ifdef SQLITE_ORM_OPTIONAL_SUPPORTED
            template<class T, class... Ids>
            std::optional<T> execute(const prepared_statement_t<get_optional_t<T, Ids...>>& statement) {
                auto con = this->get_connection();
<<<<<<< HEAD
                sqlite3* db = con.get();
                auto stmt = statement.stmt;
                auto index = 1;
                sqlite3_reset(stmt);
                iterate_ast(statement.expression.ids, [stmt, &index, db](auto& v) {
                    using field_type = std::decay_t<decltype(v)>;
                    if(SQLITE_OK != statement_binder<field_type>{}.bind(stmt, index++, v)) {
                        throw_translated_sqlite_error(db);
                    }
                });
=======
                sqlite3_stmt* stmt = reset(statement.stmt);
                auto& tImpl = this->get_impl<T>();

                iterate_ast(statement.expression.ids, conditional_binder{stmt});
>>>>>>> 170e9ea1
                auto stepRes = sqlite3_step(stmt);
                switch(stepRes) {
                    case SQLITE_ROW: {
                        auto res = std::make_optional<T>();
                        object_from_column_builder<T> builder{res.value(), stmt};
                        tImpl.table.for_each_column(builder);
                        return res;
                    } break;
                    case SQLITE_DONE: {
                        return {};
                    } break;
                    default: {
                        throw_translated_sqlite_error(stmt);
                    }
                }
            }
#endif  // SQLITE_ORM_OPTIONAL_SUPPORTED

            template<class T, class... Ids>
            T execute(const prepared_statement_t<get_t<T, Ids...>>& statement) {
                auto con = this->get_connection();
<<<<<<< HEAD
                sqlite3* db = con.get();
                auto stmt = statement.stmt;
                auto index = 1;
                sqlite3_reset(stmt);
                iterate_ast(statement.expression.ids, [stmt, &index, db](auto& v) {
                    using field_type = std::decay_t<decltype(v)>;
                    if(SQLITE_OK != statement_binder<field_type>{}.bind(stmt, index++, v)) {
                        throw_translated_sqlite_error(db);
                    }
                });
=======
                sqlite3_stmt* stmt = reset(statement.stmt);
                auto& tImpl = this->get_impl<T>();

                iterate_ast(statement.expression.ids, conditional_binder{stmt});
>>>>>>> 170e9ea1
                auto stepRes = sqlite3_step(stmt);
                switch(stepRes) {
                    case SQLITE_ROW: {
                        T res;
                        object_from_column_builder<T> builder{res, stmt};
                        tImpl.table.for_each_column(builder);
                        return res;
                    } break;
                    case SQLITE_DONE: {
                        throw std::system_error{orm_error_code::not_found};
                    } break;
                    default: {
                        throw_translated_sqlite_error(stmt);
                    }
                }
            }

            template<class T, class... Args>
            void execute(const prepared_statement_t<remove_all_t<T, Args...>>& statement) {
                auto con = this->get_connection();
<<<<<<< HEAD
                sqlite3* db = con.get();
                auto stmt = statement.stmt;
                auto index = 1;
                sqlite3_reset(stmt);
                iterate_ast(statement.expression.conditions, [stmt, &index, db](auto& node) {
                    using node_type = std::decay_t<decltype(node)>;
                    conditional_binder<node_type, is_bindable<node_type>> binder{stmt, index};
                    if(SQLITE_OK != binder(node)) {
                        throw_translated_sqlite_error(db);
                    }
                });
                perform_step(db, stmt);
=======
                sqlite3_stmt* stmt = reset(statement.stmt);
                iterate_ast(statement.expression.conditions, conditional_binder{stmt});
                perform_step(stmt);
>>>>>>> 170e9ea1
            }

            template<class... Args, class... Wargs>
            void execute(const prepared_statement_t<update_all_t<set_t<Args...>, Wargs...>>& statement) {
                auto con = this->get_connection();
<<<<<<< HEAD
                sqlite3* db = con.get();
                auto stmt = statement.stmt;
                auto index = 1;
                sqlite3_reset(stmt);
                iterate_tuple(statement.expression.set.assigns, [&index, stmt, db](auto& setArg) {
                    iterate_ast(setArg, [&index, stmt, db](auto& node) {
                        using node_type = std::decay_t<decltype(node)>;
                        conditional_binder<node_type, is_bindable<node_type>> binder{stmt, index};
                        if(SQLITE_OK != binder(node)) {
                            throw_translated_sqlite_error(db);
                        }
                    });
=======
                sqlite3_stmt* stmt = reset(statement.stmt);
                conditional_binder bind_node{stmt};
                iterate_tuple(statement.expression.set.assigns, [&bind_node](auto& setArg) {
                    iterate_ast(setArg, bind_node);
>>>>>>> 170e9ea1
                });
                iterate_ast(statement.expression.conditions, bind_node);
                perform_step(stmt);
            }

            template<class T, class... Args, class R = column_result_of_t<self, T>>
            std::vector<R> execute(const prepared_statement_t<select_t<T, Args...>>& statement) {
                auto con = this->get_connection();
<<<<<<< HEAD
                sqlite3* db = con.get();
                auto stmt = statement.stmt;
                auto index = 1;
                sqlite3_reset(stmt);
                iterate_ast(statement.expression, [stmt, &index, db](auto& node) {
                    using node_type = std::decay_t<decltype(node)>;
                    conditional_binder<node_type, is_bindable<node_type>> binder{stmt, index};
                    if(SQLITE_OK != binder(node)) {
                        throw_translated_sqlite_error(db);
                    }
                });
=======
                sqlite3_stmt* stmt = reset(statement.stmt);

                iterate_ast(statement.expression, conditional_binder{stmt});
>>>>>>> 170e9ea1
                std::vector<R> res;
                auto tablePointer = lookup_table<R>(this->impl);
                int stepRes;
                do {
                    stepRes = sqlite3_step(stmt);
                    switch(stepRes) {
                        case SQLITE_ROW: {
                            auto rowExtractor = make_row_extractor<R>(tablePointer);
                            res.push_back(rowExtractor.extract(stmt, 0));
                        } break;
                        case SQLITE_DONE:
                            break;
                        default: {
                            throw_translated_sqlite_error(stmt);
                        }
                    }
                } while(stepRes != SQLITE_DONE);
                return res;
            }

            template<class T, class R, class... Args>
            R execute(const prepared_statement_t<get_all_t<T, R, Args...>>& statement) {
                auto con = this->get_connection();
<<<<<<< HEAD
                sqlite3* db = con.get();
                auto stmt = statement.stmt;
                auto index = 1;
                sqlite3_reset(stmt);
                iterate_ast(statement.expression, [stmt, &index, db](auto& node) {
                    using node_type = std::decay_t<decltype(node)>;
                    conditional_binder<node_type, is_bindable<node_type>> binder{stmt, index};
                    if(SQLITE_OK != binder(node)) {
                        throw_translated_sqlite_error(db);
                    }
                });
=======
                sqlite3_stmt* stmt = reset(statement.stmt);
                auto& tImpl = this->get_impl<T>();

                iterate_ast(statement.expression, conditional_binder{stmt});
>>>>>>> 170e9ea1
                R res;
                int stepRes;
                do {
                    stepRes = sqlite3_step(stmt);
                    switch(stepRes) {
                        case SQLITE_ROW: {
                            T obj;
                            object_from_column_builder<T> builder{obj, stmt};
                            tImpl.table.for_each_column(builder);
                            res.push_back(std::move(obj));
                        } break;
                        case SQLITE_DONE:
                            break;
                        default: {
                            throw_translated_sqlite_error(stmt);
                        }
                    }
                } while(stepRes != SQLITE_DONE);
                return res;
            }

            template<class T, class R, class... Args>
            R execute(const prepared_statement_t<get_all_pointer_t<T, R, Args...>>& statement) {
                auto con = this->get_connection();
<<<<<<< HEAD
                sqlite3* db = con.get();
                auto stmt = statement.stmt;
                auto index = 1;
                sqlite3_reset(stmt);
                iterate_ast(statement.expression, [stmt, &index, db](auto& node) {
                    using node_type = std::decay_t<decltype(node)>;
                    conditional_binder<node_type, is_bindable<node_type>> binder{stmt, index};
                    if(SQLITE_OK != binder(node)) {
                        throw_translated_sqlite_error(db);
                    }
                });
=======
                sqlite3_stmt* stmt = reset(statement.stmt);
                auto& tImpl = this->get_impl<T>();

                iterate_ast(statement.expression, conditional_binder{stmt});
>>>>>>> 170e9ea1
                R res;
                int stepRes;
                do {
                    stepRes = sqlite3_step(stmt);
                    switch(stepRes) {
                        case SQLITE_ROW: {
                            auto obj = std::make_unique<T>();
                            object_from_column_builder<T> builder{*obj, stmt};
                            tImpl.table.for_each_column(builder);
                            res.push_back(move(obj));
                        } break;
                        case SQLITE_DONE:
                            break;
                        default: {
                            throw_translated_sqlite_error(stmt);
                        }
                    }
                } while(stepRes != SQLITE_DONE);
                return res;
            }

#ifdef SQLITE_ORM_OPTIONAL_SUPPORTED
            template<class T, class R, class... Args>
            R execute(const prepared_statement_t<get_all_optional_t<T, R, Args...>>& statement) {
                auto con = this->get_connection();
<<<<<<< HEAD
                sqlite3* db = con.get();
                auto stmt = statement.stmt;
                auto index = 1;
                sqlite3_reset(stmt);
                iterate_ast(statement.expression, [stmt, &index, db](auto& node) {
                    using node_type = std::decay_t<decltype(node)>;
                    conditional_binder<node_type, is_bindable<node_type>> binder{stmt, index};
                    if(SQLITE_OK != binder(node)) {
                        throw_translated_sqlite_error(db);
                    }
                });
=======
                sqlite3_stmt* stmt = reset(statement.stmt);
                auto& tImpl = this->get_impl<T>();

                iterate_ast(statement.expression, conditional_binder{stmt});
>>>>>>> 170e9ea1
                R res;
                int stepRes;
                do {
                    stepRes = sqlite3_step(stmt);
                    switch(stepRes) {
                        case SQLITE_ROW: {
                            auto obj = std::make_optional<T>();
                            object_from_column_builder<T> builder{*obj, stmt};
                            tImpl.table.for_each_column(builder);
                            res.push_back(move(obj));
                        } break;
                        case SQLITE_DONE:
                            break;
                        default: {
                            throw_translated_sqlite_error(stmt);
                        }
                    }
                } while(stepRes != SQLITE_DONE);
                return res;
            }
#endif  // SQLITE_ORM_OPTIONAL_SUPPORTED

            template<class O>
            bool has_dependent_rows(const O& object) {
                auto res = false;
                this->impl.for_each([this, &object, &res](auto& storageImpl) {
                    if(res) {
                        return;
                    }
                    storageImpl.table.for_each_foreign_key([&storageImpl, this, &object, &res](auto& foreignKey) {
                        using ForeignKey = std::decay_t<decltype(foreignKey)>;
                        using TargetType = typename ForeignKey::target_type;

                        static_if<std::is_same<TargetType, O>::value>([&storageImpl, this, &foreignKey, &res, &object] {
                            std::stringstream ss;
                            ss << "SELECT COUNT(*)"
                               << " FROM " << streaming_identifier(storageImpl.table.name);
                            ss << " WHERE ";
                            auto columnIndex = 0;
                            iterate_tuple(foreignKey.columns, [&ss, &columnIndex, &storageImpl](auto& column) {
                                auto* columnName = storageImpl.table.find_column_name(column);
                                if(!columnName) {
                                    throw std::system_error{orm_error_code::column_not_found};
                                }

                                if(columnIndex > 0) {
                                    ss << " AND ";
                                }
                                ss << streaming_identifier(*columnName) << " = ?";
                                ++columnIndex;
                            });
                            ss.flush();
                            auto query = ss.str();
                            auto con = this->get_connection();
                            sqlite3* db = con.get();
                            sqlite3_stmt* stmt;
<<<<<<< HEAD
                            if(sqlite3_prepare_v2(db, query.c_str(), -1, &stmt, nullptr) == SQLITE_OK) {
                                statement_finalizer finalizer(stmt);
                                columnIndex = 1;
                                iterate_tuple(foreignKey.references,
                                              [&columnIndex, stmt, &object, db, this](auto& memberPointer) {
                                                  using MemberPointer = std::decay_t<decltype(memberPointer)>;
                                                  using field_type = typename member_traits<MemberPointer>::field_type;

                                                  auto& tImpl = this->get_impl<O>();
                                                  auto value =
                                                      tImpl.table.template get_object_field_pointer<field_type>(
                                                          object,
                                                          memberPointer);
                                                  if(!value) {
                                                      throw std::system_error{orm_error_code::value_is_null};
                                                  }
                                                  if(SQLITE_OK !=
                                                     statement_binder<field_type>{}.bind(stmt, columnIndex++, *value)) {
                                                      throw_translated_sqlite_error(db);
                                                  }
                                              });
                                if(SQLITE_ROW != sqlite3_step(stmt)) {
                                    throw_translated_sqlite_error(db);
                                }
                                auto countResult = sqlite3_column_int(stmt, 0);
                                res = countResult > 0;
                                if(SQLITE_DONE != sqlite3_step(stmt)) {
                                    throw_translated_sqlite_error(db);
                                }
                            } else {
=======
                            if(sqlite3_prepare_v2(db, query.c_str(), -1, &stmt, nullptr) != SQLITE_OK) {
>>>>>>> 170e9ea1
                                throw_translated_sqlite_error(db);
                            }

                            statement_finalizer finalizer(stmt);
                            columnIndex = 1;
                            iterate_tuple(
                                foreignKey.references,
                                [&columnIndex, stmt, &object, this](auto& memberPointer) {
                                    using MemberPointer = std::decay_t<decltype(memberPointer)>;
                                    using field_type = typename member_traits<MemberPointer>::field_type;

                                    auto& tImpl = this->get_impl<O>();
                                    auto value =
                                        tImpl.table.template get_object_field_pointer<field_type>(object,
                                                                                                  memberPointer);
                                    if(!value) {
                                        throw std::system_error{orm_error_code::value_is_null};
                                    }
                                    if(SQLITE_OK != statement_binder<field_type>{}.bind(stmt, columnIndex++, *value)) {
                                        throw_translated_sqlite_error(stmt);
                                    }
                                });
                            if(SQLITE_ROW != sqlite3_step(stmt)) {
                                throw_translated_sqlite_error(stmt);
                            }
                            auto countResult = sqlite3_column_int(stmt, 0);
                            res = countResult > 0;
                            if(SQLITE_DONE != sqlite3_step(stmt)) {
                                throw_translated_sqlite_error(stmt);
                            }
                        })();
                    });
                });
                return res;
            }
        };  // struct storage_t
    }

    template<class... Ts>
    internal::storage_t<Ts...> make_storage(const std::string& filename, Ts... tables) {
        return {filename, internal::storage_impl<Ts...>(std::forward<Ts>(tables)...)};
    }

    /**
     *  sqlite3_threadsafe() interface.
     */
    inline int threadsafe() {
        return sqlite3_threadsafe();
    }
}<|MERGE_RESOLUTION|>--- conflicted
+++ resolved
@@ -134,13 +134,8 @@
 #if SQLITE_VERSION_NUMBER >= 3035000  //  DROP COLUMN feature exists (v3.35.0)
             void drop_column(sqlite3* db, const std::string& tableName, const std::string& columnName) {
                 std::stringstream ss;
-<<<<<<< HEAD
                 ss << "ALTER TABLE " << streaming_identifier(tableName) << " DROP COLUMN "
-                   << streaming_identifier(columnName);
-=======
-                ss << "ALTER TABLE " << quote_identifier(tableName) << " DROP COLUMN " << quote_identifier(columnName)
-                   << std::flush;
->>>>>>> 170e9ea1
+                   << streaming_identifier(columnName) << std::flush;
                 perform_void_exec(db, ss.str());
             }
 #endif
@@ -959,20 +954,12 @@
 
             template<class C>
             void add_column(const std::string& tableName, const C& column, sqlite3* db) const {
-<<<<<<< HEAD
-=======
+                using context_t = serializer_context<impl_type>;
+
+                context_t context{this->impl};
                 std::stringstream ss;
->>>>>>> 170e9ea1
-                using context_t = serializer_context<impl_type>;
-
-                context_t context{this->impl};
-<<<<<<< HEAD
-                std::stringstream ss;
-                ss << "ALTER TABLE " << streaming_identifier(tableName) << " ADD COLUMN " << serialize(column, context);
-=======
-                ss << "ALTER TABLE " << quote_identifier(tableName) << " ADD COLUMN " << serialize(column, context)
+                ss << "ALTER TABLE " << streaming_identifier(tableName) << " ADD COLUMN " << serialize(column, context)
                    << std::flush;
->>>>>>> 170e9ea1
                 perform_void_exec(db, ss.str());
             }
 
@@ -1173,47 +1160,17 @@
             template<class... Args>
             void execute(const prepared_statement_t<replace_raw_t<Args...>>& statement) {
                 auto con = this->get_connection();
-<<<<<<< HEAD
-                sqlite3* db = con.get();
-                auto stmt = statement.stmt;
-                sqlite3_reset(stmt);
-                auto index = 1;
-                iterate_ast(statement.expression.args, [stmt, &index, db](auto& node) {
-                    using node_type = std::decay_t<decltype(node)>;
-                    conditional_binder<node_type, is_bindable<node_type>> binder{stmt, index};
-                    if(SQLITE_OK != binder(node)) {
-                        throw_translated_sqlite_error(db);
-                    }
-                });
-                perform_step(db, stmt);
-=======
                 sqlite3_stmt* stmt = reset(statement.stmt);
                 iterate_ast(statement.expression.args, conditional_binder{statement.stmt});
                 perform_step(stmt);
->>>>>>> 170e9ea1
             }
 
             template<class... Args>
             void execute(const prepared_statement_t<insert_raw_t<Args...>>& statement) {
                 auto con = this->get_connection();
-<<<<<<< HEAD
-                sqlite3* db = con.get();
-                auto stmt = statement.stmt;
-                sqlite3_reset(stmt);
-                auto index = 1;
-                iterate_ast(statement.expression.args, [stmt, &index, db](auto& node) {
-                    using node_type = std::decay_t<decltype(node)>;
-                    conditional_binder<node_type, is_bindable<node_type>> binder{stmt, index};
-                    if(SQLITE_OK != binder(node)) {
-                        throw_translated_sqlite_error(db);
-                    }
-                });
-                perform_step(db, stmt);
-=======
                 sqlite3_stmt* stmt = reset(statement.stmt);
                 iterate_ast(statement.expression.args, conditional_binder{stmt});
                 perform_step(stmt);
->>>>>>> 170e9ea1
             }
 
             template<class T, class... Cols>
@@ -1224,20 +1181,12 @@
 
                 auto con = this->get_connection();
                 sqlite3* db = con.get();
-<<<<<<< HEAD
-                auto stmt = statement.stmt;
-                auto& tImpl = this->get_impl<object_type>();
-                sqlite3_reset(stmt);
-                iterate_tuple(statement.expression.columns.columns,
-                              [&object = statement.expression.obj, &index, &stmt, &tImpl, db](auto& memberPointer) {
-=======
                 sqlite3_stmt* stmt = reset(statement.stmt);
                 auto& tImpl = this->get_impl<object_type>();
 
                 auto index = 1;
                 iterate_tuple(statement.expression.columns.columns,
                               [&object = statement.expression.obj, &index, &stmt, &tImpl](auto& memberPointer) {
->>>>>>> 170e9ea1
                                   using column_type = std::decay_t<decltype(memberPointer)>;
                                   using field_type = column_result_of_t<self, column_type>;
                                   const auto* value =
@@ -1261,14 +1210,8 @@
                 using object_type = typename expression_object_type<expression_type>::type;
 
                 auto con = this->get_connection();
-<<<<<<< HEAD
-                sqlite3* db = con.get();
-                auto stmt = statement.stmt;
-                sqlite3_reset(stmt);
-=======
                 sqlite3_stmt* stmt = reset(statement.stmt);
                 auto& tImpl = this->get_impl<object_type>();
->>>>>>> 170e9ea1
 
                 auto index = 1;
                 auto processObject = [&index, &stmt, &tImpl](auto& object) {
@@ -1315,11 +1258,7 @@
 
                 auto con = this->get_connection();
                 sqlite3* db = con.get();
-<<<<<<< HEAD
-                auto stmt = statement.stmt;
-=======
                 sqlite3_stmt* stmt = reset(statement.stmt);
->>>>>>> 170e9ea1
                 auto& tImpl = this->get_impl<object_type>();
 
                 auto index = 1;
@@ -1365,23 +1304,9 @@
             template<class T, class... Ids>
             void execute(const prepared_statement_t<remove_t<T, Ids...>>& statement) {
                 auto con = this->get_connection();
-<<<<<<< HEAD
-                sqlite3* db = con.get();
-                auto stmt = statement.stmt;
-                auto index = 1;
-                sqlite3_reset(stmt);
-                iterate_ast(statement.expression.ids, [stmt, &index, db](auto& v) {
-                    using field_type = std::decay_t<decltype(v)>;
-                    if(SQLITE_OK != statement_binder<field_type>{}.bind(stmt, index++, v)) {
-                        throw_translated_sqlite_error(db);
-                    }
-                });
-                perform_step(db, stmt);
-=======
                 sqlite3_stmt* stmt = reset(statement.stmt);
                 iterate_ast(statement.expression.ids, conditional_binder{stmt});
                 perform_step(stmt);
->>>>>>> 170e9ea1
             }
 
             template<class T>
@@ -1391,11 +1316,7 @@
                 using object_type = typename expression_object_type<expression_type>::type;
 
                 auto con = this->get_connection();
-<<<<<<< HEAD
-                sqlite3* db = con.get();
-=======
                 sqlite3_stmt* stmt = reset(statement.stmt);
->>>>>>> 170e9ea1
                 auto& tImpl = this->get_impl<object_type>();
 
                 auto& o = get_object(statement.expression);
@@ -1433,23 +1354,10 @@
             template<class T, class... Ids>
             std::unique_ptr<T> execute(const prepared_statement_t<get_pointer_t<T, Ids...>>& statement) {
                 auto con = this->get_connection();
-<<<<<<< HEAD
-                sqlite3* db = con.get();
-                auto stmt = statement.stmt;
-                auto index = 1;
-                sqlite3_reset(stmt);
-                iterate_ast(statement.expression.ids, [stmt, &index, db](auto& v) {
-                    using field_type = std::decay_t<decltype(v)>;
-                    if(SQLITE_OK != statement_binder<field_type>{}.bind(stmt, index++, v)) {
-                        throw_translated_sqlite_error(db);
-                    }
-                });
-=======
                 sqlite3_stmt* stmt = reset(statement.stmt);
                 auto& tImpl = this->get_impl<T>();
 
                 iterate_ast(statement.expression.ids, conditional_binder{stmt});
->>>>>>> 170e9ea1
                 auto stepRes = sqlite3_step(stmt);
                 switch(stepRes) {
                     case SQLITE_ROW: {
@@ -1471,23 +1379,10 @@
             template<class T, class... Ids>
             std::optional<T> execute(const prepared_statement_t<get_optional_t<T, Ids...>>& statement) {
                 auto con = this->get_connection();
-<<<<<<< HEAD
-                sqlite3* db = con.get();
-                auto stmt = statement.stmt;
-                auto index = 1;
-                sqlite3_reset(stmt);
-                iterate_ast(statement.expression.ids, [stmt, &index, db](auto& v) {
-                    using field_type = std::decay_t<decltype(v)>;
-                    if(SQLITE_OK != statement_binder<field_type>{}.bind(stmt, index++, v)) {
-                        throw_translated_sqlite_error(db);
-                    }
-                });
-=======
                 sqlite3_stmt* stmt = reset(statement.stmt);
                 auto& tImpl = this->get_impl<T>();
 
                 iterate_ast(statement.expression.ids, conditional_binder{stmt});
->>>>>>> 170e9ea1
                 auto stepRes = sqlite3_step(stmt);
                 switch(stepRes) {
                     case SQLITE_ROW: {
@@ -1509,23 +1404,10 @@
             template<class T, class... Ids>
             T execute(const prepared_statement_t<get_t<T, Ids...>>& statement) {
                 auto con = this->get_connection();
-<<<<<<< HEAD
-                sqlite3* db = con.get();
-                auto stmt = statement.stmt;
-                auto index = 1;
-                sqlite3_reset(stmt);
-                iterate_ast(statement.expression.ids, [stmt, &index, db](auto& v) {
-                    using field_type = std::decay_t<decltype(v)>;
-                    if(SQLITE_OK != statement_binder<field_type>{}.bind(stmt, index++, v)) {
-                        throw_translated_sqlite_error(db);
-                    }
-                });
-=======
                 sqlite3_stmt* stmt = reset(statement.stmt);
                 auto& tImpl = this->get_impl<T>();
 
                 iterate_ast(statement.expression.ids, conditional_binder{stmt});
->>>>>>> 170e9ea1
                 auto stepRes = sqlite3_step(stmt);
                 switch(stepRes) {
                     case SQLITE_ROW: {
@@ -1546,48 +1428,18 @@
             template<class T, class... Args>
             void execute(const prepared_statement_t<remove_all_t<T, Args...>>& statement) {
                 auto con = this->get_connection();
-<<<<<<< HEAD
-                sqlite3* db = con.get();
-                auto stmt = statement.stmt;
-                auto index = 1;
-                sqlite3_reset(stmt);
-                iterate_ast(statement.expression.conditions, [stmt, &index, db](auto& node) {
-                    using node_type = std::decay_t<decltype(node)>;
-                    conditional_binder<node_type, is_bindable<node_type>> binder{stmt, index};
-                    if(SQLITE_OK != binder(node)) {
-                        throw_translated_sqlite_error(db);
-                    }
-                });
-                perform_step(db, stmt);
-=======
                 sqlite3_stmt* stmt = reset(statement.stmt);
                 iterate_ast(statement.expression.conditions, conditional_binder{stmt});
                 perform_step(stmt);
->>>>>>> 170e9ea1
             }
 
             template<class... Args, class... Wargs>
             void execute(const prepared_statement_t<update_all_t<set_t<Args...>, Wargs...>>& statement) {
                 auto con = this->get_connection();
-<<<<<<< HEAD
-                sqlite3* db = con.get();
-                auto stmt = statement.stmt;
-                auto index = 1;
-                sqlite3_reset(stmt);
-                iterate_tuple(statement.expression.set.assigns, [&index, stmt, db](auto& setArg) {
-                    iterate_ast(setArg, [&index, stmt, db](auto& node) {
-                        using node_type = std::decay_t<decltype(node)>;
-                        conditional_binder<node_type, is_bindable<node_type>> binder{stmt, index};
-                        if(SQLITE_OK != binder(node)) {
-                            throw_translated_sqlite_error(db);
-                        }
-                    });
-=======
                 sqlite3_stmt* stmt = reset(statement.stmt);
                 conditional_binder bind_node{stmt};
                 iterate_tuple(statement.expression.set.assigns, [&bind_node](auto& setArg) {
                     iterate_ast(setArg, bind_node);
->>>>>>> 170e9ea1
                 });
                 iterate_ast(statement.expression.conditions, bind_node);
                 perform_step(stmt);
@@ -1596,23 +1448,9 @@
             template<class T, class... Args, class R = column_result_of_t<self, T>>
             std::vector<R> execute(const prepared_statement_t<select_t<T, Args...>>& statement) {
                 auto con = this->get_connection();
-<<<<<<< HEAD
-                sqlite3* db = con.get();
-                auto stmt = statement.stmt;
-                auto index = 1;
-                sqlite3_reset(stmt);
-                iterate_ast(statement.expression, [stmt, &index, db](auto& node) {
-                    using node_type = std::decay_t<decltype(node)>;
-                    conditional_binder<node_type, is_bindable<node_type>> binder{stmt, index};
-                    if(SQLITE_OK != binder(node)) {
-                        throw_translated_sqlite_error(db);
-                    }
-                });
-=======
                 sqlite3_stmt* stmt = reset(statement.stmt);
 
                 iterate_ast(statement.expression, conditional_binder{stmt});
->>>>>>> 170e9ea1
                 std::vector<R> res;
                 auto tablePointer = lookup_table<R>(this->impl);
                 int stepRes;
@@ -1636,24 +1474,10 @@
             template<class T, class R, class... Args>
             R execute(const prepared_statement_t<get_all_t<T, R, Args...>>& statement) {
                 auto con = this->get_connection();
-<<<<<<< HEAD
-                sqlite3* db = con.get();
-                auto stmt = statement.stmt;
-                auto index = 1;
-                sqlite3_reset(stmt);
-                iterate_ast(statement.expression, [stmt, &index, db](auto& node) {
-                    using node_type = std::decay_t<decltype(node)>;
-                    conditional_binder<node_type, is_bindable<node_type>> binder{stmt, index};
-                    if(SQLITE_OK != binder(node)) {
-                        throw_translated_sqlite_error(db);
-                    }
-                });
-=======
                 sqlite3_stmt* stmt = reset(statement.stmt);
                 auto& tImpl = this->get_impl<T>();
 
                 iterate_ast(statement.expression, conditional_binder{stmt});
->>>>>>> 170e9ea1
                 R res;
                 int stepRes;
                 do {
@@ -1678,24 +1502,10 @@
             template<class T, class R, class... Args>
             R execute(const prepared_statement_t<get_all_pointer_t<T, R, Args...>>& statement) {
                 auto con = this->get_connection();
-<<<<<<< HEAD
-                sqlite3* db = con.get();
-                auto stmt = statement.stmt;
-                auto index = 1;
-                sqlite3_reset(stmt);
-                iterate_ast(statement.expression, [stmt, &index, db](auto& node) {
-                    using node_type = std::decay_t<decltype(node)>;
-                    conditional_binder<node_type, is_bindable<node_type>> binder{stmt, index};
-                    if(SQLITE_OK != binder(node)) {
-                        throw_translated_sqlite_error(db);
-                    }
-                });
-=======
                 sqlite3_stmt* stmt = reset(statement.stmt);
                 auto& tImpl = this->get_impl<T>();
 
                 iterate_ast(statement.expression, conditional_binder{stmt});
->>>>>>> 170e9ea1
                 R res;
                 int stepRes;
                 do {
@@ -1721,24 +1531,10 @@
             template<class T, class R, class... Args>
             R execute(const prepared_statement_t<get_all_optional_t<T, R, Args...>>& statement) {
                 auto con = this->get_connection();
-<<<<<<< HEAD
-                sqlite3* db = con.get();
-                auto stmt = statement.stmt;
-                auto index = 1;
-                sqlite3_reset(stmt);
-                iterate_ast(statement.expression, [stmt, &index, db](auto& node) {
-                    using node_type = std::decay_t<decltype(node)>;
-                    conditional_binder<node_type, is_bindable<node_type>> binder{stmt, index};
-                    if(SQLITE_OK != binder(node)) {
-                        throw_translated_sqlite_error(db);
-                    }
-                });
-=======
                 sqlite3_stmt* stmt = reset(statement.stmt);
                 auto& tImpl = this->get_impl<T>();
 
                 iterate_ast(statement.expression, conditional_binder{stmt});
->>>>>>> 170e9ea1
                 R res;
                 int stepRes;
                 do {
@@ -1795,40 +1591,7 @@
                             auto con = this->get_connection();
                             sqlite3* db = con.get();
                             sqlite3_stmt* stmt;
-<<<<<<< HEAD
-                            if(sqlite3_prepare_v2(db, query.c_str(), -1, &stmt, nullptr) == SQLITE_OK) {
-                                statement_finalizer finalizer(stmt);
-                                columnIndex = 1;
-                                iterate_tuple(foreignKey.references,
-                                              [&columnIndex, stmt, &object, db, this](auto& memberPointer) {
-                                                  using MemberPointer = std::decay_t<decltype(memberPointer)>;
-                                                  using field_type = typename member_traits<MemberPointer>::field_type;
-
-                                                  auto& tImpl = this->get_impl<O>();
-                                                  auto value =
-                                                      tImpl.table.template get_object_field_pointer<field_type>(
-                                                          object,
-                                                          memberPointer);
-                                                  if(!value) {
-                                                      throw std::system_error{orm_error_code::value_is_null};
-                                                  }
-                                                  if(SQLITE_OK !=
-                                                     statement_binder<field_type>{}.bind(stmt, columnIndex++, *value)) {
-                                                      throw_translated_sqlite_error(db);
-                                                  }
-                                              });
-                                if(SQLITE_ROW != sqlite3_step(stmt)) {
-                                    throw_translated_sqlite_error(db);
-                                }
-                                auto countResult = sqlite3_column_int(stmt, 0);
-                                res = countResult > 0;
-                                if(SQLITE_DONE != sqlite3_step(stmt)) {
-                                    throw_translated_sqlite_error(db);
-                                }
-                            } else {
-=======
                             if(sqlite3_prepare_v2(db, query.c_str(), -1, &stmt, nullptr) != SQLITE_OK) {
->>>>>>> 170e9ea1
                                 throw_translated_sqlite_error(db);
                             }
 
