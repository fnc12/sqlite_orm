--- conflicted
+++ resolved
@@ -955,13 +955,8 @@
                 sqlite3_reset(stmt);
                 for(auto it = statement.t.range.first; it != statement.t.range.second; ++it) {
                     auto& o = *it;
-<<<<<<< HEAD
-                    tImpl.table.for_each_column([&o, &index, &stmt, db](auto& c) {
-                        if(!c.template has<primary_key_t<>>()) {
-=======
                     tImpl.table.for_each_column([&o, &index, &stmt, &tImpl, db](auto& c) {
-                        if(tImpl.table._without_rowid || !c.template has<constraints::primary_key_t<>>()) {
->>>>>>> b5c3aa56
+                        if(tImpl.table._without_rowid || !c.template has<primary_key_t<>>()) {
                             using column_type = typename std::decay<decltype(c)>::type;
                             using field_type = typename column_type::field_type;
                             if(c.member_pointer) {
