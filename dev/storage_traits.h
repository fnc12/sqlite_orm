--- conflicted
+++ resolved
@@ -1,9 +1,5 @@
 #pragma once
 
-<<<<<<< HEAD
-#include <type_traits>  //  std::is_same, std::enable_if, std::true_type, std::false_type, std::integral_constant
-=======
->>>>>>> 31c3beb5
 #include <tuple>  //  std::tuple
 
 #include "functional/cxx_type_traits_polyfill.h"
@@ -11,19 +7,11 @@
 #include "tuple_helper/tuple_transformer.h"
 #include "type_traits.h"
 #include "storage_lookup.h"
+#include "column.h"
 
 namespace sqlite_orm {
     namespace internal {
 
-<<<<<<< HEAD
-        template<class O, bool WithoutRowId, class... Cs>
-        struct table_t;
-
-        template<class A, class B>
-        struct foreign_key_t;
-
-=======
->>>>>>> 31c3beb5
         namespace storage_traits {
 
             /**
@@ -34,278 +22,7 @@
                 : tuple_transformer<filter_tuple_t<elements_type_t<DBO>, is_column>, field_type_t> {};
 
             template<>
-<<<<<<< HEAD
-            struct storage_columns_count_impl<storage_impl<>> : std::integral_constant<int, 0> {};
-
-            /**
-             *  S - storage
-             *  O - mapped or not mapped data type
-             */
-            template<class S, class O>
-            struct storage_columns_count : storage_columns_count_impl<storage_find_impl_t<S, O>> {};
-
-            /**
-             *  T - table type.
-             *  TransformOp - Unary metafunction that transforms a column into a type.
-             *                (Note that multiple arguments are accepted to allow for
-             *                 metafunctions that need SFINAE specialization)
-             */
-            template<class T, template<class...> class TransformOp = column_field_type>
-            struct table_types;
-
-            /**
-             *  type is std::tuple of field types of mapped colums.
-             */
-            template<class O, bool WithoutRowId, class... Args, template<class...> class TransformOp>
-            struct table_types<table_t<O, WithoutRowId, Args...>, TransformOp> {
-                using args_tuple = std::tuple<Args...>;
-                using columns_tuple = filter_tuple_t<args_tuple, is_column>;
-
-                using type = transform_tuple_t<columns_tuple, TransformOp>;
-            };
-
-            /**
-             *  S - storage_impl type
-             *  O - mapped or not mapped data type
-             */
-            template<class S>
-            struct storage_mapped_columns_impl {
-                using table_type = typename S::table_type;
-                using type = typename table_types<table_type, column_field_type>::type;
-            };
-
-            template<>
-            struct storage_mapped_columns_impl<storage_impl<>> {
-                using type = std::tuple<>;
-            };
-
-            /**
-             *  S - storage
-             *  O - mapped or not mapped data type
-             */
-            template<class S, class O>
-            struct storage_mapped_columns : storage_mapped_columns_impl<storage_find_impl_t<S, O>> {};
-
-            /**
-             *  S - storage_impl type for specific mapped type
-             *  O - mapped data type
-             */
-            template<class S>
-            struct storage_mapped_column_expressions_impl : table_types<table_type_t<S>, column_field_expression> {};
-
-            template<>
-            struct storage_mapped_column_expressions_impl<storage_impl<>> {
-                using type = std::tuple<>;
-            };
-
-            /**
-             *  S - storage
-             *  O - mapped data type
-             */
-            template<class S, class O>
-            struct storage_mapped_column_expressions
-                : storage_mapped_column_expressions_impl<storage_find_impl_t<S, O>> {};
-
-            /**
-             *  C is any column type: column_t or constraint type
-             *  O - object type references in FOREIGN KEY
-             */
-            template<class C, class O>
-            struct column_foreign_keys_count : std::integral_constant<int, 0> {};
-
-            template<class A, class B, class O>
-            struct column_foreign_keys_count<foreign_key_t<A, B>, O> {
-                using target_type = typename foreign_key_t<A, B>::target_type;
-
-                static constexpr int value = std::is_same<O, target_type>::value ? 1 : 0;
-            };
-
-            /**
-             * O - object type references in FOREIGN KEY
-             * Cs - column types which are stored in table_t::columns_type
-             */
-            template<class O, class... Cs>
-            struct table_foreign_keys_count_impl;
-
-            template<class O>
-            struct table_foreign_keys_count_impl<O> {
-                static constexpr int value = 0;
-            };
-
-            template<class O, class H, class... Tail>
-            struct table_foreign_keys_count_impl<O, H, Tail...> {
-                static constexpr int value =
-                    column_foreign_keys_count<H, O>::value + table_foreign_keys_count_impl<O, Tail...>::value;
-            };
-
-            /**
-             *  T is table_t type
-             *  O is object type which is the reference target (e.g. foreign_key(&Visit::userId).references(&User::id) has O = User)
-             */
-            template<class T, class O>
-            struct table_foreign_keys_count;
-
-            template<class O, class... Cs, class P>
-            struct table_foreign_keys_count<table_t<O, false, Cs...>, P> {
-                using table_type = table_t<O, false, Cs...>;
-
-                static constexpr int value = table_foreign_keys_count_impl<P, Cs...>::value;
-            };
-
-            /**
-             *  S - storage class
-             *  O - type mapped to S
-             */
-            template<class S, class O>
-            struct storage_foreign_keys_count_impl;
-
-            template<class O>
-            struct storage_foreign_keys_count_impl<storage_impl<>, O> : std::integral_constant<int, 0> {};
-
-            template<class H, class... Ts, class O>
-            struct storage_foreign_keys_count_impl<storage_impl<H, Ts...>, O> {
-                static constexpr int value = table_foreign_keys_count<H, O>::value +
-                                             storage_foreign_keys_count_impl<storage_impl<Ts...>, O>::value;
-            };
-
-            /**
-             * S - storage class
-             * O - type mapped to S
-             * This class tells how many types mapped to S have foreign keys to O
-             */
-            template<class S, class O>
-            struct storage_foreign_keys_count {
-                using impl_type = typename S::impl_type;
-
-                static constexpr int value = storage_foreign_keys_count_impl<impl_type, O>::value;
-            };
-
-            /**
-             * C is any table element type: column_t or constraint type
-             * O - object type references in FOREIGN KEY
-             */
-            template<class C, class O, class SFINAE = void>
-            struct column_fk_references {
-                using type = std::tuple<>;
-            };
-
-            template<class C, class O, class SFINAE = void>
-            struct column_foreign_keys {
-                using type = std::tuple<>;
-            };
-
-            template<class A, class B, class O>
-            struct column_foreign_keys<
-                foreign_key_t<A, B>,
-                O,
-                typename std::enable_if<std::is_same<O, typename foreign_key_t<A, B>::target_type>::value>::type> {
-                using type = std::tuple<foreign_key_t<A, B>>;
-            };
-
-            template<class A, class B, class O>
-            struct column_foreign_keys<
-                foreign_key_t<A, B>,
-                O,
-                typename std::enable_if<!std::is_same<O, typename foreign_key_t<A, B>::target_type>::value>::type> {
-                using type = std::tuple<>;
-            };
-
-            template<class A, class B, class O>
-            struct column_fk_references<
-                foreign_key_t<A, B>,
-                O,
-                typename std::enable_if<std::is_same<O, typename foreign_key_t<A, B>::target_type>::value>::type> {
-                using target_type = typename foreign_key_t<A, B>::source_type;
-
-                using type = std::tuple<target_type>;
-            };
-
-            template<class A, class B, class O>
-            struct column_fk_references<
-                foreign_key_t<A, B>,
-                O,
-                typename std::enable_if<!std::is_same<O, typename foreign_key_t<A, B>::target_type>::value>::type> {
-                using type = std::tuple<>;
-            };
-
-            /**
-             * O - object type references in FOREIGN KEY
-             * Cs - column types which are stored in table_t::columns_type
-             */
-            template<class O, class... Cs>
-            struct table_fk_references_impl;
-
-            template<class O, class... Cs>
-            struct table_foreign_keys_impl;
-
-            template<class O>
-            struct table_fk_references_impl<O> {
-                using type = std::tuple<>;
-            };
-
-            template<class O>
-            struct table_foreign_keys_impl<O> {
-                using type = std::tuple<>;
-            };
-
-            template<class O, class H, class... Tail>
-            struct table_fk_references_impl<O, H, Tail...> {
-                using head_tuple = typename column_fk_references<H, O>::type;
-                using tail_tuple = typename table_fk_references_impl<O, Tail...>::type;
-                using type = conc_tuple_t<head_tuple, tail_tuple>;
-            };
-
-            template<class O, class H, class... Tail>
-            struct table_foreign_keys_impl<O, H, Tail...> {
-                using head_tuple = typename column_foreign_keys<H, O>::type;
-                using tail_tuple = typename table_foreign_keys_impl<O, Tail...>::type;
-                using type = conc_tuple_t<head_tuple, tail_tuple>;
-            };
-
-            /**
-             *  T is table_t type
-             *  O is object type which is the reference target (e.g. foreign_key(&Visit::userId).references(&User::id) has O = User)
-             */
-            template<class T, class O>
-            struct table_fk_references;
-
-            template<class T, class O>
-            struct table_foreign_keys;
-
-            template<class O, bool WithoutRowId, class... Cs, class P>
-            struct table_fk_references<table_t<O, WithoutRowId, Cs...>, P> {
-                using table_type = table_t<O, WithoutRowId, Cs...>;
-
-                using type = typename table_fk_references_impl<P, Cs...>::type;
-            };
-
-            template<class O, bool WithoutRowId, class... Cs, class P>
-            struct table_foreign_keys<table_t<O, WithoutRowId, Cs...>, P> {
-                using table_type = table_t<O, WithoutRowId, Cs...>;
-
-                using type = typename table_foreign_keys_impl<P, Cs...>::type;
-            };
-
-            /**
-             *  S - storage class
-             *  O - type mapped to S
-             */
-            template<class S, class O>
-            struct storage_fk_references_impl;
-
-            template<class S, class O>
-            struct storage_foreign_keys_impl;
-
-            template<class O>
-            struct storage_fk_references_impl<storage_impl<>, O> {
-                using type = std::tuple<>;
-            };
-
-            template<class O>
-            struct storage_foreign_keys_impl<storage_impl<>, O> {
-=======
             struct storage_mapped_columns_impl<polyfill::nonesuch> {
->>>>>>> 31c3beb5
                 using type = std::tuple<>;
             };
 
@@ -315,6 +32,26 @@
              */
             template<class DBOs, class Lookup>
             struct storage_mapped_columns : storage_mapped_columns_impl<storage_find_table_t<Lookup, DBOs>> {};
+
+            /**
+             *  DBO - db object (table)
+             */
+            template<class DBO>
+            struct storage_mapped_column_expressions_impl
+                : tuple_transformer<filter_tuple_t<elements_type_t<DBO>, is_column>, column_field_expression_t> {};
+
+            template<>
+            struct storage_mapped_column_expressions_impl<polyfill::nonesuch> {
+                using type = std::tuple<>;
+            };
+
+            /**
+             *  DBOs - db_objects_tuple type
+             *  Lookup - mapped or unmapped data type
+             */
+            template<class DBOs, class Lookup>
+            struct storage_mapped_column_expressions
+                : storage_mapped_column_expressions_impl<storage_find_table_t<Lookup, DBOs>> {};
         }
     }
 }