--- conflicted
+++ resolved
@@ -109,13 +109,13 @@
             template<class T>
             std::vector<std::string> integrity_check(T table_name) {
                 std::ostringstream ss;
-                ss << "integrity_check(" << table_name << ")";
+                ss << "integrity_check(" << table_name << ")" << std::flush;
                 return this->get_pragma<std::vector<std::string>>(ss.str());
             }
 
             std::vector<std::string> integrity_check(int n) {
                 std::ostringstream ss;
-                ss << "integrity_check(" << n << ")";
+                ss << "integrity_check(" << n << ")" << std::flush;
                 return this->get_pragma<std::vector<std::string>>(ss.str());
             }
 
@@ -125,10 +125,13 @@
                 sqlite3* db = connection.get();
 
                 std::vector<sqlite_orm::table_xinfo> result;
-                auto query = "PRAGMA table_xinfo(" + quote_identifier(tableName) + ")";
+                std::ostringstream ss;
+                ss << "PRAGMA "
+                      "table_xinfo("
+                   << streaming_identifier(tableName) << ")" << std::flush;
                 auto rc = sqlite3_exec(
                     db,
-                    query.c_str(),
+                    ss.str().c_str(),
                     [](void* data, int argc, char** argv, char**) -> int {
                         auto& res = *(std::vector<sqlite_orm::table_xinfo>*)data;
                         if(argc) {
@@ -159,7 +162,9 @@
 
                 std::vector<sqlite_orm::table_info> result;
                 std::ostringstream ss;
-                ss << "PRAGMA " "table_info(" << streaming_identifier(tableName) << ")";
+                ss << "PRAGMA "
+                      "table_info("
+                   << streaming_identifier(tableName) << ")" << std::flush;
                 auto rc = sqlite3_exec(
                     db,
                     ss.str().c_str(),
@@ -218,11 +223,7 @@
                     db = con.get();
                 }
                 std::stringstream ss;
-<<<<<<< HEAD
-                ss << "PRAGMA " << name << " = " << value;
-=======
                 ss << "PRAGMA " << name << " = " << value << std::flush;
->>>>>>> 170e9ea1
                 perform_void_exec(db, ss.str());
             }
 
@@ -232,11 +233,7 @@
                     db = con.get();
                 }
                 std::stringstream ss;
-<<<<<<< HEAD
-                ss << "PRAGMA " << name << " = " << internal::to_string(value);
-=======
                 ss << "PRAGMA " << name << " = " << to_string(value) << std::flush;
->>>>>>> 170e9ea1
                 perform_void_exec(db, ss.str());
             }
         };
