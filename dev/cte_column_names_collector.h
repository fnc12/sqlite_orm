--- conflicted
+++ resolved
@@ -197,11 +197,7 @@
 
             // 3. fill in blanks with numerical column identifiers
             {
-<<<<<<< HEAD
-#ifdef SQLITE_ORM_INIT_RANGE_BASED_FOR_SUPPORTED
-=======
 #ifdef SQLITE_ORM_INITSTMT_RANGE_BASED_FOR_SUPPORTED
->>>>>>> 493f0516
                 for (size_t n = 1; std::string & name: columnNames) {
                     if (name.empty()) {
                         name = std::to_string(n);
