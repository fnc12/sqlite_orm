--- conflicted
+++ resolved
@@ -1,9 +1,6 @@
 #pragma once
 
-<<<<<<< HEAD
 #ifndef _IMPORT_STD_MODULE
-=======
->>>>>>> db649e1b
 #if (SQLITE_VERSION_NUMBER >= 3008003) && defined(SQLITE_ORM_WITH_CTE)
 #include <string>
 #include <vector>
