#pragma once

#include <tuple>  //  std::tuple
#include <string>  //  std::string
#include <memory>  //  std::unique_ptr
#include <type_traits>  //  std::true_type, std::false_type, std::is_same, std::enable_if, std::decay

#include "cxx_polyfill.h"
#include "type_traits.h"
#include "type_is_nullable.h"
#include "tuple_helper/tuple_helper.h"
#include "constraints.h"
#include "member_traits/is_field_member_pointer.h"
#include "member_traits/member_traits.h"

namespace sqlite_orm {

    namespace internal {

        struct basic_column {

            /**
             *  Column name. Specified during construction in `make_column()`.
             */
            const std::string name;
        };

        struct empty_setter {};

        template<class G, class S>
        struct field_access_closure {
            using member_pointer_t = G;
            using setter_type = S;

            /**
             *  Member pointer used to read a field value.
             *  If it is a object member pointer it is also used to write a field value.
             */
            const member_pointer_t member_pointer;

            /**
<<<<<<< HEAD
             *  Getter member function pointer to get a value. If member_pointer is null then
             *  `getter` and `setter` must be not null
=======
             *  Setter member function to write a field value
>>>>>>> fce4007b
             */
            SQLITE_ORM_NOUNIQUEADDRESS
            const setter_type setter;
        };

        /**
         *  This class stores information about a single column.
         *  column_t is a pair of [column_name:member_pointer] mapped to a storage.
         *  
         *  O is a mapped class, e.g. User
         *  T is a mapped class'es field type, e.g. &User::name
         *  Op... is a constraints pack, e.g. primary_key_t, autoincrement_t etc
         */
        template<class O, class T, class G, class S, class... Op>
        struct column_t : basic_column, field_access_closure<G, S> {
            using object_type = O;
            using field_type = T;
            using constraints_type = std::tuple<Op...>;

            /**
             *  Constraints tuple
             */
            constraints_type constraints;

#if __cplusplus < 201703L  // C++14 or earlier
            column_t(std::string name, G memberPointer, S setter, std::tuple<Op...> op) :
                basic_column{move(name)}, field_access_closure<G, S>{memberPointer, setter}, constraints{move(op)} {}
#endif

            /**
             *  Simplified interface for `NOT NULL` constraint
             */
            bool not_null() const {
                return !type_is_nullable<field_type>::value;
            }

            template<class Opt>
            constexpr bool has() const {
                return tuple_helper::tuple_contains_type<Opt, constraints_type>::value;
            }

            /**
             *  Simplified interface for `DEFAULT` constraint
             *  @return string representation of default value if it exists otherwise nullptr
             */
            std::unique_ptr<std::string> default_value() const;

            bool is_generated() const {
#if SQLITE_VERSION_NUMBER >= 3031000
                auto res = false;
                iterate_tuple(this->constraints, [&res](auto& constraint) {
                    using constraint_type = std::decay_t<decltype(constraint)>;
                    if(!res) {
                        res = is_generated_always<constraint_type>::value;
                    }
                });
                return res;
#else
                return false;
#endif
            }
        };

        // we are compelled to wrap all sfinae-implemented traits to prevent "error: type/value mismatch at argument 2 in template parameter list"
        namespace sfinae {
            /**
             *  Column with insertable primary key traits. Common case.
             */
            template<class T, class SFINAE = void>
            struct is_column_with_insertable_primary_key : public std::false_type {};

            /**
             *  Column with insertable primary key traits. Specialized case case.
             */
            template<class O, class T, class... Op>
            struct is_column_with_insertable_primary_key<
                column_t<O, T, Op...>,
                std::enable_if_t<(
                    tuple_helper::tuple_contains_type<primary_key_t<>,
                                                      typename column_t<O, T, Op...>::constraints_type>::value)>> {
                using column_type = column_t<O, T, Op...>;
                static constexpr bool value = is_primary_key_insertable<column_type>::value;
            };

            /**
             *  Column with noninsertable primary key traits. Common case.
             */
            template<class T, class SFINAE = void>
            struct is_column_with_noninsertable_primary_key : public std::false_type {};

            /**
             *  Column with noninsertable primary key traits. Specialized case case.
             */
            template<class O, class T, class... Op>
            struct is_column_with_noninsertable_primary_key<
                column_t<O, T, Op...>,
                std::enable_if_t<(
                    tuple_helper::tuple_contains_type<primary_key_t<>,
                                                      typename column_t<O, T, Op...>::constraints_type>::value)>> {
                using column_type = column_t<O, T, Op...>;
                static constexpr bool value = !is_primary_key_insertable<column_type>::value;
            };

        }

        /**
         *  Column traits. Common case.
         */
        template<class T>
        struct is_column : public std::false_type {};

        /**
         *  Column traits. Specialized case case.
         */
        template<class O, class T, class... Op>
        struct is_column<column_t<O, T, Op...>> : public std::true_type {};

        /**
         *  Column with insertable primary key traits.
         */
        template<class T>
        struct is_column_with_insertable_primary_key : public sfinae::is_column_with_insertable_primary_key<T> {};

        /**
         *  Column with noninsertable primary key traits.
         */
        template<class T>
        struct is_column_with_noninsertable_primary_key : public sfinae::is_column_with_noninsertable_primary_key<T> {};

        template<class T>
        struct column_field_type {
            using type = void;
        };

        template<class O, class T, class... Op>
        struct column_field_type<column_t<O, T, Op...>> {
            using type = typename column_t<O, T, Op...>::field_type;
        };

        template<class T, class SFINAE = void>
        struct column_field_expression {
            using type = void;
        };

        template<class O, class T, class... Op>
        struct column_field_expression<column_t<O, T, Op...>, void> {
            using type = typename column_t<O, T, Op...>::member_pointer_t;
        };

        template<class T>
        struct column_constraints_type {
            using type = std::tuple<>;
        };

        template<class O, class T, class... Op>
        struct column_constraints_type<column_t<O, T, Op...>> {
            using type = typename column_t<O, T, Op...>::constraints_type;
        };

    }

    /**
     *  Column builder function. You should use it to create columns instead of constructor
     */
<<<<<<< HEAD
    template<class O, class T, internal::satisfies<internal::is_field_member_pointer, T O::*> = true, class... Op>
    internal::column_t<O, T, const T& (O::*)() const, void (O::*)(T), Op...>
    make_column(const std::string& name, T O::*m, Op... constraints) {
        static_assert(internal::template constraints_size<Op...>::value == std::tuple_size<std::tuple<Op...>>::value,
=======
    template<class O, class T, internal::satisfies<std::is_member_object_pointer, T O::*> = true, class... Op>
    internal::column_t<O, T, T O::*, internal::empty_setter, Op...>
    make_column(std::string name, T O::*m, Op... constraints) {
        static_assert(internal::constraints_size<Op...>::value == std::tuple_size<std::tuple<Op...>>::value,
>>>>>>> fce4007b
                      "Incorrect constraints pack");
        return {move(name), m, {}, std::make_tuple(constraints...)};
    }

    /**
     *  Column builder function with setter and getter. You should use it to create columns instead of constructor
     */
    template<class G,
             class S,
             internal::satisfies<internal::is_getter, G> = true,
             internal::satisfies<internal::is_setter, S> = true,
             class... Op>
    internal::column_t<typename internal::setter_traits<S>::object_type,
                       typename internal::setter_traits<S>::field_type,
                       G,
                       S,
                       Op...>
    make_column(std::string name, S setter, G getter, Op... constraints) {
        static_assert(std::is_same<typename internal::setter_traits<S>::field_type,
                                   typename internal::getter_traits<G>::field_type>::value,
                      "Getter and setter must get and set same data type");
        static_assert(internal::constraints_size<Op...>::value == std::tuple_size<std::tuple<Op...>>::value,
                      "Incorrect constraints pack");
        return {move(name), getter, setter, std::make_tuple(constraints...)};
    }

    /**
     *  Column builder function with getter and setter (reverse order). You should use it to create columns instead of
     * constructor
     */
    template<class G,
             class S,
             internal::satisfies<internal::is_getter, G> = true,
             internal::satisfies<internal::is_setter, S> = true,
             class... Op>
    internal::column_t<typename internal::setter_traits<S>::object_type,
                       typename internal::setter_traits<S>::field_type,
                       G,
                       S,
                       Op...>
    make_column(std::string name, G getter, S setter, Op... constraints) {
        static_assert(std::is_same<typename internal::setter_traits<S>::field_type,
                                   typename internal::getter_traits<G>::field_type>::value,
                      "Getter and setter must get and set same data type");
        static_assert(internal::constraints_size<Op...>::value == std::tuple_size<std::tuple<Op...>>::value,
                      "Incorrect constraints pack");
        return {move(name), getter, setter, std::make_tuple(constraints...)};
    }
}<|MERGE_RESOLUTION|>--- conflicted
+++ resolved
@@ -10,7 +10,6 @@
 #include "type_is_nullable.h"
 #include "tuple_helper/tuple_helper.h"
 #include "constraints.h"
-#include "member_traits/is_field_member_pointer.h"
 #include "member_traits/member_traits.h"
 
 namespace sqlite_orm {
@@ -39,12 +38,7 @@
             const member_pointer_t member_pointer;
 
             /**
-<<<<<<< HEAD
-             *  Getter member function pointer to get a value. If member_pointer is null then
-             *  `getter` and `setter` must be not null
-=======
              *  Setter member function to write a field value
->>>>>>> fce4007b
              */
             SQLITE_ORM_NOUNIQUEADDRESS
             const setter_type setter;
@@ -209,17 +203,10 @@
     /**
      *  Column builder function. You should use it to create columns instead of constructor
      */
-<<<<<<< HEAD
-    template<class O, class T, internal::satisfies<internal::is_field_member_pointer, T O::*> = true, class... Op>
-    internal::column_t<O, T, const T& (O::*)() const, void (O::*)(T), Op...>
-    make_column(const std::string& name, T O::*m, Op... constraints) {
-        static_assert(internal::template constraints_size<Op...>::value == std::tuple_size<std::tuple<Op...>>::value,
-=======
     template<class O, class T, internal::satisfies<std::is_member_object_pointer, T O::*> = true, class... Op>
     internal::column_t<O, T, T O::*, internal::empty_setter, Op...>
     make_column(std::string name, T O::*m, Op... constraints) {
         static_assert(internal::constraints_size<Op...>::value == std::tuple_size<std::tuple<Op...>>::value,
->>>>>>> fce4007b
                       "Incorrect constraints pack");
         return {move(name), m, {}, std::make_tuple(constraints...)};
     }
