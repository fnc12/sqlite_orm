--- conflicted
+++ resolved
@@ -5,13 +5,9 @@
 #include <vector>  //  std::vector
 #include <tuple>  //  std::tuple_size, std::tuple_element
 
-<<<<<<< HEAD
 #include "cxx_polyfill.h"
+#include "cxx_functional_polyfill.h"
 #include "type_traits.h"
-#include "member_traits/is_field_member_pointer.h"
-=======
-#include "cxx_functional_polyfill.h"
->>>>>>> fce4007b
 #include "static_magic.h"
 #include "typed_comparator.h"
 #include "tuple_helper/tuple_helper.h"
@@ -193,18 +189,10 @@
              *  Searches column name by class member pointer passed as the first argument.
              *  @return column name or empty string if nothing found.
              */
-<<<<<<< HEAD
-            template<class F, class C, satisfies<is_field_member_pointer, F C::*> = true>
-            const std::string* find_column_name(F C::*m) const {
-                const std::string* res = nullptr;
-                this->template for_each_column_with_field_type<F>([&res, m](auto& c) {
-                    // note: need to use compare_any because CTEs map all kind of column references into a column_t
-=======
             template<class F, class O, satisfies<std::is_member_object_pointer, F O::*> = true>
             const std::string* find_column_name(F O::*m) const {
                 const std::string* res = nullptr;
                 this->template for_each_column_with_field_type<F>([&res, m](auto& c) {
->>>>>>> fce4007b
                     if(compare_any(c.member_pointer, m)) {
                         res = &c.name;
                     }
