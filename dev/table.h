#pragma once

#include <string>  //  std::string
#include <type_traits>  //  std::remove_reference, std::is_same
#include <vector>  //  std::vector
#include <tuple>  //  std::tuple_size, std::tuple_element

#include "cxx_polyfill.h"
#include "cxx_functional_polyfill.h"
#include "type_traits.h"
#include "static_magic.h"
#include "typed_comparator.h"
#include "tuple_helper/tuple_helper.h"
#include "tuple_helper/tuple_filter.h"
#include "constraints.h"
#include "table_info.h"
#include "column.h"

namespace sqlite_orm {

    namespace internal {

        /**
         *  A data type's label type, void otherwise.
         */
        template<typename O>
        using label_of_or_void_t = polyfill::detected_or_t<void, cte_label_type_t, O>;

        /** 
         *  If O is a subselect_mapper then returns its nested O::cte_object_type typename,
         *  otherwise O itself is a regular object type to be mapped.
         */
        template<typename O>
        using mapped_object_type_for_t = polyfill::detected_or_t<O, cte_object_type_t, O>;

        struct basic_table {

            /**
             *  Table name.
             */
            std::string name;
        };

        /**
         *  Table descriptor.
         * 
         *  Can be either for a table mapped to storage or for a common table expression (CTE).
         * 
         *  The template parameter O is either a regular data structure object (i.e. direct mapping from storage to data)
         *  or an abstract 'mapper' type with a label attached.
         *  The driving force behind this 'mapper' abstraction is the presence of a T::cte_label_type.
         */
        template<class O, bool WithoutRowId, class... Cs>
        struct table_t : basic_table {
            using super = basic_table;
            // this typename is used in contexts where it is known that the 'table' holds a subselect_mapper
            // instead of a regular object type
            using cte_mapper_type = O;
            using cte_label_type = label_of_or_void_t<O>;
            using object_type = mapped_object_type_for_t<O>;
            using elements_type = std::tuple<Cs...>;

            static constexpr int elements_count = static_cast<int>(std::tuple_size<elements_type>::value);
            static constexpr bool is_without_rowid = WithoutRowId;

            elements_type elements;

            table_t(std::string name_, elements_type elements_) : super{move(name_)}, elements{move(elements_)} {}

            table_t<O, true, Cs...> without_rowid() const {
                return {this->name, this->elements};
            }

            /**
             *  Returns foreign keys count in table definition
             */
            constexpr int foreign_keys_count() const {
#if SQLITE_VERSION_NUMBER >= 3006019
                return int(filter_tuple_sequence_t<elements_type, is_foreign_key>::size());
#else
                return 0;
#endif
            }

            /**
             *  Function used to get field value from object by mapped member pointer/setter/getter
             */
            template<class F, class C>
            const F* get_object_field_pointer(const object_type& object, C memberPointer) const {
                const F* res = nullptr;
                this->for_each_column_with_field_type<F>([&res, &memberPointer, &object](auto& column) {
                    if(res) {
                        return;
                    }

                    if(compare_any(column.member_pointer, memberPointer) || compare_any(column.setter, memberPointer)) {
                        res = &polyfill::invoke(column.member_pointer, object);
                    }
                });
                return res;
            }

            const basic_generated_always::storage_type*
            find_column_generated_storage_type(const std::string& name) const {
                const basic_generated_always::storage_type* result = nullptr;
#if SQLITE_VERSION_NUMBER >= 3031000
                this->for_each_column([&result, &name](auto& column) {
                    if(column.name != name) {
                        return;
                    }
                    iterate_tuple(column.constraints, [&result](auto& constraint) {
                        if(result) {
                            return;
                        }
                        using constraint_type = typename std::decay<decltype(constraint)>::type;
                        static_if<is_generated_always<constraint_type>{}>([&result](auto& generatedAlwaysConstraint) {
                            result = &generatedAlwaysConstraint.storage;
                        })(constraint);
                    });
                });
#endif
                return result;
            }

            template<class C>
            bool exists_in_composite_primary_key(const C& column) const {
                auto res = false;
                this->for_each_primary_key([&column, &res](auto& primaryKey) {
                    iterate_tuple(primaryKey.columns, [&res, &column](auto& value) {
                        if(res) {
                            return;
                        }

                        res = compare_any(value, column.member_pointer) || compare_any(value, column.setter);
                    });
                });
                return res;
            }

            /**
             *  Calls **l** with every primary key dedicated constraint
             */
            template<class L>
            void for_each_primary_key(const L& lambda) const {
                iterate_tuple(this->elements, [&lambda](auto& element) {
                    using element_type = std::decay_t<decltype(element)>;
                    static_if<is_primary_key<element_type>{}>(lambda)(element);
                });
            }

            std::vector<std::string> composite_key_columns_names() const {
                std::vector<std::string> res;
                this->for_each_primary_key([this, &res](auto& primaryKey) {
                    res = this->composite_key_columns_names(primaryKey);
                });
                return res;
            }

            std::vector<std::string> primary_key_column_names() const {
                std::vector<std::string> res;
                this->for_each_column_with<primary_key_t<>>([&res](auto& column) {
                    res.push_back(column.name);
                });
                if(res.empty()) {
                    res = this->composite_key_columns_names();
                }
                return res;
            }

            template<class L>
            void for_each_primary_key_column(const L& lambda) const {
                this->for_each_column_with<primary_key_t<>>([&lambda](auto& column) {
                    lambda(column.member_pointer);
                });
                this->for_each_primary_key([this, &lambda](auto& primaryKey) {
                    this->for_each_column_in_primary_key(primaryKey, lambda);
                });
            }

            template<class L, class... Args>
            void for_each_column_in_primary_key(const primary_key_t<Args...>& primarykey, const L& lambda) const {
                iterate_tuple(primarykey.columns, lambda);
            }

            template<class... Args>
            std::vector<std::string> composite_key_columns_names(const primary_key_t<Args...>& pk) const {
                std::vector<std::string> res;
                using pk_columns_tuple = decltype(pk.columns);
                res.reserve(std::tuple_size<pk_columns_tuple>::value);
                iterate_tuple(pk.columns, [this, &res](auto& memberPointer) {
                    if(auto* columnName = this->find_column_name(memberPointer)) {
                        res.push_back(*columnName);
                    } else {
                        res.emplace_back();
                    }
                });
                return res;
            }

            /**
             *  Searches column name by class member pointer passed as the first argument.
             *  @return column name or empty string if nothing found.
             */
            template<class F, class O, satisfies<std::is_member_object_pointer, F O::*> = true>
            const std::string* find_column_name(F O::*m) const {
                const std::string* res = nullptr;
                this->template for_each_column_with_field_type<F>([&res, m](auto& c) {
                    if(compare_any(c.member_pointer, m)) {
                        res = &c.name;
                    }
                });
                return res;
            }

            /**
             *  Searches column name by class getter function member pointer passed as first argument.
             *  @return column name or empty string if nothing found.
             */
            template<class G, satisfies<is_getter, G> = true>
            const std::string* find_column_name(G getter) const {
                const std::string* res = nullptr;
                using field_type = typename getter_traits<G>::field_type;
                this->template for_each_column_with_field_type<field_type>([&res, getter](auto& c) {
                    if(compare_any(c.member_pointer, getter)) {
                        res = &c.name;
                    }
                });
                return res;
            }

            /**
             *  Searches column name by class setter function member pointer passed as first argument.
             *  @return column name or empty string if nothing found.
             */
            template<class S, satisfies<is_setter, S> = true>
            const std::string* find_column_name(S setter) const {
                const std::string* res = nullptr;
                using field_type = typename setter_traits<S>::field_type;
                this->template for_each_column_with_field_type<field_type>([&res, setter](auto& c) {
                    if(compare_any(c.setter, setter)) {
                        res = &c.name;
                    }
                });
                return res;
            }

            /**
             *  Counts and returns amount of columns without GENERATED ALWAYS constraints. Skips table constraints.
             */
            int non_generated_columns_count() const {
                auto res = 0;
                this->for_each_column([&res](auto& column) {
                    if(!column.is_generated()) {
                        ++res;
                    }
                });
                return res;
            }

            /**
             *  Counts and returns amount of columns. Skips constraints.
             */
<<<<<<< HEAD
            int count_columns_amount() const {
=======
            constexpr int count_columns_amount() const {
>>>>>>> fe2af7f7
                return filter_tuple_sequence_t<elements_type, is_column>::size();
            }

            /**
             *  Iterates all columns and fires passed lambda. Lambda must have one and only templated argument. Otherwise
             *  code will not compile. Excludes table constraints (e.g. foreign_key_t) at the end of the columns list. To
             *  iterate columns with table constraints use iterate_tuple(columns, ...) instead. L is lambda type. Do
             *  not specify it explicitly.
             *  @param lambda Lambda to be called per column itself. Must have signature like this [] (auto col) -> void {}
             */
            template<class L>
            void for_each_column(const L& lambda) const {
                iterate_tuple(this->elements, [&lambda](auto& element) {
                    using element_type = std::decay_t<decltype(element)>;
                    static_if<is_column<element_type>{}>(lambda)(element);
                });
            }

            template<class L>
            void for_each_foreign_key(const L& lambda) const {
                iterate_tuple(this->elements, [&lambda](auto& element) {
                    using element_type = std::decay_t<decltype(element)>;
                    static_if<is_foreign_key<element_type>{}>(lambda)(element);
                });
            }

            template<class F, class L>
            void for_each_column_with_field_type(const L& lambda) const {
                this->for_each_column([&lambda](auto& column) {
                    using column_type = std::decay_t<decltype(column)>;
                    using field_type = typename column_field_type<column_type>::type;
                    static_if<std::is_same<F, field_type>{}>(lambda)(column);
                });
            }

            /**
             *  Iterates all columns that have specified constraints and fires passed lambda.
             *  Lambda must have one and only templated argument Otherwise code will not compile.
             *  L is lambda type. Do not specify it explicitly.
             *  @param lambda Lambda to be called per column itself. Must have signature like this [] (auto col) -> void {}
             */
            template<class Op, class L>
            void for_each_column_with(const L& lambda) const {
                this->for_each_column([&lambda](auto& column) {
                    using tuple_helper::tuple_contains_type;
                    using column_type = std::decay_t<decltype(column)>;
                    using constraints_type = typename column_constraints_type<column_type>::type;
                    static_if<tuple_contains_type<Op, constraints_type>{}>(lambda)(column);
                });
            }

            std::vector<table_info> get_table_info() const;
        };
    }

    /**
     *  Function used for table creation. Do not use table constructor - use this function
     *  cause table class is templated and its constructing too (just like std::make_unique or std::make_pair).
     */
    template<class... Cs, class O = typename std::tuple_element<0, std::tuple<Cs...>>::type::object_type>
    internal::table_t<O, false, Cs...> make_table(const std::string& name, Cs... args) {
        return {name, std::make_tuple<Cs...>(std::forward<Cs>(args)...)};
    }

    template<class O, class... Cs>
    internal::table_t<O, false, Cs...> make_table(const std::string& name, Cs... args) {
        return {name, std::make_tuple<Cs...>(std::forward<Cs>(args)...)};
    }
}<|MERGE_RESOLUTION|>--- conflicted
+++ resolved
@@ -260,11 +260,7 @@
             /**
              *  Counts and returns amount of columns. Skips constraints.
              */
-<<<<<<< HEAD
-            int count_columns_amount() const {
-=======
             constexpr int count_columns_amount() const {
->>>>>>> fe2af7f7
                 return filter_tuple_sequence_t<elements_type, is_column>::size();
             }
 
