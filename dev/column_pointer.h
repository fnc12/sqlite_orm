#pragma once

#include <type_traits>  //  std::enable_if, std::remove_const
#include <utility>  // std::move

#include "functional/cxx_core_features.h"
#include "functional/cxx_type_traits_polyfill.h"
#include "type_traits.h"
#include "alias_traits.h"
#include "tags.h"
#include "alias_traits.h"

namespace sqlite_orm {
    namespace internal {
        /**
         *  This class is used to store explicit mapped type T and its column descriptor (member pointer/getter/setter).
         *  Is useful when mapped type is derived from other type and base class has members mapped to a storage.
         */
        template<class T, class F>
        struct column_pointer {
            using type = T;
            using field_type = F;

            field_type field;
        };

        template<class T>
        SQLITE_ORM_INLINE_VAR constexpr bool is_column_pointer_v = polyfill::is_specialization_of_v<T, column_pointer>;

        template<class T>
        using is_column_pointer = polyfill::bool_constant<is_column_pointer_v<T>>;

        template<class T>
        SQLITE_ORM_INLINE_VAR constexpr bool is_operator_argument_v<T, std::enable_if_t<is_column_pointer_v<T>>> = true;

#ifdef SQLITE_ORM_WITH_CTE
        template<class A>
        struct alias_holder;
#endif
    }

    /**
     *  Explicitly refer to a column, used in contexts
     *  where the automatic object mapping deduction needs to be overridden.
     *
     *  Example:
     *  struct BaseType : { int64 id; };
     *  struct MyType : BaseType { ... };
     *  storage.select(column<MyType>(&BaseType::id));
     */
    template<class Object, class F, class O, internal::satisfies_not<internal::is_recordset_alias, Object> = true>
    constexpr internal::column_pointer<Object, F O::*> column(F O::*field) {
        static_assert(internal::is_field_of_v<F O::*, Object>, "Column must be from derived class");
        return {field};
<<<<<<< HEAD
    }

#ifdef SQLITE_ORM_WITH_CPP20_ALIASES
    /**
     *  Explicitly refer to a column.
     */
    template<orm_table_reference auto table, class O, class F>
    constexpr auto column(F O::*field) {
        using R = std::remove_const_t<decltype(table)>;
        return column<typename R::type>(field);
    }

    /**
     *  Explicitly refer to a column.
     */
    template<orm_table_reference R, class O, class F>
    constexpr auto operator->*(const R& /*table*/, F O::*field) {
        return column<typename R::type>(field);
    }

    /**
     *  Make table reference.
     */
    template<class O>
        requires(!orm_recordset_alias<O>)
    constexpr internal::table_reference<O> column() {
        return {};
    }

    /**
     *  Make table reference.
     */
    template<class O>
        requires(!orm_recordset_alias<O>)
    constexpr internal::table_reference<O> c() {
        return {};
    }
#endif

#ifdef SQLITE_ORM_WITH_CTE
    /**
     *  Explicitly refer to a column alias mapped into a CTE or subquery.
     *
     *  Example:
     *  struct Object { ... };
     *  using cte_1 = decltype(1_ctealias);
     *  storage.with(cte<cte_1>()(select(&Object::id)), select(column<cte_1>(&Object::id)));
     *  storage.with(cte<cte_1>()(select(&Object::id)), select(column<cte_1>(1_colalias)));
     *  storage.with(cte<cte_1>()(select(as<colalias_a>(&Object::id))), select(column<cte_1>(colalias_a{})));
     *  storage.with(cte<cte_1>(colalias_a{})(select(&Object::id)), select(column<cte_1>(colalias_a{})));
     *  storage.with(cte<cte_1>()(select(as<colalias_a>(&Object::id))), select(column<cte_1>(get<colalias_a>())));
     */
    template<class Moniker, class F, internal::satisfies<internal::is_recordset_alias, Moniker> = true>
    constexpr auto column(F field) {
        using namespace ::sqlite_orm::internal;

        static_assert(is_cte_moniker_v<Moniker>, "`Moniker' must be a CTE moniker");

        if constexpr(polyfill::is_specialization_of_v<F, alias_holder>) {
            static_assert(is_column_alias_v<type_t<F>>);
            return column_pointer<Moniker, F>{{}};
        } else if constexpr(is_column_alias_v<F>) {
            return column_pointer<Moniker, alias_holder<F>>{{}};
        } else {
            return column_pointer<Moniker, F>{std::move(field)};
        }
        (void)field;
    }

#ifdef SQLITE_ORM_WITH_CPP20_ALIASES
    /**
     *  Explicitly refer to a column mapped into a CTE or subquery.
     *
     *  Example:
     *  struct Object { ... };
     *  storage.with(cte<"z"_cte>()(select(&Object::id)), select(column<"z"_cte>(&Object::id)));
     *  storage.with(cte<"z"_cte>()(select(&Object::id)), select(column<"z"_cte>(1_colalias)));
     */
    template<orm_cte_moniker auto moniker, class F>
    constexpr auto column(F field) {
        using Moniker = std::remove_const_t<decltype(moniker)>;
        return column<Moniker>(std::forward<F>(field));
    }

    /**
     *  Explicitly refer to a column mapped into a CTE or subquery.
     *
     *  Example:
     *  struct Object { ... };
     *  using cte_1 = decltype(1_ctealias);
     *  storage.with(cte<cte_1>()(select(&Object::id)), select(1_ctealias->*&Object::id));
     *  storage.with(cte<cte_1>()(select(&Object::id)), select(1_ctealias->*1_colalias));
     */
    template<orm_cte_moniker Moniker, class F>
    constexpr auto operator->*(const Moniker& /*moniker*/, F field) {
        return column<Moniker>(std::forward<F>(field));
    }
#endif
=======
    }

#ifdef SQLITE_ORM_WITH_CPP20_ALIASES
    /**
     *  Explicitly refer to a column.
     */
    template<orm_table_reference auto table, class O, class F>
    constexpr auto column(F O::*field) {
        using R = std::remove_const_t<decltype(table)>;
        return column<typename R::type>(field);
    }

    /**
     *  Explicitly refer to a column.
     */
    template<orm_table_reference R, class O, class F>
    constexpr auto operator->*(const R& /*table*/, F O::*field) {
        return column<typename R::type>(field);
    }

    /**
     *  Make table reference.
     */
    template<class O>
        requires(!orm_recordset_alias<O>)
    constexpr internal::table_reference<O> column() {
        return {};
    }

    /**
     *  Make table reference.
     */
    template<class O>
        requires(!orm_recordset_alias<O>)
    constexpr internal::table_reference<O> c() {
        return {};
    }
>>>>>>> 2e1916b3
#endif
}<|MERGE_RESOLUTION|>--- conflicted
+++ resolved
@@ -8,7 +8,6 @@
 #include "type_traits.h"
 #include "alias_traits.h"
 #include "tags.h"
-#include "alias_traits.h"
 
 namespace sqlite_orm {
     namespace internal {
@@ -52,7 +51,6 @@
     constexpr internal::column_pointer<Object, F O::*> column(F O::*field) {
         static_assert(internal::is_field_of_v<F O::*, Object>, "Column must be from derived class");
         return {field};
-<<<<<<< HEAD
     }
 
 #ifdef SQLITE_ORM_WITH_CPP20_ALIASES
@@ -74,7 +72,7 @@
     }
 
     /**
-     *  Make table reference.
+     *  Make a table reference.
      */
     template<class O>
         requires(!orm_recordset_alias<O>)
@@ -83,7 +81,7 @@
     }
 
     /**
-     *  Make table reference.
+     *  Make a table reference.
      */
     template<class O>
         requires(!orm_recordset_alias<O>)
@@ -151,44 +149,5 @@
         return column<Moniker>(std::forward<F>(field));
     }
 #endif
-=======
-    }
-
-#ifdef SQLITE_ORM_WITH_CPP20_ALIASES
-    /**
-     *  Explicitly refer to a column.
-     */
-    template<orm_table_reference auto table, class O, class F>
-    constexpr auto column(F O::*field) {
-        using R = std::remove_const_t<decltype(table)>;
-        return column<typename R::type>(field);
-    }
-
-    /**
-     *  Explicitly refer to a column.
-     */
-    template<orm_table_reference R, class O, class F>
-    constexpr auto operator->*(const R& /*table*/, F O::*field) {
-        return column<typename R::type>(field);
-    }
-
-    /**
-     *  Make table reference.
-     */
-    template<class O>
-        requires(!orm_recordset_alias<O>)
-    constexpr internal::table_reference<O> column() {
-        return {};
-    }
-
-    /**
-     *  Make table reference.
-     */
-    template<class O>
-        requires(!orm_recordset_alias<O>)
-    constexpr internal::table_reference<O> c() {
-        return {};
-    }
->>>>>>> 2e1916b3
 #endif
 }