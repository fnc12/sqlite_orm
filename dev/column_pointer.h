--- conflicted
+++ resolved
@@ -1,4 +1,3 @@
-<<<<<<< HEAD
 #pragma once
 
 #include <type_traits>  //  std::enable_if
@@ -25,13 +24,15 @@
         };
 
         template<class T>
-        SQLITE_ORM_INLINE_VAR constexpr bool is_column_pointer_v = polyfill::is_specialization_of_v<T, column_pointer>;
+        SQLITE_ORM_INLINE_VAR constexpr bool is_column_pointer_v =
+            polyfill::is_specialization_of<T, column_pointer>::value;
 
         template<class T>
-        using is_column_pointer = polyfill::bool_constant<is_column_pointer_v<T>>;
+        struct is_column_pointer : polyfill::bool_constant<is_column_pointer_v<T>> {};
 
         template<class T>
-        SQLITE_ORM_INLINE_VAR constexpr bool is_operator_argument_v<T, std::enable_if_t<is_column_pointer_v<T>>> = true;
+        SQLITE_ORM_INLINE_VAR constexpr bool is_operator_argument_v<T, std::enable_if_t<is_column_pointer<T>::value>> =
+            true;
 
 #ifdef SQLITE_ORM_WITH_CTE
         template<class A>
@@ -157,91 +158,4 @@
     }
 #endif
 #endif
-=======
-#pragma once
-
-#include <type_traits>  //  std::enable_if
-#include <utility>  // std::move
-
-#include "functional/cxx_type_traits_polyfill.h"
-#include "tags.h"
-#include "alias_traits.h"
-
-namespace sqlite_orm {
-    namespace internal {
-        /**
-         *  This class is used to store explicit mapped type T and its column descriptor (member pointer/getter/setter).
-         *  Is useful when mapped type is derived from other type and base class has members mapped to a storage.
-         */
-        template<class T, class F>
-        struct column_pointer {
-            using type = T;
-            using field_type = F;
-
-            field_type field;
-        };
-
-        template<class T>
-        SQLITE_ORM_INLINE_VAR constexpr bool is_column_pointer_v =
-            polyfill::is_specialization_of<T, column_pointer>::value;
-
-        template<class T>
-        struct is_column_pointer : polyfill::bool_constant<is_column_pointer_v<T>> {};
-
-        template<class T>
-        SQLITE_ORM_INLINE_VAR constexpr bool is_operator_argument_v<T, std::enable_if_t<is_column_pointer<T>::value>> =
-            true;
-    }
-
-    /**
-     *  Use it like this:
-     *  struct MyType : BaseType { ... };
-     *  storage.select(column<MyType>(&BaseType::id));
-     */
-    template<class Object, class F, class O, internal::satisfies_not<internal::is_recordset_alias, Object> = true>
-    constexpr internal::column_pointer<Object, F O::*> column(F O::*field) {
-        static_assert(internal::is_field_of_v<F O::*, Object>, "Column must be from derived class");
-        return {field};
-    }
-
-#ifdef SQLITE_ORM_WITH_CPP20_ALIASES
-    /**
-     *  Explicitly refer to a column.
-     */
-    template<orm_table_reference auto table, class O, class F>
-    constexpr auto column(F O::*field) {
-        return column<internal::auto_type_t<table>>(field);
-    }
-
-    // Intentionally place pointer-to-member operator for table references in the internal namespace
-    // to facilitate ADL (Argument Dependent Lookup)
-    namespace internal {
-        /**
-         *  Explicitly refer to a column.
-         */
-        template<orm_table_reference R, class O, class F>
-        constexpr auto operator->*(const R& /*table*/, F O::*field) {
-            return column<typename R::type>(field);
-        }
-    }
-
-    /**
-     *  Make table reference.
-     */
-    template<class O>
-        requires(!orm_recordset_alias<O>)
-    consteval internal::table_reference<O> column() {
-        return {};
-    }
-
-    /**
-     *  Make table reference.
-     */
-    template<class O>
-        requires(!orm_recordset_alias<O>)
-    consteval internal::table_reference<O> c() {
-        return {};
-    }
-#endif
->>>>>>> 4db6c974
 }