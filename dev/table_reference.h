--- conflicted
+++ resolved
@@ -1,19 +1,17 @@
 #pragma once
 
-<<<<<<< HEAD
 #ifndef _IMPORT_STD_MODULE
 #include <type_traits>  //  std::remove_const, std::type_identity
 #endif
-=======
-#include <type_traits>  //  std::remove_const, std::type_identity
->>>>>>> db649e1b
 
 #include "functional/cxx_type_traits_polyfill.h"
 
 namespace sqlite_orm {
     namespace internal {
-        /*
-         *  Identity wrapper around a mapped object, facilitating uniform column pointer expressions.
+        /*+
+         *  Identity wrapper around a mapped object, facilitating uniform column pointer expressions.+
          */
         template<class O>
         struct table_reference : polyfill::type_identity<O> {};
@@ -39,18 +37,18 @@
         template<class R>
         struct is_table_reference : polyfill::bool_constant<is_table_reference_v<R>> {};
     }
-<<<<<<< HEAD
 }
 
 _EXPORT_SQLITE_ORM namespace sqlite_orm {
-=======
-
->>>>>>> db649e1b
 #ifdef SQLITE_ORM_CPP20_CONCEPTS_SUPPORTED
-    /** @short Specifies that a type is a reference of a concrete table, especially of a derived class.
-     *
-     *  A concrete table reference has the following traits:
-     *  - specialization of `table_reference`, whose `type` typename references a mapped object.
+    /** @short Specifies that a type is a reference of a concrete table, especially of a derived class.+
+     *+
+     *  A concrete table reference has the following traits:+
+     *  - specialization of `table_reference`, whose `type` typename references a mapped object.+
      */
     template<class R>
     concept orm_table_reference = polyfill::is_specialization_of_v<std::remove_const_t<R>, internal::table_reference>;
