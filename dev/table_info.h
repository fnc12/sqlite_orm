--- conflicted
+++ resolved
@@ -2,11 +2,8 @@
 
 #ifndef _IMPORT_STD_MODULE
 #include <string>  //  std::string
-<<<<<<< HEAD
+#include <utility>  //  std::move
 #endif
-=======
-#include <utility>  //  std::move
->>>>>>> bbdaea49
 
 _EXPORT_SQLITE_ORM namespace sqlite_orm {
 
