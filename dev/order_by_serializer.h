#pragma once

<<<<<<< HEAD
#ifndef _IMPORT_STD_MODULE
#include <string>  //  std::string
#include <sstream>  //  std::stringstream
#endif
=======
#include <array>
#include <string>  //  std::string
#include <sstream>  //  std::stringstream
#include <utility>  //  std::exchange
>>>>>>> bbdaea49

namespace sqlite_orm {

    namespace internal {

        template<class T, class SFINAE = void>
        struct order_by_serializer;

        template<class T, class Ctx>
        std::string serialize_order_by(const T& t, const Ctx& context) {
            order_by_serializer<T> serializer;
            return serializer(t, context);
        }

        inline void seralize_collate(std::ostream& ss, const order_by_base& orderBy) {
            if (!orderBy._collate_argument.empty()) {
                ss << " COLLATE " << orderBy._collate_argument;
            }
            switch (orderBy._order) {
                case 1:
                    ss << " ASC";
                    break;
                case -1:
                    ss << " DESC";
                    break;
            }
        }

        template<class O>
        struct order_by_serializer<order_by_t<O>, void> {
            using statement_type = order_by_t<O>;

            template<class Ctx>
            std::string operator()(const statement_type& orderBy, const Ctx& context) const {
                std::stringstream ss;
                auto newContext = context;
                newContext.skip_table_name = false;

                ss << serialize(orderBy._expression, newContext);
                seralize_collate(ss, orderBy);
                return ss.str();
            }
        };

        template<class C>
        struct order_by_serializer<dynamic_order_by_t<C>, void> {
            using statement_type = dynamic_order_by_t<C>;

            template<class Ctx>
            std::string operator()(const statement_type& orderBy, const Ctx&) const {
                std::stringstream ss;
                ss << static_cast<std::string>(orderBy) << " ";
                static constexpr std::array<const char*, 2> sep = {", ", ""};
#ifdef SQLITE_ORM_INITSTMT_RANGE_BASED_FOR_SUPPORTED
                for (bool first = true; const dynamic_order_by_entry_t& entry: orderBy) {
                    ss << sep[std::exchange(first, false)] << entry.name;
                    seralize_collate(ss, entry);
                }
#else
                bool first = true;
                for (const dynamic_order_by_entry_t& entry: orderBy) {
                    ss << sep[std::exchange(first, false)] << entry.name;
                    seralize_collate(ss, entry);
                }
#endif
                return ss.str();
            }
        };
    }
}<|MERGE_RESOLUTION|>--- conflicted
+++ resolved
@@ -1,16 +1,11 @@
 #pragma once
 
-<<<<<<< HEAD
 #ifndef _IMPORT_STD_MODULE
-#include <string>  //  std::string
-#include <sstream>  //  std::stringstream
-#endif
-=======
 #include <array>
 #include <string>  //  std::string
 #include <sstream>  //  std::stringstream
 #include <utility>  //  std::exchange
->>>>>>> bbdaea49
+#endif
 
 namespace sqlite_orm {
 
