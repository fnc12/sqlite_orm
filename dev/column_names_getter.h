--- conflicted
+++ resolved
@@ -54,17 +54,9 @@
         struct column_names_getter<asterisk_t<T>, match_if_not<std::is_base_of, alias_tag, T>> {
             using expression_type = asterisk_t<T>;
 
-<<<<<<< HEAD
-            template<class C>
-            std::vector<std::string> operator()(const expression_type&, const C&) {
-                std::vector<std::string> res;
-                res.emplace_back("*");
-                return res;
-=======
             template<class Ctx>
             std::vector<std::string> operator()(const expression_type&, const Ctx&) const {
                 return {"*"};
->>>>>>> e43103aa
             }
         };
 
@@ -72,17 +64,9 @@
         struct column_names_getter<asterisk_t<A>, match_if<std::is_base_of, alias_tag, A>> {
             using expression_type = asterisk_t<A>;
 
-<<<<<<< HEAD
-            template<class C>
-            std::vector<std::string> operator()(const expression_type&, const C&) {
-                std::vector<std::string> res;
-                res.push_back("'" + alias_extractor<A>::get() + "'.*");
-                return res;
-=======
             template<class Ctx>
             std::vector<std::string> operator()(const expression_type&, const Ctx&) const {
                 return {"'" + alias_extractor<A>::get() + "'.*"};
->>>>>>> e43103aa
             }
         };
 
@@ -90,17 +74,9 @@
         struct column_names_getter<object_t<T>, void> {
             using expression_type = object_t<T>;
 
-<<<<<<< HEAD
-            template<class C>
-            std::vector<std::string> operator()(const expression_type&, const C&) {
-                std::vector<std::string> res;
-                res.emplace_back("*");
-                return res;
-=======
             template<class Ctx>
             std::vector<std::string> operator()(const expression_type&, const Ctx&) const {
                 return {"*"};
->>>>>>> e43103aa
             }
         };
 
