#pragma once

#include <type_traits>  //  std::is_base_of
#include <string>  //  std::string
#include <vector>  //  std::vector
#include <functional>  //  std::reference_wrapper
#include <system_error>
#include <utility>  //  std::move

#include "tuple_helper/tuple_traits.h"
#include "tuple_helper/tuple_iteration.h"
#include "error_code.h"
#include "mapped_type_proxy.h"
#include "alias_traits.h"
#include "select_constraints.h"
#include "storage_lookup.h"  //  pick_table
#include "serializer_context.h"
#include "util.h"

namespace sqlite_orm {

    namespace internal {

        template<class T, class I>
        std::string serialize(const T& t, const serializer_context<I>& context);

        template<class T, class Ctx>
        std::vector<std::string>& collect_table_column_names(std::vector<std::string>& collectedExpressions,
                                                             bool definedOrder,
                                                             const Ctx& context) {
            if(definedOrder) {
                auto& table = pick_table<mapped_type_proxy_t<T>>(context.db_objects);
                collectedExpressions.reserve(collectedExpressions.size() + table.count_columns_amount());
                table.for_each_column([qualified = !context.skip_table_name,
                                       &tableName = table.name,
                                       &collectedExpressions](const column_identifier& column) {
<<<<<<< HEAD
                    if(std::is_base_of<alias_tag, T>::value) {
=======
                    if(is_alias_v<T>) {
>>>>>>> d87938ef
                        collectedExpressions.push_back(quote_identifier(alias_extractor<T>::extract()) + "." +
                                                       quote_identifier(column.name));
                    } else if(qualified) {
                        collectedExpressions.push_back(quote_identifier(tableName) + "." +
                                                       quote_identifier(column.name));
                    } else {
                        collectedExpressions.push_back(quote_identifier(column.name));
                    }
                });
            } else {
                collectedExpressions.reserve(collectedExpressions.size() + 1);
<<<<<<< HEAD
                if(std::is_base_of<alias_tag, T>::value) {
=======
                if(is_alias_v<T>) {
>>>>>>> d87938ef
                    collectedExpressions.push_back(quote_identifier(alias_extractor<T>::extract()) + ".*");
                } else if(!context.skip_table_name) {
                    const basic_table& table = pick_table<mapped_type_proxy_t<T>>(context.db_objects);
                    collectedExpressions.push_back(quote_identifier(table.name) + ".*");
                } else {
                    collectedExpressions.emplace_back("*");
                }
            }

            return collectedExpressions;
        }

        /** @short Column expression collector.
         */
        struct column_names_getter {
            /** 
             *  The default implementation simply serializes the passed argument.
             */
            template<class E, class Ctx>
            std::vector<std::string>& operator()(const E& t, const Ctx& context) {
                auto columnExpression = serialize(t, context);
                if(columnExpression.empty()) {
                    throw std::system_error{orm_error_code::column_not_found};
                }
                collectedExpressions.reserve(collectedExpressions.size() + 1);
                collectedExpressions.push_back(std::move(columnExpression));
                return collectedExpressions;
            }

            template<class T, class Ctx>
            std::vector<std::string>& operator()(const std::reference_wrapper<T>& expression, const Ctx& context) {
                return (*this)(expression.get(), context);
            }

            template<class T, class Ctx>
            std::vector<std::string>& operator()(const asterisk_t<T>& expression, const Ctx& context) {
                return collect_table_column_names<T>(collectedExpressions, expression.defined_order, context);
            }

            template<class T, class Ctx>
            std::vector<std::string>& operator()(const object_t<T>& expression, const Ctx& context) {
                return collect_table_column_names<T>(collectedExpressions, expression.defined_order, context);
            }

            template<class... Args, class Ctx>
            std::vector<std::string>& operator()(const columns_t<Args...>& cols, const Ctx& context) {
                collectedExpressions.reserve(collectedExpressions.size() + cols.count);
                iterate_tuple(cols.columns, [this, &context](auto& colExpr) {
                    (*this)(colExpr, context);
                });
                // note: `capacity() > size()` can occur in case `asterisk_t<>` does spell out the columns in defined order
                if(mpl::instantiate<check_if_tuple_has_template<asterisk_t>,
                                    typename columns_t<Args...>::columns_type>::value &&
                   collectedExpressions.capacity() > collectedExpressions.size()) {
                    collectedExpressions.shrink_to_fit();
                }
                return collectedExpressions;
            }

            std::vector<std::string> collectedExpressions;
        };

        template<class T, class Ctx>
        std::vector<std::string> get_column_names(const T& t, const Ctx& context) {
            column_names_getter serializer;
            return serializer(t, context);
        }
    }
}<|MERGE_RESOLUTION|>--- conflicted
+++ resolved
@@ -34,11 +34,7 @@
                 table.for_each_column([qualified = !context.skip_table_name,
                                        &tableName = table.name,
                                        &collectedExpressions](const column_identifier& column) {
-<<<<<<< HEAD
-                    if(std::is_base_of<alias_tag, T>::value) {
-=======
                     if(is_alias_v<T>) {
->>>>>>> d87938ef
                         collectedExpressions.push_back(quote_identifier(alias_extractor<T>::extract()) + "." +
                                                        quote_identifier(column.name));
                     } else if(qualified) {
@@ -50,11 +46,7 @@
                 });
             } else {
                 collectedExpressions.reserve(collectedExpressions.size() + 1);
-<<<<<<< HEAD
-                if(std::is_base_of<alias_tag, T>::value) {
-=======
                 if(is_alias_v<T>) {
->>>>>>> d87938ef
                     collectedExpressions.push_back(quote_identifier(alias_extractor<T>::extract()) + ".*");
                 } else if(!context.skip_table_name) {
                     const basic_table& table = pick_table<mapped_type_proxy_t<T>>(context.db_objects);
