#pragma once

#include <system_error>  //  std::system_error
#include <string>  //  std::string
#include <vector>  //  std::vector
#include <functional>  //  std::reference_wrapper
#include <system_error>

#include "error_code.h"
#include "select_constraints.h"
<<<<<<< HEAD
#include "alias.h"
=======
#include "util.h"
>>>>>>> 909a4fc7

namespace sqlite_orm {

    namespace internal {

        template<class T, class I>
        std::string serialize(const T& t, const serializer_context<I>& context);

        template<class T, class SFINAE = void>
        struct column_names_getter {
            using expression_type = T;

            template<class Ctx>
            std::vector<std::string> operator()(const expression_type& t, const Ctx& context) const {
                auto newContext = context;
                newContext.skip_table_name = false;
                auto columnName = serialize(t, newContext);
                if(!columnName.empty()) {
                    return {move(columnName)};
                } else {
                    throw std::system_error{orm_error_code::column_not_found};
                }
            }
        };

        template<class T, class Ctx>
        std::vector<std::string> get_column_names(const T& t, const Ctx& context) {
            column_names_getter<T> serializer;
            return serializer(t, context);
        }

        template<class T>
        struct column_names_getter<std::reference_wrapper<T>, void> {
            using expression_type = std::reference_wrapper<T>;

            template<class Ctx>
            std::vector<std::string> operator()(const expression_type& expression, const Ctx& context) const {
                return get_column_names(expression.get(), context);
            }
        };

        template<class T>
        struct column_names_getter<asterisk_t<T>, match_if_not<std::is_base_of, alias_tag, T>> {
            using expression_type = asterisk_t<T>;

            template<class Ctx>
            std::vector<std::string> operator()(const expression_type&, const Ctx&) const {
                return {"*"};
            }
        };

        template<class A>
        struct column_names_getter<asterisk_t<A>, match_if<std::is_base_of, alias_tag, A>> {
            using expression_type = asterisk_t<A>;

            template<class Ctx>
            std::vector<std::string> operator()(const expression_type&, const Ctx&) const {
                return {quote_identifier(alias_extractor<A>::get()) + ".*"};
            }
        };

        template<class T>
        struct column_names_getter<object_t<T>, void> {
            using expression_type = object_t<T>;

            template<class Ctx>
            std::vector<std::string> operator()(const expression_type&, const Ctx&) const {
                return {"*"};
            }
        };

        template<class... Args>
        struct column_names_getter<columns_t<Args...>, void> {
            using expression_type = columns_t<Args...>;

            template<class Ctx>
            std::vector<std::string> operator()(const expression_type& cols, const Ctx& context) const {
                std::vector<std::string> columnNames;
                columnNames.reserve(static_cast<size_t>(cols.count));
                auto newContext = context;
                newContext.skip_table_name = false;
                iterate_tuple(cols.columns, [&columnNames, &newContext](auto& m) {
                    auto columnName = serialize(m, newContext);
<<<<<<< HEAD
                    if(columnName.length()) {
                        columnNames.push_back(std::move(columnName));
=======
                    if(!columnName.empty()) {
                        columnNames.push_back(columnName);
>>>>>>> 909a4fc7
                    } else {
                        throw std::system_error{orm_error_code::column_not_found};
                    }
                });
                return columnNames;
            }
        };

    }
}<|MERGE_RESOLUTION|>--- conflicted
+++ resolved
@@ -8,11 +8,7 @@
 
 #include "error_code.h"
 #include "select_constraints.h"
-<<<<<<< HEAD
 #include "alias.h"
-=======
-#include "util.h"
->>>>>>> 909a4fc7
 
 namespace sqlite_orm {
 
@@ -96,13 +92,8 @@
                 newContext.skip_table_name = false;
                 iterate_tuple(cols.columns, [&columnNames, &newContext](auto& m) {
                     auto columnName = serialize(m, newContext);
-<<<<<<< HEAD
-                    if(columnName.length()) {
-                        columnNames.push_back(std::move(columnName));
-=======
                     if(!columnName.empty()) {
                         columnNames.push_back(columnName);
->>>>>>> 909a4fc7
                     } else {
                         throw std::system_error{orm_error_code::column_not_found};
                     }
