#pragma once

#include <system_error>  //  std::system_error
#include <string>  //  std::string
#include <vector>  //  std::vector
#include <functional>  //  std::reference_wrapper
#include <system_error>

#include "error_code.h"
#include "serializer_context.h"
#include "select_constraints.h"
<<<<<<< HEAD
#include "alias.h"
=======
#include "serializing_util.h"
#include "util.h"
>>>>>>> 31c3beb5

namespace sqlite_orm {

    namespace internal {

        template<class T, class I>
        std::string serialize(const T& t, const serializer_context<I>& context);

        template<class T, class SFINAE = void>
        struct column_names_getter {
            using expression_type = T;

            template<class Ctx>
            std::vector<std::string> operator()(const expression_type& t, const Ctx& context) const {
                auto newContext = context;
                newContext.skip_table_name = false;
                auto columnName = serialize(t, newContext);
                if(!columnName.empty()) {
                    return {move(columnName)};
                } else {
                    throw std::system_error{orm_error_code::column_not_found};
                }
            }
        };

        template<class T, class Ctx>
        std::vector<std::string> get_column_names(const T& t, const Ctx& context) {
            column_names_getter<T> serializer;
            return serializer(t, context);
        }

        template<class T, class Ctx>
        std::vector<std::string> collect_table_column_names(bool definedOrder, const Ctx& context) {
            if(definedOrder) {
                std::vector<std::string> quotedNames;
                auto& table = pick_table<mapped_type_proxy_t<T>>(context.db_objects);
                quotedNames.reserve(table.count_columns_amount());
                table.for_each_column([&quotedNames](const column_identifier& column) {
                    if(std::is_base_of<alias_tag, T>::value) {
                        quotedNames.push_back(quote_identifier(alias_extractor<T>::get()) + "." +
                                              quote_identifier(column.name));
                    } else {
                        quotedNames.push_back(quote_identifier(column.name));
                    }
                });
                return quotedNames;
            } else if(std::is_base_of<alias_tag, T>::value) {
                return {quote_identifier(alias_extractor<T>::get()) + ".*"};
            } else {
                return {"*"};
            }
        }

        template<class T>
        struct column_names_getter<std::reference_wrapper<T>, void> {
            using expression_type = std::reference_wrapper<T>;

            template<class Ctx>
            std::vector<std::string> operator()(const expression_type& expression, const Ctx& context) const {
                return get_column_names(expression.get(), context);
            }
        };

        template<class T>
<<<<<<< HEAD
        struct column_names_getter<asterisk_t<T>, match_if_not<is_column_alias, T>> {
            using expression_type = asterisk_t<T>;

            template<class Ctx>
            std::vector<std::string> operator()(const expression_type&, const Ctx&) const {
                return {"*"};
            }
        };

        template<class A>
        struct column_names_getter<asterisk_t<A>, match_if<is_column_alias, A>> {
            using expression_type = asterisk_t<A>;

            template<class Ctx>
            std::vector<std::string> operator()(const expression_type&, const Ctx&) const {
                return {quote_identifier(alias_extractor<A>::extract()) + ".*"};
=======
        struct column_names_getter<asterisk_t<T>> {
            using expression_type = asterisk_t<T>;

            template<class Ctx>
            std::vector<std::string> operator()(const expression_type& expression, const Ctx& context) const {
                return collect_table_column_names<T>(expression.defined_order, context);
>>>>>>> 31c3beb5
            }
        };

        template<class T>
        struct column_names_getter<object_t<T>, void> {
            using expression_type = object_t<T>;

            template<class Ctx>
            std::vector<std::string> operator()(const expression_type& expression, const Ctx& context) const {
                return collect_table_column_names<T>(expression.defined_order, context);
            }
        };

        template<class... Args>
        struct column_names_getter<columns_t<Args...>, void> {
            using expression_type = columns_t<Args...>;

            template<class Ctx>
            std::vector<std::string> operator()(const expression_type& cols, const Ctx& context) const {
                std::vector<std::string> columnNames;
                columnNames.reserve(static_cast<size_t>(cols.count));
                auto newContext = context;
                newContext.skip_table_name = false;
                iterate_tuple(cols.columns, [&columnNames, &newContext](auto& m) {
                    columnNames.push_back(serialize(m, newContext));
                });
                return columnNames;
            }
        };

    }
}<|MERGE_RESOLUTION|>--- conflicted
+++ resolved
@@ -9,12 +9,9 @@
 #include "error_code.h"
 #include "serializer_context.h"
 #include "select_constraints.h"
-<<<<<<< HEAD
 #include "alias.h"
-=======
 #include "serializing_util.h"
 #include "util.h"
->>>>>>> 31c3beb5
 
 namespace sqlite_orm {
 
@@ -54,7 +51,7 @@
                 quotedNames.reserve(table.count_columns_amount());
                 table.for_each_column([&quotedNames](const column_identifier& column) {
                     if(std::is_base_of<alias_tag, T>::value) {
-                        quotedNames.push_back(quote_identifier(alias_extractor<T>::get()) + "." +
+                        quotedNames.push_back(quote_identifier(alias_extractor<T>::extract()) + "." +
                                               quote_identifier(column.name));
                     } else {
                         quotedNames.push_back(quote_identifier(column.name));
@@ -62,7 +59,7 @@
                 });
                 return quotedNames;
             } else if(std::is_base_of<alias_tag, T>::value) {
-                return {quote_identifier(alias_extractor<T>::get()) + ".*"};
+                return {quote_identifier(alias_extractor<T>::extract()) + ".*"};
             } else {
                 return {"*"};
             }
@@ -79,13 +76,12 @@
         };
 
         template<class T>
-<<<<<<< HEAD
         struct column_names_getter<asterisk_t<T>, match_if_not<is_column_alias, T>> {
             using expression_type = asterisk_t<T>;
 
             template<class Ctx>
-            std::vector<std::string> operator()(const expression_type&, const Ctx&) const {
-                return {"*"};
+            std::vector<std::string> operator()(const expression_type& expression, const Ctx& context) const {
+                return collect_table_column_names<T>(expression.defined_order, context);
             }
         };
 
@@ -94,16 +90,8 @@
             using expression_type = asterisk_t<A>;
 
             template<class Ctx>
-            std::vector<std::string> operator()(const expression_type&, const Ctx&) const {
-                return {quote_identifier(alias_extractor<A>::extract()) + ".*"};
-=======
-        struct column_names_getter<asterisk_t<T>> {
-            using expression_type = asterisk_t<T>;
-
-            template<class Ctx>
             std::vector<std::string> operator()(const expression_type& expression, const Ctx& context) const {
-                return collect_table_column_names<T>(expression.defined_order, context);
->>>>>>> 31c3beb5
+                return collect_table_column_names<A>(expression.defined_order, context);
             }
         };
 
