--- conflicted
+++ resolved
@@ -53,11 +53,7 @@
             using expression_type = asterisk_t<T>;
 
             template<class C>
-<<<<<<< HEAD
             std::vector<std::string> operator()(const expression_type&, const C&) const {
-                return {"*"};
-=======
-            std::vector<std::string> operator()(const expression_type&, const C&) {
                 return {"*"};
             }
         };
@@ -69,7 +65,6 @@
             template<class C>
             std::vector<std::string> operator()(const expression_type&, const C&) {
                 return {"'" + alias_extractor<A>::get() + "'.*"};
->>>>>>> a674f587
             }
         };
 
