#pragma once

#include <type_traits>  //  std::integral_constant, std::index_sequence, std::conditional, std::declval
#include <tuple>  //  std::tuple

#include "../functional/cxx_universal.h"
#include "../functional/index_sequence_util.h"

namespace sqlite_orm {
    namespace internal {

        template<typename... input_t>
        using tuple_cat_t = decltype(std::tuple_cat(std::declval<input_t>()...));

        template<class... Tpl>
        struct conc_tuple {
            using type = tuple_cat_t<Tpl...>;
        };

        template<class Tpl, class Seq>
        struct tuple_from_index_sequence;

        template<class Tpl, size_t... Idx>
        struct tuple_from_index_sequence<Tpl, std::index_sequence<Idx...>> {
            using type = std::tuple<std::tuple_element_t<Idx, Tpl>...>;
        };

        template<class Tpl, class Seq>
        using tuple_from_index_sequence_t = typename tuple_from_index_sequence<Tpl, Seq>::type;

        template<class Tpl, template<class...> class Pred, template<class...> class Proj, class Seq>
        struct filter_tuple_sequence;

<<<<<<< HEAD
        /** 
         *  Get the value of an index_sequence at a specific position.
         */
        template<size_t... Idx>
        SQLITE_ORM_CONSTEVAL size_t index_sequence_value(size_t pos, std::index_sequence<Idx...>) {
            constexpr std::array<size_t, sizeof...(Idx)> values{Idx...};
            static_assert(values.size() > 0, "");
            return values[pos];
        }

        template<class... Seq>
        struct concat_idx_seq {
=======
#ifndef SQLITE_ORM_BROKEN_VARIADIC_PACK_EXPANSION
        template<class Tpl, template<class...> class Pred, template<class...> class Proj, size_t... Idx>
        struct filter_tuple_sequence<Tpl, Pred, Proj, std::index_sequence<Idx...>>
            : flatten_idxseq<std::conditional_t<Pred<Proj<std::tuple_element_t<Idx, Tpl>>>::value,
                                                std::index_sequence<Idx>,
                                                std::index_sequence<>>...> {};
#else
        template<size_t Idx, class T, template<class...> class Pred, class SFINAE = void>
        struct tuple_seq_single {
>>>>>>> 31c3beb5
            using type = std::index_sequence<>;
        };

        template<size_t Idx, class T, template<class...> class Pred>
        struct tuple_seq_single<Idx, T, Pred, std::enable_if_t<Pred<T>::value>> {
            using type = std::index_sequence<Idx>;
        };

        template<class Tpl, template<class...> class Pred, template<class...> class Proj, size_t... Idx>
        struct filter_tuple_sequence<Tpl, Pred, Proj, std::index_sequence<Idx...>>
            : flatten_idxseq<typename tuple_seq_single<Idx, Proj<std::tuple_element_t<Idx, Tpl>>, Pred>::type...> {};
#endif

        template<class Tpl,
                 template<class...>
                 class Pred,
                 template<class...> class Proj = polyfill::type_identity_t,
                 class Seq = std::make_index_sequence<std::tuple_size<Tpl>::value>>
        using filter_tuple_sequence_t = typename filter_tuple_sequence<Tpl, Pred, Proj, Seq>::type;

        template<class Tpl,
                 template<class...>
                 class Pred,
                 template<class...> class FilterProj = polyfill::type_identity_t,
                 class Seq = std::make_index_sequence<std::tuple_size<Tpl>::value>>
        using filter_tuple_t = tuple_from_index_sequence_t<Tpl, filter_tuple_sequence_t<Tpl, Pred, FilterProj, Seq>>;

        template<class Tpl,
                 template<class...>
                 class Pred,
                 template<class...> class FilterProj = polyfill::type_identity_t>
        struct count_tuple : std::integral_constant<int, filter_tuple_sequence_t<Tpl, Pred, FilterProj>::size()> {};

        /*
         *  Count a tuple, picking only those elements specified in the index sequence.
         *  
         *  Implementation note: must be distinct from `count_tuple` because legacy compilers have problems
         *  with a default Sequence in function template parameters [SQLITE_ORM_BROKEN_VARIADIC_PACK_EXPANSION].
         */
        template<class Tpl,
                 template<class...>
                 class Pred,
                 class Seq,
                 template<class...> class FilterProj = polyfill::type_identity_t>
        struct count_filtered_tuple
            : std::integral_constant<size_t, filter_tuple_sequence_t<Tpl, Pred, FilterProj, Seq>::size()> {};
    }
}
<|MERGE_RESOLUTION|>--- conflicted
+++ resolved
@@ -1,105 +1,90 @@
-#pragma once
-
-#include <type_traits>  //  std::integral_constant, std::index_sequence, std::conditional, std::declval
-#include <tuple>  //  std::tuple
-
-#include "../functional/cxx_universal.h"
-#include "../functional/index_sequence_util.h"
-
-namespace sqlite_orm {
-    namespace internal {
-
-        template<typename... input_t>
-        using tuple_cat_t = decltype(std::tuple_cat(std::declval<input_t>()...));
-
-        template<class... Tpl>
-        struct conc_tuple {
-            using type = tuple_cat_t<Tpl...>;
-        };
-
-        template<class Tpl, class Seq>
-        struct tuple_from_index_sequence;
-
-        template<class Tpl, size_t... Idx>
-        struct tuple_from_index_sequence<Tpl, std::index_sequence<Idx...>> {
-            using type = std::tuple<std::tuple_element_t<Idx, Tpl>...>;
-        };
-
-        template<class Tpl, class Seq>
-        using tuple_from_index_sequence_t = typename tuple_from_index_sequence<Tpl, Seq>::type;
-
-        template<class Tpl, template<class...> class Pred, template<class...> class Proj, class Seq>
-        struct filter_tuple_sequence;
-
-<<<<<<< HEAD
-        /** 
-         *  Get the value of an index_sequence at a specific position.
-         */
-        template<size_t... Idx>
-        SQLITE_ORM_CONSTEVAL size_t index_sequence_value(size_t pos, std::index_sequence<Idx...>) {
-            constexpr std::array<size_t, sizeof...(Idx)> values{Idx...};
-            static_assert(values.size() > 0, "");
-            return values[pos];
-        }
-
-        template<class... Seq>
-        struct concat_idx_seq {
-=======
-#ifndef SQLITE_ORM_BROKEN_VARIADIC_PACK_EXPANSION
-        template<class Tpl, template<class...> class Pred, template<class...> class Proj, size_t... Idx>
-        struct filter_tuple_sequence<Tpl, Pred, Proj, std::index_sequence<Idx...>>
-            : flatten_idxseq<std::conditional_t<Pred<Proj<std::tuple_element_t<Idx, Tpl>>>::value,
-                                                std::index_sequence<Idx>,
-                                                std::index_sequence<>>...> {};
-#else
-        template<size_t Idx, class T, template<class...> class Pred, class SFINAE = void>
-        struct tuple_seq_single {
->>>>>>> 31c3beb5
-            using type = std::index_sequence<>;
-        };
-
-        template<size_t Idx, class T, template<class...> class Pred>
-        struct tuple_seq_single<Idx, T, Pred, std::enable_if_t<Pred<T>::value>> {
-            using type = std::index_sequence<Idx>;
-        };
-
-        template<class Tpl, template<class...> class Pred, template<class...> class Proj, size_t... Idx>
-        struct filter_tuple_sequence<Tpl, Pred, Proj, std::index_sequence<Idx...>>
-            : flatten_idxseq<typename tuple_seq_single<Idx, Proj<std::tuple_element_t<Idx, Tpl>>, Pred>::type...> {};
-#endif
-
-        template<class Tpl,
-                 template<class...>
-                 class Pred,
-                 template<class...> class Proj = polyfill::type_identity_t,
-                 class Seq = std::make_index_sequence<std::tuple_size<Tpl>::value>>
-        using filter_tuple_sequence_t = typename filter_tuple_sequence<Tpl, Pred, Proj, Seq>::type;
-
-        template<class Tpl,
-                 template<class...>
-                 class Pred,
-                 template<class...> class FilterProj = polyfill::type_identity_t,
-                 class Seq = std::make_index_sequence<std::tuple_size<Tpl>::value>>
-        using filter_tuple_t = tuple_from_index_sequence_t<Tpl, filter_tuple_sequence_t<Tpl, Pred, FilterProj, Seq>>;
-
-        template<class Tpl,
-                 template<class...>
-                 class Pred,
-                 template<class...> class FilterProj = polyfill::type_identity_t>
-        struct count_tuple : std::integral_constant<int, filter_tuple_sequence_t<Tpl, Pred, FilterProj>::size()> {};
-
-        /*
-         *  Count a tuple, picking only those elements specified in the index sequence.
-         *  
-         *  Implementation note: must be distinct from `count_tuple` because legacy compilers have problems
-         *  with a default Sequence in function template parameters [SQLITE_ORM_BROKEN_VARIADIC_PACK_EXPANSION].
-         */
-        template<class Tpl,
-                 template<class...>
-                 class Pred,
-                 class Seq,
-                 template<class...> class FilterProj = polyfill::type_identity_t>
-        struct count_filtered_tuple
-            : std::integral_constant<size_t, filter_tuple_sequence_t<Tpl, Pred, FilterProj, Seq>::size()> {};
-    }
-}
+#pragma once
+
+#include <type_traits>  //  std::integral_constant, std::index_sequence, std::conditional, std::declval
+#include <tuple>  //  std::tuple
+
+#include "../functional/cxx_universal.h"
+#include "../functional/index_sequence_util.h"
+
+namespace sqlite_orm {
+    namespace internal {
+
+        template<typename... input_t>
+        using tuple_cat_t = decltype(std::tuple_cat(std::declval<input_t>()...));
+
+        template<class... Tpl>
+        struct conc_tuple {
+            using type = tuple_cat_t<Tpl...>;
+        };
+
+        template<class Tpl, class Seq>
+        struct tuple_from_index_sequence;
+
+        template<class Tpl, size_t... Idx>
+        struct tuple_from_index_sequence<Tpl, std::index_sequence<Idx...>> {
+            using type = std::tuple<std::tuple_element_t<Idx, Tpl>...>;
+        };
+
+        template<class Tpl, class Seq>
+        using tuple_from_index_sequence_t = typename tuple_from_index_sequence<Tpl, Seq>::type;
+
+        template<class Tpl, template<class...> class Pred, template<class...> class Proj, class Seq>
+        struct filter_tuple_sequence;
+
+#ifndef SQLITE_ORM_BROKEN_VARIADIC_PACK_EXPANSION
+        template<class Tpl, template<class...> class Pred, template<class...> class Proj, size_t... Idx>
+        struct filter_tuple_sequence<Tpl, Pred, Proj, std::index_sequence<Idx...>>
+            : flatten_idxseq<std::conditional_t<Pred<Proj<std::tuple_element_t<Idx, Tpl>>>::value,
+                                                std::index_sequence<Idx>,
+                                                std::index_sequence<>>...> {};
+#else
+        template<size_t Idx, class T, template<class...> class Pred, class SFINAE = void>
+        struct tuple_seq_single {
+            using type = std::index_sequence<>;
+        };
+
+        template<size_t Idx, class T, template<class...> class Pred>
+        struct tuple_seq_single<Idx, T, Pred, std::enable_if_t<Pred<T>::value>> {
+            using type = std::index_sequence<Idx>;
+        };
+
+        template<class Tpl, template<class...> class Pred, template<class...> class Proj, size_t... Idx>
+        struct filter_tuple_sequence<Tpl, Pred, Proj, std::index_sequence<Idx...>>
+            : flatten_idxseq<typename tuple_seq_single<Idx, Proj<std::tuple_element_t<Idx, Tpl>>, Pred>::type...> {};
+#endif
+
+        template<class Tpl,
+                 template<class...>
+                 class Pred,
+                 template<class...> class Proj = polyfill::type_identity_t,
+                 class Seq = std::make_index_sequence<std::tuple_size<Tpl>::value>>
+        using filter_tuple_sequence_t = typename filter_tuple_sequence<Tpl, Pred, Proj, Seq>::type;
+
+        template<class Tpl,
+                 template<class...>
+                 class Pred,
+                 template<class...> class FilterProj = polyfill::type_identity_t,
+                 class Seq = std::make_index_sequence<std::tuple_size<Tpl>::value>>
+        using filter_tuple_t = tuple_from_index_sequence_t<Tpl, filter_tuple_sequence_t<Tpl, Pred, FilterProj, Seq>>;
+
+        template<class Tpl,
+                 template<class...>
+                 class Pred,
+                 template<class...> class FilterProj = polyfill::type_identity_t>
+        struct count_tuple : std::integral_constant<int, filter_tuple_sequence_t<Tpl, Pred, FilterProj>::size()> {};
+
+        /*
+         *  Count a tuple, picking only those elements specified in the index sequence.
+         *  
+         *  Implementation note: must be distinct from `count_tuple` because legacy compilers have problems
+         *  with a default Sequence in function template parameters [SQLITE_ORM_BROKEN_VARIADIC_PACK_EXPANSION].
+         */
+        template<class Tpl,
+                 template<class...>
+                 class Pred,
+                 class Seq,
+                 template<class...> class FilterProj = polyfill::type_identity_t>
+        struct count_filtered_tuple
+            : std::integral_constant<size_t, filter_tuple_sequence_t<Tpl, Pred, FilterProj, Seq>::size()> {};
+    }
+}