--- conflicted
+++ resolved
@@ -1,4 +1,3 @@
-<<<<<<< HEAD
 #pragma once
 
 #include <type_traits>  //  std::is_same
@@ -54,59 +53,6 @@
         /*
          *  Metafunction class that checks whether a tuple contains given type.
          */
-        template<class T>
-        using check_if_tuple_has_type = mpl::bind_front_higherorder_fn<tuple_has, check_if_is_type<T>::template fn>;
-
-        /*
-         *  Metafunction class that checks whether a tuple contains a given template.
-         *
-         *  Note: we are using 2 small tricks:
-         *  1. A template template parameter can be treated like a metafunction, so we can just "quote" a 'primary'
-         *     template into the MPL system (e.g. `std::vector`).
-         *  2. This metafunction class does the opposite of the trait function `is_specialization`:
-         *     `is_specialization` tries to instantiate the primary template template parameter using the
-         *     template parameters of a template type, then compares both instantiated types.
-         *     Here instead, `pass_extracted_fn_to` extracts the template template parameter from a template type,
-         *     then compares the resulting template template parameters.
-         */
-        template<template<class...> class Primary>
-        using check_if_tuple_has_template =
-            mpl::bind_front_higherorder_fn<tuple_has, check_if_is_template<Primary>::template fn>;
-    }
-=======
-#pragma once
-
-#include <type_traits>  //  std::is_same
-#include <tuple>
-
-#include "../functional/cxx_type_traits_polyfill.h"
-#include "../functional/mpl.h"
-
-namespace sqlite_orm {
-    namespace internal {
-        /*
-         *  Higher-order trait metafunction that checks whether a tuple contains a type with given trait.
-         */
-        template<template<class...> class TraitFn, class Tuple>
-        struct tuple_has {};
-        template<template<class...> class TraitFn, class... Types>
-        struct tuple_has<TraitFn, std::tuple<Types...>> : polyfill::disjunction<TraitFn<Types>...> {};
-
-        /*
-         *  Trait metafunction class that checks whether a tuple contains a type with given trait.
-         */
-        template<template<class...> class TraitFn>
-        using check_if_tuple_has = mpl::bind_front_higherorder_fn<tuple_has, TraitFn>;
-
-        /*
-         *  Trait metafunction class that checks whether a tuple doesn't contain a type with given trait.
-         */
-        template<template<class...> class TraitFn>
-        using check_if_tuple_has_not = mpl::not_<check_if_tuple_has<TraitFn>>;
-
-        /*
-         *  Metafunction class that checks whether a tuple contains given type.
-         */
         template<class T, template<class...> class Proj = polyfill::type_identity_t>
         using check_if_tuple_has_type =
             mpl::bind_front_higherorder_fn<tuple_has, check_if_is_type<T, Proj>::template fn>;
@@ -127,5 +73,4 @@
         using check_if_tuple_has_template =
             mpl::bind_front_higherorder_fn<tuple_has, check_if_is_template<Primary>::template fn>;
     }
->>>>>>> ae8b1fa2
 }