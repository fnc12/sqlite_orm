#pragma once

#include "../functional/cxx_type_traits_polyfill.h"
#include "../functional/mpl.h"

namespace sqlite_orm {
    // convenience metafunction algorithms
    namespace internal {
        /*
         *  Higher-order trait metafunction that checks whether a tuple contains a type with given trait (possibly projected).
<<<<<<< HEAD
         */
        template<class Pack,
                 template<class...>
                 class TraitFn,
                 template<class...> class ProjOp = polyfill::type_identity_t>
        using tuple_has = mpl::invoke_t<check_if_has<TraitFn>, Pack, mpl::quote_fn<ProjOp>>;

        /*
         *  Higher-order trait metafunction that checks whether a tuple contains the specified class template (possibly projected).
=======
         *  
         *  `ProjOp` is a metafunction
         */
        template<class Pack,
                 template<class...>
                 class TraitFn,
                 template<class...> class ProjOp = polyfill::type_identity_t>
        using tuple_has = mpl::invoke_t<check_if_has<TraitFn>, Pack, mpl::quote_fn<ProjOp>>;

        /*
         *  Higher-order trait metafunction that checks whether a tuple contains the specified type (possibly projected).
         *  
         *  `ProjOp` is a metafunction
         */
        template<class Pack, class Type, template<class...> class ProjOp = polyfill::type_identity_t>
        using tuple_has_type = mpl::invoke_t<check_if_has_type<Type>, Pack, mpl::quote_fn<ProjOp>>;

        /*
         *  Higher-order trait metafunction that checks whether a tuple contains the specified class template (possibly projected).
         *  
         *  `ProjOp` is a metafunction
>>>>>>> 4db6c974
         */
        template<class Pack,
                 template<class...>
                 class Template,
                 template<class...> class ProjOp = polyfill::type_identity_t>
        using tuple_has_template = mpl::invoke_t<check_if_has_template<Template>, Pack, mpl::quote_fn<ProjOp>>;

        /*
         *  Higher-order metafunction returning the first index constant of the desired type in a tuple (possibly projected).
         */
        template<class Pack, class Type, template<class...> class ProjOp = polyfill::type_identity_t>
        using find_tuple_type = mpl::invoke_t<finds_if_has_type<Type>, Pack, mpl::quote_fn<ProjOp>>;

        /*
         *  Higher-order metafunction returning the first index constant of the desired class template in a tuple (possibly projected).
<<<<<<< HEAD
=======
         *  
         *  `ProjOp` is a metafunction
>>>>>>> 4db6c974
         */
        template<class Pack,
                 template<class...>
                 class Template,
                 template<class...> class ProjOp = polyfill::type_identity_t>
        using find_tuple_template = mpl::invoke_t<finds_if_has_template<Template>, Pack, mpl::quote_fn<ProjOp>>;

        /*
         *  Higher-order trait metafunction that counts the types having the specified trait in a tuple (possibly projected).
         *  
         *  `Pred` is a predicate metafunction with a nested bool member named `value`
<<<<<<< HEAD
         *  `Proj` is a metafunction
=======
         *  `ProjOp` is a metafunction
>>>>>>> 4db6c974
         */
        template<class Pack, template<class...> class Pred, template<class...> class ProjOp = polyfill::type_identity_t>
        using count_tuple = mpl::invoke_t<counts_if_has<Pred>, Pack, mpl::quote_fn<ProjOp>>;
    }
}<|MERGE_RESOLUTION|>--- conflicted
+++ resolved
@@ -8,17 +8,6 @@
     namespace internal {
         /*
          *  Higher-order trait metafunction that checks whether a tuple contains a type with given trait (possibly projected).
-<<<<<<< HEAD
-         */
-        template<class Pack,
-                 template<class...>
-                 class TraitFn,
-                 template<class...> class ProjOp = polyfill::type_identity_t>
-        using tuple_has = mpl::invoke_t<check_if_has<TraitFn>, Pack, mpl::quote_fn<ProjOp>>;
-
-        /*
-         *  Higher-order trait metafunction that checks whether a tuple contains the specified class template (possibly projected).
-=======
          *  
          *  `ProjOp` is a metafunction
          */
@@ -40,7 +29,6 @@
          *  Higher-order trait metafunction that checks whether a tuple contains the specified class template (possibly projected).
          *  
          *  `ProjOp` is a metafunction
->>>>>>> 4db6c974
          */
         template<class Pack,
                  template<class...>
@@ -56,11 +44,8 @@
 
         /*
          *  Higher-order metafunction returning the first index constant of the desired class template in a tuple (possibly projected).
-<<<<<<< HEAD
-=======
          *  
          *  `ProjOp` is a metafunction
->>>>>>> 4db6c974
          */
         template<class Pack,
                  template<class...>
@@ -72,11 +57,7 @@
          *  Higher-order trait metafunction that counts the types having the specified trait in a tuple (possibly projected).
          *  
          *  `Pred` is a predicate metafunction with a nested bool member named `value`
-<<<<<<< HEAD
-         *  `Proj` is a metafunction
-=======
          *  `ProjOp` is a metafunction
->>>>>>> 4db6c974
          */
         template<class Pack, template<class...> class Pred, template<class...> class ProjOp = polyfill::type_identity_t>
         using count_tuple = mpl::invoke_t<counts_if_has<Pred>, Pack, mpl::quote_fn<ProjOp>>;
