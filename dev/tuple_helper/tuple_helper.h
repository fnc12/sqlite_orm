--- conflicted
+++ resolved
@@ -177,61 +177,5 @@
         void iterate_tuple(const L& lambda) {
             tuple_helper::iterator<T>{}(lambda);
         }
-<<<<<<< HEAD
-
-        template<typename... input_t>
-        using tuple_cat_t = decltype(std::tuple_cat(std::declval<input_t>()...));
-
-        template<class... Args>
-        struct conc_tuple {
-            using type = tuple_cat_t<Args...>;
-        };
-
-        template<class T, template<class C> class F>
-        struct tuple_filter;
-
-        template<class... Args, template<class C> class F>
-        struct tuple_filter<std::tuple<Args...>, F>
-            : conc_tuple<std::conditional_t<F<Args>::value, std::tuple<Args>, std::tuple<>>...> {};
-
-        template<class Tpl, template<class C> class F>
-        using filter_tuple_t = typename tuple_filter<Tpl, F>::type;
-
-        /** 
-         *  Get the value of an index_sequence at a specific position.
-         */
-        template<size_t... Idx>
-        SQLITE_ORM_CONSTEVAL size_t index_sequence_value(size_t pos, std::index_sequence<Idx...>) {
-            constexpr std::array<size_t, sizeof...(Idx)> values{Idx...};
-            static_assert(values.size() > 0, "");
-            return values[pos];
-        }
-
-        template<class... Seq>
-        struct concat_idx_seq;
-
-        template<size_t... Idx>
-        struct concat_idx_seq<std::index_sequence<Idx...>> {
-            using type = std::index_sequence<Idx...>;
-        };
-
-        template<size_t... As, size_t... Bs, class... Seq>
-        struct concat_idx_seq<std::index_sequence<As...>, std::index_sequence<Bs...>, Seq...>
-            : concat_idx_seq<std::index_sequence<As..., Bs...>, Seq...> {};
-
-        template<class Tpl, template<class...> class F, class Seq>
-        struct filter_tuple_sequence;
-
-        template<class Tpl, template<class...> class F, size_t... Idx>
-        struct filter_tuple_sequence<Tpl, F, std::index_sequence<Idx...>>
-            : concat_idx_seq<std::conditional_t<F<std::tuple_element_t<Idx, Tpl>>::value,
-                                                std::index_sequence<Idx>,
-                                                std::index_sequence<>>...> {};
-
-        template<class Tpl, template<class...> class F>
-        using filter_tuple_sequence_t =
-            typename filter_tuple_sequence<Tpl, F, std::make_index_sequence<std::tuple_size<Tpl>::value>>::type;
-=======
->>>>>>> fe2af7f7
     }
 }