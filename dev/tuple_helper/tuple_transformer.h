#pragma once

<<<<<<< HEAD
=======
#include <type_traits>  //  std::remove_reference, std::common_type, std::index_sequence, std::make_index_sequence, std::forward, std::move, std::integral_constant, std::declval
#include <tuple>  //  std::tuple_size, std::get

#include "../functional/cxx_universal.h"  //  ::size_t
#include "../functional/cxx_type_traits_polyfill.h"
#include "../functional/cxx_functional_polyfill.h"
>>>>>>> 87cee49a
#include "../functional/mpl.h"

namespace sqlite_orm {
    namespace internal {

        template<class Pack, template<class...> class Op>
        struct tuple_transformer;

        template<template<class...> class Pack, class... Types, template<class...> class Op>
        struct tuple_transformer<Pack<Types...>, Op> {
<<<<<<< HEAD
            using type = Pack<mpl::invoke_meta_t<Op, Types>...>;
=======
            using type = Pack<mpl::invoke_op_t<Op, Types>...>;
>>>>>>> 87cee49a
        };

        /*
         *  Transform specified tuple.
         *  
         *  `Op` is a metafunction or metafunction operation.
         */
<<<<<<< HEAD
        template<class Pack, template<class...> class Op>
        using transform_tuple_t = typename tuple_transformer<Pack, Op>::type;
=======
        template<class Tpl, template<class...> class Op>
        using transform_tuple_t = typename tuple_transformer<Tpl, Op>::type;

#if defined(SQLITE_ORM_FOLD_EXPRESSIONS_SUPPORTED)
        /*
         *  Apply a projection to a tuple's elements filtered by the specified indexes, and combine the results.
         *  
         *  @note It's a glorified version of `std::apply()` and a variant of `std::accumulate()`.
         *  It combines filtering the tuple (indexes), transforming the elements (projection) and finally applying the callable (combine).
         */
        template<class CombineOp, class Tpl, size_t... Idx, class Projector, class Init>
        constexpr auto recombine_tuple(CombineOp combine,
                                       const Tpl& tpl,
                                       std::index_sequence<Idx...>,
                                       Projector project,
                                       Init initial) {
            return combine(initial, polyfill::invoke(project, std::get<Idx>(tpl))...);
        }

        /*
         *  Apply a projection to a tuple's elements, and combine the results.
         *  
         *  @note It's a glorified version of `std::apply()` and a variant of `std::accumulate()`.
         *  It combines filtering the tuple (indexes), transforming the elements (projection) and finally applying the callable (combine).
         */
        template<class CombineOp, class Tpl, class Projector, class Init>
        constexpr auto recombine_tuple(CombineOp combine, const Tpl& tpl, Projector project, Init initial) {
            return recombine_tuple(std::move(combine),
                                   std::forward<decltype(tpl)>(tpl),
                                   std::make_index_sequence<std::tuple_size<Tpl>::value>{},
                                   std::move(project),
                                   std::move(initial));
        }

        /*
         *  Function object that takes integral constants and returns the sum of their values as an integral constant.
         *  Because it's a "transparent" functor, it must be called with at least one argument, otherwise it cannot deduce the integral constant type.
         */
        struct plus_fold_integrals {
            template<class... Integrals>
            constexpr auto operator()(const Integrals&...) const {
                using integral_type = std::common_type_t<typename Integrals::value_type...>;
                return std::integral_constant<integral_type, (Integrals::value + ...)>{};
            }
        };

        /*
         *  Function object that takes a type, applies a projection on it, and returns the tuple size of the projected type (as an integral constant).
         *  The projection is applied on the argument type, not the argument value/object.
         */
        template<template<class...> class NestedProject>
        struct project_nested_tuple_size {
            template<class T>
            constexpr auto operator()(const T&) const {
                return typename std::tuple_size<NestedProject<T>>::type{};
            }
        };

        template<template<class...> class NestedProject, class Tpl, class IdxSeq>
        using nested_tuple_size_for_t = decltype(recombine_tuple(plus_fold_integrals{},
                                                                 std::declval<Tpl>(),
                                                                 IdxSeq{},
                                                                 project_nested_tuple_size<NestedProject>{},
                                                                 std::integral_constant<size_t, 0u>{}));
#endif

        template<class R, class Tpl, size_t... Idx, class Projection = polyfill::identity>
        R create_from_tuple(Tpl&& tpl, std::index_sequence<Idx...>, Projection project = {}) {
            return R{polyfill::invoke(project, std::get<Idx>(std::forward<Tpl>(tpl)))...};
        }

        template<class R, class Tpl, class Projection = polyfill::identity>
        R create_from_tuple(Tpl&& tpl, Projection project = {}) {
            return create_from_tuple<R>(
                std::forward<Tpl>(tpl),
                std::make_index_sequence<std::tuple_size<std::remove_reference_t<Tpl>>::value>{},
                std::forward<Projection>(project));
        }
>>>>>>> 87cee49a
    }
}<|MERGE_RESOLUTION|>--- conflicted
+++ resolved
@@ -1,14 +1,11 @@
 #pragma once
 
-<<<<<<< HEAD
-=======
 #include <type_traits>  //  std::remove_reference, std::common_type, std::index_sequence, std::make_index_sequence, std::forward, std::move, std::integral_constant, std::declval
 #include <tuple>  //  std::tuple_size, std::get
 
 #include "../functional/cxx_universal.h"  //  ::size_t
 #include "../functional/cxx_type_traits_polyfill.h"
 #include "../functional/cxx_functional_polyfill.h"
->>>>>>> 87cee49a
 #include "../functional/mpl.h"
 
 namespace sqlite_orm {
@@ -19,11 +16,7 @@
 
         template<template<class...> class Pack, class... Types, template<class...> class Op>
         struct tuple_transformer<Pack<Types...>, Op> {
-<<<<<<< HEAD
             using type = Pack<mpl::invoke_meta_t<Op, Types>...>;
-=======
-            using type = Pack<mpl::invoke_op_t<Op, Types>...>;
->>>>>>> 87cee49a
         };
 
         /*
@@ -31,12 +24,8 @@
          *  
          *  `Op` is a metafunction or metafunction operation.
          */
-<<<<<<< HEAD
         template<class Pack, template<class...> class Op>
         using transform_tuple_t = typename tuple_transformer<Pack, Op>::type;
-=======
-        template<class Tpl, template<class...> class Op>
-        using transform_tuple_t = typename tuple_transformer<Tpl, Op>::type;
 
 #if defined(SQLITE_ORM_FOLD_EXPRESSIONS_SUPPORTED)
         /*
@@ -113,6 +102,5 @@
                 std::make_index_sequence<std::tuple_size<std::remove_reference_t<Tpl>>::value>{},
                 std::forward<Projection>(project));
         }
->>>>>>> 87cee49a
     }
 }