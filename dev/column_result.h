#pragma once

#include <type_traits>  //  std::enable_if, std::is_same, std::decay, std::is_arithmetic, std::is_member_object_pointer, std::is_base_of
#include <tuple>  //  std::tuple
#include <functional>  //  std::reference_wrapper

#include "cxx_polyfill.h"
#include "type_traits.h"
#include "core_functions.h"
#include "select_constraints.h"
#include "operators.h"
#include "rowid.h"
#include "alias.h"
#include "cte_types.h"
#include "storage_traits.h"
#include "function.h"

namespace sqlite_orm {

    namespace internal {

        /**
         *  Obains the result type of expressions that form the columns of a select statement.
         *  
         *  This is a proxy class used to define what type must have result type depending on select
         *  arguments (member pointer, aggregate functions, etc). Below you can see specializations
         *  for different types. E.g. specialization for internal::length_t has `type` int cause
         *  LENGTH returns INTEGER in sqlite. Every column_result_t must have `type` type that equals
         *  c++ SELECT return type for T
         *  T - C++ type
         *  SFINAE - sfinae argument
         * 
         *  Note (implementation): could be possibly implemented by utilizing column_expression_of_t
         */
        template<class St, class T, class SFINAE = void>
        struct column_result_t;

        template<class St, class T>
        using column_result_of_t = typename column_result_t<St, T>::type;

#ifdef SQLITE_ORM_OPTIONAL_SUPPORTED
        template<class St, class T>
        struct column_result_t<St, as_optional_t<T>, void> {
            using type = std::optional<column_result_of_t<St, T>>;
        };

        template<class St, class T>
        struct column_result_t<St, std::optional<T>, void> {
            using type = std::optional<T>;
        };
#endif  //  SQLITE_ORM_OPTIONAL_SUPPORTED

<<<<<<< HEAD
        template<class St, class O, class F>
        struct column_result_t<St, F O::*, match_if<std::is_member_object_pointer, F O::*>> {
            using type = F;
        };

=======
>>>>>>> 451a81b7
        template<class St, class L, class A>
        struct column_result_t<St, dynamic_in_t<L, A>, void> {
            using type = bool;
        };

        template<class St, class L, class... Args>
        struct column_result_t<St, in_t<L, Args...>, void> {
            using type = bool;
        };

        template<class St, class O, class F>
        struct column_result_t<St, F O::*, std::enable_if_t<std::is_member_object_pointer<F O::*>::value>> {
            using type = F;
        };

        /**
         *  Common case for all getter types. Getter types are defined in column.h file
         */
        template<class St, class T>
        struct column_result_t<St, T, match_if<is_getter, T>> {
            using type = typename getter_traits<T>::field_type;
        };

        /**
         *  Common case for all setter types. Setter types are defined in column.h file
         */
        template<class St, class T>
        struct column_result_t<St, T, match_if<is_setter, T>> {
            using type = typename setter_traits<T>::field_type;
        };

        template<class St, class R, class S, class... Args>
        struct column_result_t<St, built_in_function_t<R, S, Args...>, void> {
            using type = R;
        };

        template<class St, class R, class S, class... Args>
        struct column_result_t<St, built_in_aggregate_function_t<R, S, Args...>, void> {
            using type = R;
        };

        template<class St, class F, class... Args>
        struct column_result_t<St, function_call<F, Args...>, void> {
            using type = typename callable_arguments<F>::return_type;
        };

        template<class St, class X, class... Rest, class S>
        struct column_result_t<St, built_in_function_t<unique_ptr_result_of<X>, S, X, Rest...>, void> {
            using type = std::unique_ptr<typename column_result_t<St, X>::type>;
        };

        template<class St, class X, class S>
        struct column_result_t<St, built_in_aggregate_function_t<unique_ptr_result_of<X>, S, X>, void> {
            using type = std::unique_ptr<typename column_result_t<St, X>::type>;
        };

        template<class St, class T>
        struct column_result_t<St, count_asterisk_t<T>, void> {
            using type = int;
        };

        template<class St>
        struct column_result_t<St, std::nullptr_t, void> {
            using type = std::nullptr_t;
        };

        template<class St>
        struct column_result_t<St, count_asterisk_without_type, void> {
            using type = int;
        };

        template<class St, class T>
        struct column_result_t<St, distinct_t<T>, void> : column_result_t<St, T> {};

        template<class St, class T>
        struct column_result_t<St, all_t<T>, void> : column_result_t<St, T> {};

        template<class St, class L, class R>
        struct column_result_t<St, conc_t<L, R>, void> {
            using type = std::string;
        };

        template<class St, class L, class R>
        struct column_result_t<St, add_t<L, R>, void> {
            using type = double;
        };

        template<class St, class L, class R>
        struct column_result_t<St, sub_t<L, R>, void> {
            using type = double;
        };

        template<class St, class L, class R>
        struct column_result_t<St, mul_t<L, R>, void> {
            using type = double;
        };

        template<class St, class L, class R>
        struct column_result_t<St, div_t<L, R>, void> {
            using type = double;
        };

        template<class St, class L, class R>
        struct column_result_t<St, mod_t<L, R>, void> {
            using type = double;
        };

        template<class St, class L, class R>
        struct column_result_t<St, bitwise_shift_left_t<L, R>, void> {
            using type = int;
        };

        template<class St, class L, class R>
        struct column_result_t<St, bitwise_shift_right_t<L, R>, void> {
            using type = int;
        };

        template<class St, class L, class R>
        struct column_result_t<St, bitwise_and_t<L, R>, void> {
            using type = int;
        };

        template<class St, class L, class R>
        struct column_result_t<St, bitwise_or_t<L, R>, void> {
            using type = int;
        };

        template<class St, class T>
        struct column_result_t<St, bitwise_not_t<T>, void> {
            using type = int;
        };

        template<class St>
        struct column_result_t<St, rowid_t, void> {
            using type = int64;
        };

        template<class St>
        struct column_result_t<St, oid_t, void> {
            using type = int64;
        };

        template<class St>
        struct column_result_t<St, _rowid_t, void> {
            using type = int64;
        };

        template<class St, class T>
        struct column_result_t<St, table_rowid_t<T>, void> {
            using type = int64;
        };

        template<class St, class T>
        struct column_result_t<St, table_oid_t<T>, void> {
            using type = int64;
        };

        template<class St, class T>
        struct column_result_t<St, table__rowid_t<T>, void> {
            using type = int64;
        };

        template<class St, class T, class C>
        struct column_result_t<St, alias_column_t<T, C>, void> : column_result_t<St, C> {};

        template<class St, class T, class F>
        struct column_result_t<St, column_pointer<T, F>, void> : column_result_t<St, F> {};

        template<class St, class Label, class ColAlias>
        struct column_result_t<St, column_pointer<Label, alias_holder<ColAlias>>, void> {
            using timpl_type = storage_pick_impl_t<St, Label>;
            using cte_mapper_type = storage_cte_mapper_type_t<timpl_type>;

            // filter all column references being `alias_holder<>`
            using alias_types_tuple =
                transform_tuple_t<typename cte_mapper_type::final_colrefs_tuple, alias_holder_type_or_none>;

            // lookup index of ColAlias in alias_types_tuple
            static constexpr auto ColIdx = tuple_index_of_v<ColAlias, alias_types_tuple>;
            static_assert(ColIdx != -1, "No such column mapped into the CTE.");

            using type = std::tuple_element_t<ColIdx, typename cte_mapper_type::fields_type>;
        };

        template<class St, class... Args>
        struct column_result_t<St, columns_t<Args...>, void> {
            using type = fields_t<column_result_of_t<St, std::decay_t<Args>>...>;
        };

        template<class St, class T, class... Args>
        struct column_result_t<St, select_t<T, Args...>> : column_result_t<St, T> {};

        template<class St, class T>
        struct column_result_t<St, T, std::enable_if_t<is_base_of_template<T, compound_operator>::value>> {
            using left_result = column_result_of_t<St, typename T::left_type>;
            using right_result = column_result_of_t<St, typename T::right_type>;
            static_assert(std::is_same<left_result, right_result>::value,
                          "Compound subselect queries must return same types");
            using type = left_result;
        };

        template<class St, class T>
        struct column_result_t<St, T, std::enable_if_t<is_base_of_template<T, binary_condition>::value>> {
            using type = typename T::result_type;
        };

        /**
         *  Result for the most simple queries like `SELECT 1`
         */
        template<class St, class T>
        struct column_result_t<St, T, match_if<std::is_arithmetic, T>> {
            using type = T;
        };

        /**
         *  Result for the most simple queries like `SELECT 'ototo'`
         */
        template<class St>
        struct column_result_t<St, const char*, void> {
            using type = std::string;
        };

        template<class St>
        struct column_result_t<St, std::string, void> {
            using type = std::string;
        };

        template<class St, class T, class E>
        struct column_result_t<St, as_t<T, E>, void> : column_result_t<St, std::decay_t<E>> {};

        template<class St, class T>
        struct column_result_t<St, asterisk_t<T>, match_if_not<is_column_alias, T>> {
            using type = typename storage_traits::storage_mapped_columns<St, T>::type;
        };

        template<class St, class A>
        struct column_result_t<St, asterisk_t<A>, match_if<is_column_alias, A>> {
            using type = typename storage_traits::storage_mapped_columns<St, type_t<A>>::type;
        };

        template<class St, class T>
        struct column_result_t<St, object_t<T>, void> {
            using type = T;
        };

        template<class St, class T, class E>
        struct column_result_t<St, cast_t<T, E>, void> {
            using type = T;
        };

        template<class St, class R, class T, class E, class... Args>
        struct column_result_t<St, simple_case_t<R, T, E, Args...>, void> {
            using type = R;
        };

        template<class St, class A, class T, class E>
        struct column_result_t<St, like_t<A, T, E>, void> {
            using type = bool;
        };

        template<class St, class A, class T>
        struct column_result_t<St, glob_t<A, T>, void> {
            using type = bool;
        };

        template<class St, class C>
        struct column_result_t<St, negated_condition_t<C>, void> {
            using type = bool;
        };

        template<class St, class T>
        struct column_result_t<St, std::reference_wrapper<T>, void> : column_result_t<St, T> {};
    }
}<|MERGE_RESOLUTION|>--- conflicted
+++ resolved
@@ -50,14 +50,6 @@
         };
 #endif  //  SQLITE_ORM_OPTIONAL_SUPPORTED
 
-<<<<<<< HEAD
-        template<class St, class O, class F>
-        struct column_result_t<St, F O::*, match_if<std::is_member_object_pointer, F O::*>> {
-            using type = F;
-        };
-
-=======
->>>>>>> 451a81b7
         template<class St, class L, class A>
         struct column_result_t<St, dynamic_in_t<L, A>, void> {
             using type = bool;
