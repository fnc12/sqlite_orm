--- conflicted
+++ resolved
@@ -4,10 +4,7 @@
 #include <tuple>  //  std::tuple
 #include <functional>  //  std::reference_wrapper
 
-<<<<<<< HEAD
 #include "cxx_polyfill.h"
-=======
->>>>>>> e43103aa
 #include "type_traits.h"
 #include "core_functions.h"
 #include "select_constraints.h"
@@ -107,18 +104,13 @@
             using type = typename callable_arguments<F>::return_type;
         };
 
-<<<<<<< HEAD
+        template<class St, class X, class... Rest, class S>
+        struct column_result_t<St, built_in_function_t<unique_ptr_result_of<X>, S, X, Rest...>, void> {
+            using type = std::unique_ptr<typename column_result_t<St, X>::type>;
+        };
+
         template<class St, class X, class S>
-        struct column_result_t<St, built_in_function_t<unique_ptr_result_of<X>, S, X>, void> {
-=======
-        template<class St, class X, class... Rest, class S>
-        struct column_result_t<St, built_in_function_t<internal::unique_ptr_result_of<X>, S, X, Rest...>, void> {
->>>>>>> e43103aa
-            using type = std::unique_ptr<typename column_result_t<St, X>::type>;
-        };
-
-        template<class St, class X, class S>
-        struct column_result_t<St, built_in_aggregate_function_t<internal::unique_ptr_result_of<X>, S, X>, void> {
+        struct column_result_t<St, built_in_aggregate_function_t<unique_ptr_result_of<X>, S, X>, void> {
             using type = std::unique_ptr<typename column_result_t<St, X>::type>;
         };
 
@@ -237,7 +229,6 @@
 
         template<class St, class T, class F>
         struct column_result_t<St, column_pointer<T, F>, void> : column_result_t<St, F> {};
-<<<<<<< HEAD
 
         template<class St, class Label, size_t I>
         struct column_result_t<St, column_pointer<Label, polyfill::index_constant<I>>, void>
@@ -286,12 +277,6 @@
         template<class St, class... Args>
         struct column_result_t<St, columns_t<Args...>, void> {
             using type = fields_t<column_result_of_t<St, std::decay_t<Args>>...>;
-=======
-
-        template<class St, class... Args>
-        struct column_result_t<St, columns_t<Args...>, void> {
-            using type = std::tuple<column_result_of_t<St, std::decay_t<Args>>...>;
->>>>>>> e43103aa
         };
 
         template<class St, class T, class... Args>
@@ -335,11 +320,7 @@
         };
 
         template<class St, class T, class E>
-<<<<<<< HEAD
-        struct column_result_t<St, as_t<T, E>, void> : column_result_t<St, typename std::decay<E>::type> {};
-=======
         struct column_result_t<St, as_t<T, E>, void> : column_result_t<St, std::decay_t<E>> {};
->>>>>>> e43103aa
 
         template<class St, class T>
         struct column_result_t<St, asterisk_t<T>, match_if_not<std::is_base_of, alias_tag, T>> {
