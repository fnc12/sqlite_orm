--- conflicted
+++ resolved
@@ -1,170 +1,154 @@
-/** @file Mainly existing to disentangle implementation details from circular and cross dependencies
- *  this file is also used to separate implementation details from the main header file,
- *  e.g. usage of the dbstat table.
- */
-#pragma once
-#include <type_traits>  //  std::is_same
-#include <sstream>
-#include <functional>  //  std::reference_wrapper, std::cref
-#include <algorithm>  //  std::find_if
-
-#include "../storage.h"
-#include "../dbstat.h"
-#include "../util.h"
-
-namespace sqlite_orm {
-    namespace internal {
-
-        template<class... Ts>
-        template<class T, bool WithoutRowId, class... Args, class... Tss>
-        sync_schema_result
-        storage_t<Ts...>::sync_table(const storage_impl<table_t<T, WithoutRowId, Args...>, Tss...>& tImpl,
-                                     sqlite3* db,
-                                     bool preserve) {
-#ifdef SQLITE_ENABLE_DBSTAT_VTAB
-            if(std::is_same<T, dbstat>::value) {
-                return sync_schema_result::already_in_sync;
-            }
-#endif  //  SQLITE_ENABLE_DBSTAT_VTAB
-            auto res = sync_schema_result::already_in_sync;
-            bool attempt_to_preserve = true;
-
-<<<<<<< HEAD
-            auto schema_stat = this->schema_status(tImpl, db, preserve);
-            if(schema_stat != sync_schema_result::already_in_sync) {
-                if(schema_stat == sync_schema_result::new_table_created) {
-=======
-            auto schema_stat = this->schema_status(tImpl, db, preserve, &attempt_to_preserve);
-            if(schema_stat != decltype(schema_stat)::already_in_sync) {
-                if(schema_stat == decltype(schema_stat)::new_table_created) {
->>>>>>> 80b6f4b5
-                    this->create_table(db, tImpl.table.name, tImpl);
-                    res = sync_schema_result::new_table_created;
-                } else {
-                    if(schema_stat == sync_schema_result::old_columns_removed ||
-                       schema_stat == sync_schema_result::new_columns_added ||
-                       schema_stat == sync_schema_result::new_columns_added_and_old_columns_removed) {
-
-                        //  get table info provided in `make_table` call..
-                        auto storageTableInfo = tImpl.table.get_table_info();
-
-                        //  now get current table info from db using `PRAGMA table_xinfo` query..
-                        auto dbTableInfo =
-                            this->pragma.table_xinfo(tImpl.table.name);  // should include generated columns
-
-                        //  this vector will contain pointers to columns that gotta be added..
-                        std::vector<const table_xinfo*> columnsToAdd;
-
-                        calculate_remove_add_columns(columnsToAdd, storageTableInfo, dbTableInfo);
-
-                        if(schema_stat == sync_schema_result::old_columns_removed) {
-#if SQLITE_VERSION_NUMBER >= 3035000  //  DROP COLUMN feature exists (v3.35.0)
-                            for(auto& tableInfo: dbTableInfo) {
-                                this->drop_column(db, tImpl.table.name, tableInfo.name);
-                            }
-                            res = sync_schema_result::old_columns_removed;
-#else
-                            //  extra table columns than storage columns
-                            this->backup_table(db, tImpl, {});
-                            res = sync_schema_result::old_columns_removed;
-#endif
-                        }
-
-                        if(schema_stat == sync_schema_result::new_columns_added) {
-                            for(auto columnPointer: columnsToAdd) {
-                                tImpl.table.for_each_column([this, columnPointer, &tImpl, db](auto& column) {
-                                    if(column.name != columnPointer->name) {
-                                        return;
-                                    }
-                                    this->add_column(tImpl.table.name, column, db);
-                                });
-                            }
-                            res = sync_schema_result::new_columns_added;
-                        }
-
-                        if(schema_stat == sync_schema_result::new_columns_added_and_old_columns_removed) {
-
-                            auto storageTableInfo = tImpl.table.get_table_info();
-                            add_generated_cols(columnsToAdd, storageTableInfo);
-
-                            // remove extra columns and generated columns
-                            this->backup_table(db, tImpl, columnsToAdd);
-                            res = sync_schema_result::new_columns_added_and_old_columns_removed;
-                        }
-                    } else if(schema_stat == sync_schema_result::dropped_and_recreated) {
-<<<<<<< HEAD
-                        this->drop_table_internal(tImpl.table.name, db);
-                        this->create_table(db, tImpl.table.name, tImpl);
-                        res = sync_schema_result::dropped_and_recreated;
-=======
-                        //  now get current table info from db using `PRAGMA table_xinfo` query..
-                        auto dbTableInfo =
-                            this->pragma.table_xinfo(tImpl.table.name);  // should include generated columns
-                        auto storageTableInfo = tImpl.table.get_table_info();
-
-                        //  this vector will contain pointers to columns that gotta be added..
-                        std::vector<const table_xinfo*> columnsToAdd;
-
-                        calculate_remove_add_columns(columnsToAdd, storageTableInfo, dbTableInfo);
-
-                        add_generated_cols(columnsToAdd, storageTableInfo);
-
-                        if(preserve && attempt_to_preserve) {
-                            this->backup_table(db, tImpl, columnsToAdd);
-                        } else {
-                            this->drop_create_with_loss(tImpl, db);
-                        }
-                        res = schema_stat;
->>>>>>> 80b6f4b5
-                    }
-                }
-            }
-            return res;
-        }
-
-        template<class... Ts>
-        template<class I>
-        void storage_t<Ts...>::copy_table(
-            sqlite3* db,
-            const std::string& sourceTableName,
-            const std::string& destinationTableName,
-            const I& tImpl,
-            const std::vector<const table_xinfo*>& columnsToIgnore) const {  // must ignore generated columns
-            std::stringstream ss;
-            std::vector<std::string> columnNames;
-            tImpl.table.for_each_column([&columnNames, &columnsToIgnore](auto& c) {
-                auto& columnName = c.name;
-                auto columnToIgnoreIt =
-                    std::find_if(columnsToIgnore.begin(), columnsToIgnore.end(), [&columnName](auto tableInfoPointer) {
-                        return columnName == tableInfoPointer->name;
-                    });
-                if(columnToIgnoreIt == columnsToIgnore.end()) {
-                    columnNames.emplace_back(columnName);
-                }
-            });
-            auto columnNamesCount = columnNames.size();
-            ss << "INSERT INTO " << quote_identifier(destinationTableName) << " (";
-            for(size_t i = 0; i < columnNamesCount; ++i) {
-                ss << columnNames[i];
-                if(i < columnNamesCount - 1) {
-                    ss << ",";
-                }
-                ss << " ";
-            }
-            ss << ") ";
-            ss << "SELECT ";
-            for(size_t i = 0; i < columnNamesCount; ++i) {
-                ss << columnNames[i];
-                if(i < columnNamesCount - 1) {
-                    ss << ", ";
-                }
-            }
-<<<<<<< HEAD
-            ss << " FROM " << quote_identifier(tImpl.table.name) << std::flush;
-=======
-            ss << " FROM " << quote_identifier(sourceTableName);
->>>>>>> 80b6f4b5
-            perform_void_exec(db, ss.str());
-        }
-    }
-}
+/** @file Mainly existing to disentangle implementation details from circular and cross dependencies
+ *  this file is also used to separate implementation details from the main header file,
+ *  e.g. usage of the dbstat table.
+ */
+#pragma once
+#include <type_traits>  //  std::is_same
+#include <sstream>
+#include <functional>  //  std::reference_wrapper, std::cref
+#include <algorithm>  //  std::find_if
+
+#include "../storage.h"
+#include "../dbstat.h"
+#include "../util.h"
+
+namespace sqlite_orm {
+    namespace internal {
+
+        template<class... Ts>
+        template<class T, bool WithoutRowId, class... Args, class... Tss>
+        sync_schema_result
+        storage_t<Ts...>::sync_table(const storage_impl<table_t<T, WithoutRowId, Args...>, Tss...>& tImpl,
+                                     sqlite3* db,
+                                     bool preserve) {
+#ifdef SQLITE_ENABLE_DBSTAT_VTAB
+            if(std::is_same<T, dbstat>::value) {
+                return sync_schema_result::already_in_sync;
+            }
+#endif  //  SQLITE_ENABLE_DBSTAT_VTAB
+            auto res = sync_schema_result::already_in_sync;
+            bool attempt_to_preserve = true;
+
+            auto schema_stat = this->schema_status(tImpl, db, preserve, &attempt_to_preserve);
+            if(schema_stat != sync_schema_result::already_in_sync) {
+                if(schema_stat == sync_schema_result::new_table_created) {
+                    this->create_table(db, tImpl.table.name, tImpl);
+                    res = sync_schema_result::new_table_created;
+                } else {
+                    if(schema_stat == sync_schema_result::old_columns_removed ||
+                       schema_stat == sync_schema_result::new_columns_added ||
+                       schema_stat == sync_schema_result::new_columns_added_and_old_columns_removed) {
+
+                        //  get table info provided in `make_table` call..
+                        auto storageTableInfo = tImpl.table.get_table_info();
+
+                        //  now get current table info from db using `PRAGMA table_xinfo` query..
+                        auto dbTableInfo =
+                            this->pragma.table_xinfo(tImpl.table.name);  // should include generated columns
+
+                        //  this vector will contain pointers to columns that gotta be added..
+                        std::vector<const table_xinfo*> columnsToAdd;
+
+                        calculate_remove_add_columns(columnsToAdd, storageTableInfo, dbTableInfo);
+
+                        if(schema_stat == sync_schema_result::old_columns_removed) {
+#if SQLITE_VERSION_NUMBER >= 3035000  //  DROP COLUMN feature exists (v3.35.0)
+                            for(auto& tableInfo: dbTableInfo) {
+                                this->drop_column(db, tImpl.table.name, tableInfo.name);
+                            }
+                            res = sync_schema_result::old_columns_removed;
+#else
+                            //  extra table columns than storage columns
+                            this->backup_table(db, tImpl, {});
+                            res = sync_schema_result::old_columns_removed;
+#endif
+                        }
+
+                        if(schema_stat == sync_schema_result::new_columns_added) {
+                            for(auto columnPointer: columnsToAdd) {
+                                tImpl.table.for_each_column([this, columnPointer, &tImpl, db](auto& column) {
+                                    if(column.name != columnPointer->name) {
+                                        return;
+                                    }
+                                    this->add_column(tImpl.table.name, column, db);
+                                });
+                            }
+                            res = sync_schema_result::new_columns_added;
+                        }
+
+                        if(schema_stat == sync_schema_result::new_columns_added_and_old_columns_removed) {
+
+                            auto storageTableInfo = tImpl.table.get_table_info();
+                            add_generated_cols(columnsToAdd, storageTableInfo);
+
+                            // remove extra columns and generated columns
+                            this->backup_table(db, tImpl, columnsToAdd);
+                            res = sync_schema_result::new_columns_added_and_old_columns_removed;
+                        }
+                    } else if(schema_stat == sync_schema_result::dropped_and_recreated) {
+                        //  now get current table info from db using `PRAGMA table_xinfo` query..
+                        auto dbTableInfo =
+                            this->pragma.table_xinfo(tImpl.table.name);  // should include generated columns
+                        auto storageTableInfo = tImpl.table.get_table_info();
+
+                        //  this vector will contain pointers to columns that gotta be added..
+                        std::vector<const table_xinfo*> columnsToAdd;
+
+                        calculate_remove_add_columns(columnsToAdd, storageTableInfo, dbTableInfo);
+
+                        add_generated_cols(columnsToAdd, storageTableInfo);
+
+                        if(preserve && attempt_to_preserve) {
+                            this->backup_table(db, tImpl, columnsToAdd);
+                        } else {
+                            this->drop_create_with_loss(tImpl, db);
+                        }
+                        res = schema_stat;
+                    }
+                }
+            }
+            return res;
+        }
+
+        template<class... Ts>
+        template<class I>
+        void storage_t<Ts...>::copy_table(
+            sqlite3* db,
+            const std::string& sourceTableName,
+            const std::string& destinationTableName,
+            const I& tImpl,
+            const std::vector<const table_xinfo*>& columnsToIgnore) const {  // must ignore generated columns
+            std::stringstream ss;
+            std::vector<std::string> columnNames;
+            tImpl.table.for_each_column([&columnNames, &columnsToIgnore](auto& c) {
+                auto& columnName = c.name;
+                auto columnToIgnoreIt =
+                    std::find_if(columnsToIgnore.begin(), columnsToIgnore.end(), [&columnName](auto tableInfoPointer) {
+                        return columnName == tableInfoPointer->name;
+                    });
+                if(columnToIgnoreIt == columnsToIgnore.end()) {
+                    columnNames.emplace_back(columnName);
+                }
+            });
+            auto columnNamesCount = columnNames.size();
+            ss << "INSERT INTO " << quote_identifier(destinationTableName) << " (";
+            for(size_t i = 0; i < columnNamesCount; ++i) {
+                ss << columnNames[i];
+                if(i < columnNamesCount - 1) {
+                    ss << ",";
+                }
+                ss << " ";
+            }
+            ss << ") ";
+            ss << "SELECT ";
+            for(size_t i = 0; i < columnNamesCount; ++i) {
+                ss << columnNames[i];
+                if(i < columnNamesCount - 1) {
+                    ss << ", ";
+                }
+            }
+            ss << " FROM " << quote_identifier(sourceTableName) << std::flush;
+            perform_void_exec(db, ss.str());
+        }
+    }
+}