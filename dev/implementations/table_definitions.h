--- conflicted
+++ resolved
@@ -45,11 +45,7 @@
                                  column.template is<is_generated_always>());
             });
             auto compositeKeyColumnNames = this->composite_key_columns_names();
-<<<<<<< HEAD
-#if defined(SQLITE_ORM_INIT_RANGE_BASED_FOR_SUPPORTED) && defined(SQLITE_ORM_CPP20_RANGES_SUPPORTED)
-=======
 #if defined(SQLITE_ORM_INITSTMT_RANGE_BASED_FOR_SUPPORTED) && defined(SQLITE_ORM_CPP20_RANGES_SUPPORTED)
->>>>>>> 493f0516
             for (int n = 1; const std::string& columnName: compositeKeyColumnNames) {
                 if (auto it = std::ranges::find(res, columnName, &table_xinfo::name); it != res.end()) {
                     it->pk = n;
