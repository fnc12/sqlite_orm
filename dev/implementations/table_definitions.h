--- conflicted
+++ resolved
@@ -4,12 +4,8 @@
  */
 #pragma once
 
-<<<<<<< HEAD
 #ifndef _IMPORT_STD_MODULE
-#include <type_traits>  //  std::decay_t
-=======
 #include <type_traits>  //  std::remove_reference
->>>>>>> db649e1b
 #include <utility>  //  std::move
 #include <algorithm>  //  std::find_if, std::ranges::find
 #endif
