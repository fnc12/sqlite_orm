--- conflicted
+++ resolved
@@ -16,18 +16,6 @@
 
         template<class... Op>
         std::unique_ptr<std::string> column_constraints<Op...>::default_value() const {
-<<<<<<< HEAD
-            using default_op_index = find_tuple_template<constraints_type, default_t>;
-
-            std::unique_ptr<std::string> value;
-            call_if_constexpr<default_op_index::value != std::tuple_size<constraints_type>::value>(
-                [&value](auto& constraints, auto /*idx*/) {
-                    constexpr size_t opIndex = default_op_index::value;
-                    value = std::make_unique<std::string>(serialize_default_value(std::get<opIndex>(constraints)));
-                },
-                this->constraints,
-                default_op_index{});
-=======
             static constexpr size_t default_op_index = find_tuple_template<constraints_type, default_t>::value;
 
             std::unique_ptr<std::string> value;
@@ -37,7 +25,6 @@
                         std::make_unique<std::string>(serialize_default_value(std::get<default_op_index>(constraints)));
                 },
                 this->constraints);
->>>>>>> 4db6c974
             return value;
         }
 
