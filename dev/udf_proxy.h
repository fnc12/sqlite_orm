#pragma once

#include <sqlite3.h>
<<<<<<< HEAD
#ifndef _IMPORT_STD_MODULE
#include <cassert>  //  assert macro
=======
#include <assert.h>  //  assert macro
>>>>>>> 493f0516
#include <type_traits>  //  std::true_type, std::false_type
#include <new>  //  std::bad_alloc
#include <memory>  //  std::allocator, std::allocator_traits, std::unique_ptr
#include <string>  //  std::string
#include <functional>  //  std::function
#include <utility>  //  std::move, std::pair
#endif

#include "error_code.h"

namespace sqlite_orm {
    namespace internal {
<<<<<<< HEAD
        /*

         *  Returns properly allocated memory space for the specified application-defined function object

         *  paired with an accompanying deallocation function.

=======
        /*
         *  Returns properly allocated memory space for the specified application-defined function object
         *  paired with an accompanying deallocation function.
>>>>>>> 493f0516
         */
        template<class UDF>
        std::pair<void*, xdestroy_fn_t> preallocate_udf_memory() {
            std::allocator<UDF> allocator;
            using traits = std::allocator_traits<decltype(allocator)>;

            SQLITE_ORM_CONSTEXPR_LAMBDA_CPP17 auto deallocate = [](void* location) noexcept {
                std::allocator<UDF> allocator;
                using traits = std::allocator_traits<decltype(allocator)>;
                traits::deallocate(allocator, (UDF*)location, 1);
            };

            return {traits::allocate(allocator, 1), deallocate};
        }

<<<<<<< HEAD
        /*

         *  Returns a pair of functions to allocate/deallocate properly aligned memory space for the specified application-defined function object.

=======
        /*
         *  Returns a pair of functions to allocate/deallocate properly aligned memory space for the specified application-defined function object.
>>>>>>> 493f0516
         */
        template<class UDF>
        std::pair<void* (*)(), xdestroy_fn_t> obtain_udf_allocator() {
            SQLITE_ORM_CONSTEXPR_LAMBDA_CPP17 auto allocate = []() {
                std::allocator<UDF> allocator;
                using traits = std::allocator_traits<decltype(allocator)>;
                return (void*)traits::allocate(allocator, 1);
            };

            SQLITE_ORM_CONSTEXPR_LAMBDA_CPP17 auto deallocate = [](void* location) noexcept {
                std::allocator<UDF> allocator;
                using traits = std::allocator_traits<decltype(allocator)>;
                traits::deallocate(allocator, (UDF*)location, 1);
            };

            return {allocate, deallocate};
        }

<<<<<<< HEAD
        /*

         *  A deleter that only destroys the application-defined function object.

=======
        /*
         *  A deleter that only destroys the application-defined function object.
>>>>>>> 493f0516
         */
        struct udf_destruct_only_deleter {
            template<class UDF>
            void operator()(UDF* f) const noexcept {
                std::allocator<UDF> allocator;
                using traits = std::allocator_traits<decltype(allocator)>;
                traits::destroy(allocator, f);
            }
        };

<<<<<<< HEAD
        /*

         *  Stores type-erased information in relation to an application-defined scalar or aggregate function object:

         *  - name and argument count

         *  - function dispatch (step, final)

         *  - either preallocated memory with a possibly a priori constructed function object [scalar],

         *  - or memory allocation/deallocation functions [aggregate]

=======
        /*
         *  Stores type-erased information in relation to an application-defined scalar or aggregate function object:
         *  - name and argument count
         *  - function dispatch (step, final)
         *  - either preallocated memory with a possibly a priori constructed function object [scalar],
         *  - or memory allocation/deallocation functions [aggregate]
>>>>>>> 493f0516
         */
        struct udf_proxy {
            using sqlite_func_t = void (*)(sqlite3_context* context, int argsCount, sqlite3_value** values);
            using final_call_fn_t = void (*)(void* udfHandle, sqlite3_context* context);
            using memory_alloc = std::pair<void* (*)() /*allocate*/, xdestroy_fn_t /*deallocate*/>;
            using memory_space = std::pair<void* /*udfHandle*/, xdestroy_fn_t /*deallocate*/>;

            std::string name;
            int argumentsCount;
            std::function<void(void* location)> constructAt;
            xdestroy_fn_t destroy;
            sqlite_func_t func;
            final_call_fn_t finalAggregateCall;

            // allocator/deallocator function pair for aggregate UDF
            const memory_alloc udfAllocator;
            // pointer to preallocated memory space for scalar UDF, already constructed by caller if stateless
            const memory_space udfMemorySpace;

            udf_proxy(std::string name,
                      int argumentsCount,
                      std::function<void(void* location)> constructAt,
                      xdestroy_fn_t destroy,
                      sqlite_func_t func,
                      memory_space udfMemorySpace) :
                name{std::move(name)}, argumentsCount{argumentsCount}, constructAt{std::move(constructAt)},
                destroy{destroy}, func{func}, finalAggregateCall{nullptr}, udfAllocator{},
                udfMemorySpace{udfMemorySpace} {}

            udf_proxy(std::string name,
                      int argumentsCount,
                      std::function<void(void* location)> constructAt,
                      xdestroy_fn_t destroy,
                      sqlite_func_t func,
                      final_call_fn_t finalAggregateCall,
                      memory_alloc udfAllocator) :
                name{std::move(name)}, argumentsCount{argumentsCount}, constructAt{std::move(constructAt)},
                destroy{destroy}, func{func}, finalAggregateCall{finalAggregateCall}, udfAllocator{udfAllocator},
                udfMemorySpace{} {}

            ~udf_proxy() {
                // destruct
                if (/*bool aprioriConstructed = */ !constructAt && destroy) {
                    destroy(udfMemorySpace.first);
                }
                // deallocate
                if (udfMemorySpace.second) {
                    udfMemorySpace.second(udfMemorySpace.first);
                }
            }

            udf_proxy(const udf_proxy&) = delete;
            udf_proxy& operator=(const udf_proxy&) = delete;

            // convenience accessors for better legibility;
            // [`friend` is intentional - it ensures that these are core accessors (only found via ADL), yet still be an out-of-class interface]

            friend void* preallocated_udf_handle(udf_proxy* proxy) {
                return proxy->udfMemorySpace.first;
            }

            friend void* allocate_udf(udf_proxy* proxy) {
                return proxy->udfAllocator.first();
            }

            friend void deallocate_udf(udf_proxy* proxy, void* udfHandle) {
                proxy->udfAllocator.second(udfHandle);
            }
        };

        // safety net of doing a triple check at runtime
        inline void assert_args_count(const udf_proxy* proxy, int argsCount) {
            assert((proxy->argumentsCount == -1) || (proxy->argumentsCount == argsCount ||
                                                     /*check fin call*/ argsCount == -1));
            (void)proxy;
            (void)argsCount;
        }

        // safety net of doing a triple check at runtime
        inline void proxy_assert_args_count(sqlite3_context* context, int argsCount) {
            udf_proxy* proxy;
            assert((proxy = static_cast<udf_proxy*>(sqlite3_user_data(context))) != nullptr);
            assert_args_count(proxy, argsCount);
            (void)context;
        }

        // note: may throw `std::bad_alloc` in case memory space for the aggregate function object cannot be allocated
        inline void* ensure_aggregate_udf(sqlite3_context* context, udf_proxy* proxy, int argsCount) {
            // reserve memory for storing a void pointer (which is the `udfHandle`, i.e. address of the aggregate function object)
            void* ctxMemory = sqlite3_aggregate_context(context, sizeof(void*));
            if (!ctxMemory) SQLITE_ORM_CPP_UNLIKELY {
                throw std::bad_alloc();
            }
            void*& udfHandle = *static_cast<void**>(ctxMemory);

            if (udfHandle) SQLITE_ORM_CPP_LIKELY {
                return udfHandle;
            } else {
                assert_args_count(proxy, argsCount);
                udfHandle = allocate_udf(proxy);
                // Note on the use of the `udfHandle` pointer after the object construction:
                // since we only ever cast between void* and UDF* pointer types and
                // only use the memory space for one type during the entire lifetime of a proxy,
                // we can use `udfHandle` interconvertibly without laundering its provenance.
                proxy->constructAt(udfHandle);
                return udfHandle;
            }
        }

        inline void delete_aggregate_udf(udf_proxy* proxy, void* udfHandle) {
            proxy->destroy(udfHandle);
            deallocate_udf(proxy, udfHandle);
        }

        // Return C pointer to preallocated and a priori constructed UDF
        template<class UDF>
        inline UDF*
        proxy_get_scalar_udf(std::true_type /*is_stateless*/, sqlite3_context* context, int argsCount) noexcept {
            proxy_assert_args_count(context, argsCount);
            udf_proxy* proxy = static_cast<udf_proxy*>(sqlite3_user_data(context));
            return static_cast<UDF*>(preallocated_udf_handle(proxy));
        }

        // Return unique pointer to newly constructed UDF at preallocated memory space
        template<class UDF>
        inline auto proxy_get_scalar_udf(std::false_type /*is_stateless*/, sqlite3_context* context, int argsCount) {
            proxy_assert_args_count(context, argsCount);
            udf_proxy* proxy = static_cast<udf_proxy*>(sqlite3_user_data(context));
            // Note on the use of the `udfHandle` pointer after the object construction:
            // since we only ever cast between void* and UDF* pointer types and
            // only use the memory space for one type during the entire lifetime of a proxy,
            // we can use `udfHandle` interconvertibly without laundering its provenance.
            proxy->constructAt(preallocated_udf_handle(proxy));
            return std::unique_ptr<UDF, xdestroy_fn_t>{static_cast<UDF*>(preallocated_udf_handle(proxy)),
                                                       proxy->destroy};
        }

        // note: may throw `std::bad_alloc` in case memory space for the aggregate function object cannot be allocated
        template<class UDF>
        inline UDF* proxy_get_aggregate_step_udf(sqlite3_context* context, int argsCount) {
            udf_proxy* proxy = static_cast<udf_proxy*>(sqlite3_user_data(context));
            void* udfHandle = ensure_aggregate_udf(context, proxy, argsCount);
            return static_cast<UDF*>(udfHandle);
        }

        inline void aggregate_function_final_callback(sqlite3_context* context) {
            udf_proxy* proxy = static_cast<udf_proxy*>(sqlite3_user_data(context));
            void* udfHandle;
            try {
                // note: it is possible that the 'step' function was never called
                udfHandle = ensure_aggregate_udf(context, proxy, -1);
            } catch (const std::bad_alloc&) {
                sqlite3_result_error_nomem(context);
                return;
            }
            proxy->finalAggregateCall(udfHandle, context);
            delete_aggregate_udf(proxy, udfHandle);
        }
    }
}<|MERGE_RESOLUTION|>--- conflicted
+++ resolved
@@ -1,12 +1,8 @@
 #pragma once
 
 #include <sqlite3.h>
-<<<<<<< HEAD
 #ifndef _IMPORT_STD_MODULE
-#include <cassert>  //  assert macro
-=======
 #include <assert.h>  //  assert macro
->>>>>>> 493f0516
 #include <type_traits>  //  std::true_type, std::false_type
 #include <new>  //  std::bad_alloc
 #include <memory>  //  std::allocator, std::allocator_traits, std::unique_ptr
@@ -19,18 +15,9 @@
 
 namespace sqlite_orm {
     namespace internal {
-<<<<<<< HEAD
-        /*
-
-         *  Returns properly allocated memory space for the specified application-defined function object
-
-         *  paired with an accompanying deallocation function.
-
-=======
         /*
          *  Returns properly allocated memory space for the specified application-defined function object
          *  paired with an accompanying deallocation function.
->>>>>>> 493f0516
          */
         template<class UDF>
         std::pair<void*, xdestroy_fn_t> preallocate_udf_memory() {
@@ -46,15 +33,8 @@
             return {traits::allocate(allocator, 1), deallocate};
         }
 
-<<<<<<< HEAD
-        /*
-
+        /*
          *  Returns a pair of functions to allocate/deallocate properly aligned memory space for the specified application-defined function object.
-
-=======
-        /*
-         *  Returns a pair of functions to allocate/deallocate properly aligned memory space for the specified application-defined function object.
->>>>>>> 493f0516
          */
         template<class UDF>
         std::pair<void* (*)(), xdestroy_fn_t> obtain_udf_allocator() {
@@ -73,15 +53,8 @@
             return {allocate, deallocate};
         }
 
-<<<<<<< HEAD
-        /*
-
+        /*
          *  A deleter that only destroys the application-defined function object.
-
-=======
-        /*
-         *  A deleter that only destroys the application-defined function object.
->>>>>>> 493f0516
          */
         struct udf_destruct_only_deleter {
             template<class UDF>
@@ -92,27 +65,12 @@
             }
         };
 
-<<<<<<< HEAD
-        /*
-
-         *  Stores type-erased information in relation to an application-defined scalar or aggregate function object:
-
-         *  - name and argument count
-
-         *  - function dispatch (step, final)
-
-         *  - either preallocated memory with a possibly a priori constructed function object [scalar],
-
-         *  - or memory allocation/deallocation functions [aggregate]
-
-=======
         /*
          *  Stores type-erased information in relation to an application-defined scalar or aggregate function object:
          *  - name and argument count
          *  - function dispatch (step, final)
          *  - either preallocated memory with a possibly a priori constructed function object [scalar],
          *  - or memory allocation/deallocation functions [aggregate]
->>>>>>> 493f0516
          */
         struct udf_proxy {
             using sqlite_func_t = void (*)(sqlite3_context* context, int argsCount, sqlite3_value** values);
