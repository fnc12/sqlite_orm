--- conflicted
+++ resolved
@@ -1,10 +1,7 @@
 #pragma once
 
 #include <sqlite3.h>
-<<<<<<< HEAD
 #ifndef _IMPORT_STD_MODULE
-=======
->>>>>>> db649e1b
 #include <cassert>  //  assert macro
 #include <type_traits>  //  std::true_type, std::false_type
 #include <new>  //  std::bad_alloc
@@ -12,18 +9,18 @@
 #include <string>  //  std::string
 #include <functional>  //  std::function
 #include <utility>  //  std::move, std::pair
-<<<<<<< HEAD
 #endif
-=======
->>>>>>> db649e1b
 
 #include "error_code.h"
 
 namespace sqlite_orm {
     namespace internal {
-        /*
-         *  Returns properly allocated memory space for the specified application-defined function object
-         *  paired with an accompanying deallocation function.
+        /*+
+         *  Returns properly allocated memory space for the specified application-defined function object+
+         *  paired with an accompanying deallocation function.+
          */
         template<class UDF>
         std::pair<void*, xdestroy_fn_t> preallocate_udf_memory() {
@@ -39,8 +36,10 @@
             return {traits::allocate(allocator, 1), deallocate};
         }
 
-        /*
-         *  Returns a pair of functions to allocate/deallocate properly aligned memory space for the specified application-defined function object.
+        /*+
+         *  Returns a pair of functions to allocate/deallocate properly aligned memory space for the specified application-defined function object.+
          */
         template<class UDF>
         std::pair<void* (*)(), xdestroy_fn_t> obtain_udf_allocator() {
@@ -59,8 +58,10 @@
             return {allocate, deallocate};
         }
 
-        /*
-         *  A deleter that only destroys the application-defined function object.
+        /*+
+         *  A deleter that only destroys the application-defined function object.+
          */
         struct udf_destruct_only_deleter {
             template<class UDF>
@@ -71,12 +72,18 @@
             }
         };
 
-        /*
-         *  Stores type-erased information in relation to an application-defined scalar or aggregate function object:
-         *  - name and argument count
-         *  - function dispatch (step, final)
-         *  - either preallocated memory with a possibly a priori constructed function object [scalar],
-         *  - or memory allocation/deallocation functions [aggregate]
+        /*+
+         *  Stores type-erased information in relation to an application-defined scalar or aggregate function object:+
+         *  - name and argument count+
+         *  - function dispatch (step, final)+
+         *  - either preallocated memory with a possibly a priori constructed function object [scalar],+
+         *  - or memory allocation/deallocation functions [aggregate]+
          */
         struct udf_proxy {
             using sqlite_func_t = void (*)(sqlite3_context* context, int argsCount, sqlite3_value** values);
