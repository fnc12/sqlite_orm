--- conflicted
+++ resolved
@@ -15,13 +15,8 @@
 #include "ast/where.h"
 #include "ast/group_by.h"
 #include "core_functions.h"
-<<<<<<< HEAD
-#include "column_pointer.h"
-#include "alias.h"
-=======
 #include "alias_traits.h"
 #include "column_pointer.h"
->>>>>>> d87938ef
 
 namespace sqlite_orm {
 
@@ -600,17 +595,10 @@
         return {definedOrder};
     }
 
-<<<<<<< HEAD
-#ifdef SQLITE_ORM_CLASSTYPE_TEMPLATE_ARGS_SUPPORTED
-    template<auto A, internal::satisfies<internal::is_any_table_alias, decltype(A)> = true>
-    internal::asterisk_t<decltype(A)> asterisk(bool definedOrder = false) {
-        return {definedOrder};
-=======
 #ifdef SQLITE_ORM_WITH_CPP20_ALIASES
     template<orm_recordset_alias auto als>
     auto asterisk(bool definedOrder = false) {
         return internal::asterisk_t<std::remove_const_t<decltype(als)>>{definedOrder};
->>>>>>> d87938ef
     }
 #endif
 
