--- conflicted
+++ resolved
@@ -5,13 +5,8 @@
 #include <tuple>  //  std::tuple, std::get, std::tuple_size
 #include "functional/cxx_optional.h"
 
-<<<<<<< HEAD
-#include "cxx_polyfill.h"
-#include "type_traits.h"
-=======
 #include "functional/cxx_universal.h"
 #include "functional/cxx_type_traits_polyfill.h"
->>>>>>> 31c3beb5
 #include "is_base_of_template.h"
 #include "tuple_helper/tuple_filter.h"
 #include "tuple_helper/tuple_transformer.h"
@@ -75,13 +70,10 @@
             bool distinct = false;
 
             static constexpr int count = std::tuple_size<columns_type>::value;
-<<<<<<< HEAD
-=======
 
 #ifndef SQLITE_ORM_AGGREGATE_NSDMI_SUPPORTED
             columns_t(columns_type columns) : columns{move(columns)} {}
 #endif
->>>>>>> 31c3beb5
         };
 
         template<class T>
@@ -332,6 +324,8 @@
         struct decay_explicit_column<T, match_if<std::is_convertible, T, std::string>> {
             using type = std::string;
         };
+        template<class T>
+        using decay_explicit_column_t = typename decay_explicit_column<T>::type;
 
         /**
          *  Labeled (aliased) CTE expression.
@@ -672,7 +666,7 @@
 
         using builder_type = internal::cte_builder<
             Label,
-            internal::transform_tuple_t<std::tuple<ExplicitCols...>, internal::decay_explicit_column>>;
+            internal::transform_tuple_t<std::tuple<ExplicitCols...>, internal::decay_explicit_column_t>>;
         return builder_type{{std::move(explicitColumns)...}};
     }
 
@@ -693,7 +687,7 @@
 
         using builder_type = internal::cte_builder<
             decltype(label),
-            internal::transform_tuple_t<std::tuple<ExplicitCols...>, internal::decay_explicit_column>>;
+            internal::transform_tuple_t<std::tuple<ExplicitCols...>, internal::decay_explicit_column_t>>;
         return builder_type{{std::move(explicitColumns)...}};
     }
 #endif
