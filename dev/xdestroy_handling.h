#pragma once

#include <type_traits>  // std::integral_constant
#if defined(SQLITE_ORM_CONCEPTS_SUPPORTED) && SQLITE_ORM_HAS_INCLUDE(<concepts>)
#include <concepts>
#endif

#include "start_macros.h"
#include "cxx_polyfill.h"

namespace sqlite_orm {

    using xdestroy_fn_t = void (*)(void*);
    using null_xdestroy_t = std::integral_constant<xdestroy_fn_t, nullptr>;
    SQLITE_ORM_INLINE_VAR constexpr null_xdestroy_t null_xdestroy_f{};
}

namespace sqlite_orm {
    namespace internal {
#ifdef SQLITE_ORM_CONCEPTS_SUPPORTED
        /**
         *  Constraints a deleter to be state-less.
         */
        template<typename D>
        concept stateless_deleter = std::is_empty_v<D> && std::is_default_constructible_v<D>;

        /**
         *  Constraints a deleter to be an integral function constant.
         */
        template<typename D>
        concept integral_fp_c = requires {
            typename D::value_type;
            D::value;
            requires std::is_function_v<std::remove_pointer_t<typename D::value_type>>;
        };

        /**
         *  Constraints a deleter to be or to yield a function pointer.
         */
        template<typename D>
        concept yields_fp = requires(D d) {
            // yielding function pointer by using the plus trick
            {+d};
            requires std::is_function_v<std::remove_pointer_t<decltype(+d)>>;
        };
#endif

#if __cpp_lib_concepts >= 201907L
        /**
         *  Yield a deleter's function pointer.
         */
        template<yields_fp D>
        struct yield_fp_of {
            using type = decltype(+std::declval<D>());
        };
#else

        template<typename D>
        SQLITE_ORM_INLINE_VAR constexpr bool is_stateless_deleter_v =
            std::is_empty<D>::value&& std::is_default_constructible<D>::value;

        template<typename D, typename SFINAE = void>
        struct is_integral_fp_c : std::false_type {};
        template<typename D>
        struct is_integral_fp_c<
            D,
            polyfill::void_t<typename D::value_type,
                             decltype(D::value),
                             std::enable_if_t<std::is_function<std::remove_pointer_t<typename D::value_type>>::value>>>
            : std::true_type {};
        template<typename D>
        SQLITE_ORM_INLINE_VAR constexpr bool is_integral_fp_c_v = is_integral_fp_c<D>::value;

        template<typename D, typename SFINAE = void>
        struct can_yield_fp : std::false_type {};
        template<typename D>
        struct can_yield_fp<
            D,
            polyfill::void_t<
                decltype(+std::declval<D>()),
                std::enable_if_t<std::is_function<std::remove_pointer_t<decltype(+std::declval<D>())>>::value>>>
            : std::true_type {};
        template<typename D>
        SQLITE_ORM_INLINE_VAR constexpr bool can_yield_fp_v = can_yield_fp<D>::value;

        template<typename D, bool = can_yield_fp_v<D>>
        struct yield_fp_of {
            using type = void;
        };
        template<typename D>
        struct yield_fp_of<D, true> {
            using type = decltype(+std::declval<D>());
        };
#endif
        template<typename D>
        using yielded_fn_t = typename yield_fp_of<D>::type;

#if __cpp_lib_concepts >= 201907L
        template<typename D>
        concept is_unusable_for_xdestroy = (!stateless_deleter<D> &&
<<<<<<< HEAD
                                            (can_yield_fp<D> && !std::convertible_to<yielded_fn_t<D>, xdestroy_fn_t>));
=======
                                            (yields_fp<D> && !std::convertible_to<yielded_fn_t<D>, xdestroy_fn_t>));
>>>>>>> ed549bbc

        /**
         *  This concept tests whether a deleter yields a function pointer, which is convertible to an xdestroy function pointer.
         *  Note: We are using 'is convertible' rather than 'is same' because of any exception specification.
         */
        template<typename D>
<<<<<<< HEAD
        concept can_yield_xdestroy = can_yield_fp<D> && std::convertible_to<yielded_fn_t<D>, xdestroy_fn_t>;

        template<typename D, typename P>
        concept needs_xdestroy_proxy = (stateless_deleter<D> &&
                                        (!can_yield_fp<D> || !std::convertible_to<yielded_fn_t<D>, xdestroy_fn_t>));
=======
        concept yields_xdestroy = yields_fp<D> && std::convertible_to<yielded_fn_t<D>, xdestroy_fn_t>;

        template<typename D, typename P>
        concept needs_xdestroy_proxy = (stateless_deleter<D> &&
                                        (!yields_fp<D> || !std::convertible_to<yielded_fn_t<D>, xdestroy_fn_t>));
>>>>>>> ed549bbc

        /**
         *  xDestroy function that constructs and invokes the stateless deleter.
         *  
         *  Requires that the deleter can be called with the q-qualified pointer argument;
         *  it doesn't check so explicitly, but a compiler error will occur.
         */
        template<typename D, typename P>
        requires(!integral_fp_c<D>) void xdestroy_proxy(void* p) noexcept {
            // C-casting `void* -> P*` like statement_binder<pointer_binding<P, T, D>>
            auto o = (P*)p;
            // ignoring return code
            (void)D{}(o);
        }

        /**
         *  xDestroy function that invokes the integral function pointer constant.
         *  
         *  Performs a const-cast of the argument pointer in order to allow for C API functions
         *  that take a non-const parameter, but user code passes a pointer to a const object.
         */
        template<integral_fp_c D, typename P>
        void xdestroy_proxy(void* p) noexcept {
            // C-casting `void* -> P*` like statement_binder<pointer_binding<P, T, D>>,
            auto o = (std::remove_cv_t<P>*)(P*)p;
            // ignoring return code
            (void)D{}(o);
        }
#else
        template<typename D>
        SQLITE_ORM_INLINE_VAR constexpr bool is_unusable_for_xdestroy_v =
            !is_stateless_deleter_v<D> &&
            (can_yield_fp_v<D> && !std::is_convertible<yielded_fn_t<D>, xdestroy_fn_t>::value);

        template<typename D>
        SQLITE_ORM_INLINE_VAR constexpr bool can_yield_xdestroy_v =
            can_yield_fp_v<D>&& std::is_convertible<yielded_fn_t<D>, xdestroy_fn_t>::value;

        template<typename D, typename P>
        SQLITE_ORM_INLINE_VAR constexpr bool needs_xdestroy_proxy_v =
            is_stateless_deleter_v<D> &&
            (!can_yield_fp_v<D> || !std::is_convertible<yielded_fn_t<D>, xdestroy_fn_t>::value);

        template<typename D, typename P, std::enable_if_t<!is_integral_fp_c_v<D>, bool> = true>
        void xdestroy_proxy(void* p) noexcept {
            // C-casting `void* -> P*` like statement_binder<pointer_binding<P, T, D>>
            auto o = (P*)p;
            // ignoring return code
            (void)D{}(o);
        }

        template<typename D, typename P, std::enable_if_t<is_integral_fp_c_v<D>, bool> = true>
        void xdestroy_proxy(void* p) noexcept {
            // C-casting `void* -> P*` like statement_binder<pointer_binding<P, T, D>>,
            auto o = (std::remove_cv_t<P>*)(P*)p;
            // ignoring return code
            (void)D{}(o);
        }
#endif
    }
}

namespace sqlite_orm {

#if __cpp_lib_concepts >= 201907L
    /**
     *  Prohibits using a yielded function pointer, which is not of type xdestroy_fn_t.
     *  
     *  Explicitly declared for better error messages.
     */
    template<typename D, typename P>
    constexpr xdestroy_fn_t obtain_xdestroy_for(D, P*) noexcept requires(internal::is_unusable_for_xdestroy<D>) {
        static_assert(polyfill::always_false_v<D>,
                      "A function pointer, which is not of type xdestroy_fn_t, is prohibited.");
        return nullptr;
    }

    /**
     *  Obtains a proxy 'xDestroy' function pointer [of type void(*)(void*)]
     *  for a deleter in a type-safe way.
     *  
     *  The deleter can be one of:
     *         - integral function constant
     *         - state-less (empty) deleter
     *         - non-capturing lambda
     *  
     *  Type-safety is garanteed by checking whether the deleter or yielded function pointer
     *  is invocable with the non-q-qualified pointer value.
     */
    template<typename D, typename P>
    constexpr xdestroy_fn_t obtain_xdestroy_for(D, P*) noexcept requires(internal::needs_xdestroy_proxy<D, P>) {
        return internal::xdestroy_proxy<D, P>;
    }

    /**
     *  Directly obtains a 'xDestroy' function pointer [of type void(*)(void*)]
     *  from a deleter in a type-safe way.
     *  
     *  The deleter can be one of:
     *         - function pointer of type xdestroy_fn_t
     *         - structure holding a function pointer
     *         - integral function constant
     *         - non-capturing lambda
     *  ... and yield a function pointer of type xdestroy_fn_t.
     *  
     *  Type-safety is garanteed by checking whether the deleter or yielded function pointer
     *  is invocable with the non-q-qualified pointer value.
     */
    template<typename D, typename P>
    constexpr xdestroy_fn_t obtain_xdestroy_for(D d, P*) noexcept requires(internal::yields_xdestroy<D>) {
        return d;
    }
#else
    template<typename D, typename P, std::enable_if_t<internal::is_unusable_for_xdestroy_v<D>, bool> = true>
    constexpr xdestroy_fn_t obtain_xdestroy_for(D, P*) {
        static_assert(polyfill::always_false_v<D>,
                      "A function pointer, which is not of type xdestroy_fn_t, is prohibited.");
        return nullptr;
    }

    template<typename D, typename P, std::enable_if_t<internal::needs_xdestroy_proxy_v<D, P>, bool> = true>
    constexpr xdestroy_fn_t obtain_xdestroy_for(D, P*) noexcept {
        return internal::xdestroy_proxy<D, P>;
    }

    template<typename D, typename P, std::enable_if_t<internal::can_yield_xdestroy_v<D>, bool> = true>
    constexpr xdestroy_fn_t obtain_xdestroy_for(D d, P*) noexcept {
        return d;
    }
#endif
}<|MERGE_RESOLUTION|>--- conflicted
+++ resolved
@@ -98,30 +98,18 @@
 #if __cpp_lib_concepts >= 201907L
         template<typename D>
         concept is_unusable_for_xdestroy = (!stateless_deleter<D> &&
-<<<<<<< HEAD
-                                            (can_yield_fp<D> && !std::convertible_to<yielded_fn_t<D>, xdestroy_fn_t>));
-=======
                                             (yields_fp<D> && !std::convertible_to<yielded_fn_t<D>, xdestroy_fn_t>));
->>>>>>> ed549bbc
 
         /**
          *  This concept tests whether a deleter yields a function pointer, which is convertible to an xdestroy function pointer.
          *  Note: We are using 'is convertible' rather than 'is same' because of any exception specification.
          */
         template<typename D>
-<<<<<<< HEAD
-        concept can_yield_xdestroy = can_yield_fp<D> && std::convertible_to<yielded_fn_t<D>, xdestroy_fn_t>;
-
-        template<typename D, typename P>
-        concept needs_xdestroy_proxy = (stateless_deleter<D> &&
-                                        (!can_yield_fp<D> || !std::convertible_to<yielded_fn_t<D>, xdestroy_fn_t>));
-=======
         concept yields_xdestroy = yields_fp<D> && std::convertible_to<yielded_fn_t<D>, xdestroy_fn_t>;
 
         template<typename D, typename P>
         concept needs_xdestroy_proxy = (stateless_deleter<D> &&
                                         (!yields_fp<D> || !std::convertible_to<yielded_fn_t<D>, xdestroy_fn_t>));
->>>>>>> ed549bbc
 
         /**
          *  xDestroy function that constructs and invokes the stateless deleter.
