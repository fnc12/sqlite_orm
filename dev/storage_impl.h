--- conflicted
+++ resolved
@@ -48,45 +48,6 @@
                 this->super::for_each(l);
                 l(*this);
             }
-<<<<<<< HEAD
-
-#if SQLITE_VERSION_NUMBER >= 3006019
-
-            /**
-             *  Returns foreign keys count in table definition
-             */
-            int foreign_keys_count() const {
-                auto res = 0;
-                iterate_tuple(this->table.elements, [&res](auto& c) {
-                    if(is_foreign_key<typename std::decay<decltype(c)>::type>::value) {
-                        ++res;
-                    }
-                });
-                return res;
-            }
-
-#endif
-
-            std::string find_table_name(const std::type_index& ti) const {
-                std::type_index thisTypeIndex{typeid(std::conditional_t<std::is_void<label_of_or_void_t<H>>::value,
-                                                                        object_type_t<H>,
-                                                                        label_of_or_void_t<H>>)};
-
-                if(thisTypeIndex == ti) {
-                    return this->table.name;
-                } else {
-                    return this->super::find_table_name(ti);
-                }
-            }
-
-            /**
-             *  Copies current table to another table with a given **name**.
-             *  Performs CREATE TABLE %name% AS SELECT %this->table.columns_names()% FROM &this->table.name%;
-             */
-            void
-            copy_table(sqlite3* db, const std::string& name, const std::vector<table_info*>& columnsToIgnore) const;
-=======
->>>>>>> fe2af7f7
         };
 
         template<>
@@ -124,9 +85,12 @@
                 empty_callable<std::string>(),
                 [&ti](const auto& tImpl) {
                     using qualified_type = std::decay_t<decltype(tImpl)>;
-                    return ti == typeid(storage_object_type_t<qualified_type>)
-                               ? tImpl.table.name
-                               : find_table_name<typename qualified_type::super>(tImpl, ti);
+                    std::type_index thisTypeIndex =
+                        typeid(std::conditional_t<std::is_void<storage_label_of_t<qualified_type>>::value,
+                                                  storage_object_type_t<qualified_type>,
+                                                  storage_label_of_t<qualified_type>>);
+                    return thisTypeIndex == ti ? tImpl.table.name
+                                               : find_table_name<typename qualified_type::super>(tImpl, ti);
                 })(strg);
         }
 
