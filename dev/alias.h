--- conflicted
+++ resolved
@@ -114,7 +114,6 @@
                 return alias_extractor::extract();
             }
 
-<<<<<<< HEAD
 #ifdef SQLITE_ORM_WITH_CTE
             // for cte monikers -> empty
             template<class T = A, satisfies<std::is_same, polyfill::detected_t<type_t, T>, A> = true>
@@ -122,13 +121,12 @@
                 return {};
             }
 #endif
-=======
+
             // for regular table aliases -> alias identifier
             template<class T = A, satisfies<is_table_alias, T> = true>
             static std::string as_qualifier(const basic_table&) {
                 return alias_extractor::extract();
             }
->>>>>>> ae8b1fa2
         };
 
         /**
