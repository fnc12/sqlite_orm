#pragma once

#include <type_traits>  //  std::enable_if, std::is_same, std::conditional
#include <utility>  //  std::make_index_sequence, std::move
#include <string>  //  std::string
#include <sstream>  //  std::stringstream
#include <string>  //  std::string
#ifdef SQLITE_ORM_WITH_CTE
#include <array>
#endif

#include "functional/cxx_type_traits_polyfill.h"
#include "functional/cstring_literal.h"
#include "type_traits.h"
#include "alias_traits.h"
#include "table_type_of.h"
#include "tags.h"
#include "column_pointer.h"

namespace sqlite_orm {

    namespace internal {
#ifdef SQLITE_ORM_WITH_CPP20_ALIASES
        template<class T>
        inline constexpr bool is_operator_argument_v<T, std::enable_if_t<orm_column_alias<T>>> = true;
#endif

        /**
         *  This is a common built-in class used for character based table aliases.
         *  For convenience there exist public type aliases `alias_a`, `alias_b`, ...
         *  The easiest way to create a table alias is using `"z"_alias.for_<Object>()`.
         */
        template<class T, char A, char... X>
        struct recordset_alias : alias_tag {
            using type = T;

            static std::string get() {
                return {A, X...};
            }
        };

        /**
         *  Column expression with table alias attached like 'C.ID'. This is not a column alias
         */
        template<class T, class C>
        struct alias_column_t {
            using alias_type = T;
            using column_type = C;

            column_type column;
        };

        template<class T>
        SQLITE_ORM_INLINE_VAR constexpr bool
            is_operator_argument_v<T, std::enable_if_t<polyfill::is_specialization_of<T, alias_column_t>::value>> =
                true;

        struct basic_table;

        /*
         * Encapsulates extracting the alias identifier of a non-alias.
         * 
         * `extract()` always returns the empty string.
         * `as_alias()` is used in contexts where a table might be aliased, and the empty string is returned.
         * `as_qualifier()` is used in contexts where a table might be aliased, and the given table's name is returned.
         */
        template<class T, class SFINAE = void>
        struct alias_extractor {
            static std::string extract() {
                return {};
            }

            static std::string as_alias() {
                return {};
            }

            template<class X = basic_table>
            static const std::string& as_qualifier(const X& table) {
                return table.name;
            }
        };

        /*
         * Encapsulates extracting the alias identifier of an alias.
         * 
         * `extract()` always returns the alias identifier or CTE moniker.
         * `as_alias()` is used in contexts where a recordset is aliased, and the alias identifier is returned.
         * `as_qualifier()` is used in contexts where a table is aliased, and the alias identifier is returned.
         */
        template<class A>
        struct alias_extractor<A, match_if<is_alias, A>> {
            static std::string extract() {
                std::stringstream ss;
                ss << A::get();
                return ss.str();
            }

            // for column and regular table aliases -> alias identifier
            template<class T = A, satisfies_not<std::is_same, polyfill::detected_t<type_t, T>, A> = true>
            static std::string as_alias() {
                return alias_extractor::extract();
            }

#ifdef SQLITE_ORM_WITH_CTE
            // for CTE monikers -> empty
            template<class T = A, satisfies<std::is_same, polyfill::detected_t<type_t, T>, A> = true>
            static std::string as_alias() {
                return {};
            }
#endif

            // for regular table aliases -> alias identifier
            template<class T = A, satisfies<is_table_alias, T> = true>
            static std::string as_qualifier(const basic_table&) {
                return alias_extractor::extract();
            }
        };

        /**
         * Used to store alias for expression
         */
        template<class T, class E>
        struct as_t {
            using alias_type = T;
            using expression_type = E;

            expression_type expression;
        };

        /**
         *  Built-in column alias.
         *  For convenience there exist type aliases `colalias_a`, `colalias_b`, ...
         *  The easiest way to create a column alias is using `"xyz"_col`.
         */
        template<char A, char... X>
        struct column_alias : alias_tag {
            static std::string get() {
                return {A, X...};
            }
        };

        template<class T>
        struct alias_holder {
            using type = T;

            alias_holder() = default;
            // CTE feature needs it to implicitly convert a column alias to an alias_holder; see `cte()` factory function
            alias_holder(const T&) noexcept {}
        };

        template<class T>
        SQLITE_ORM_INLINE_VAR constexpr bool
            is_operator_argument_v<T, std::enable_if_t<polyfill::is_specialization_of<T, alias_holder>::value>> = true;

#ifdef SQLITE_ORM_WITH_CPP20_ALIASES
        template<char A, char... X>
        struct recordset_alias_builder {
            template<class T>
            [[nodiscard]] consteval recordset_alias<T, A, X...> for_() const {
                return {};
            }

            template<auto t>
            [[nodiscard]] consteval auto for_() const {
                using T = std::remove_const_t<decltype(t)>;
                return recordset_alias<T, A, X...>{};
            }
        };
#endif

#ifdef SQLITE_ORM_WITH_CTE
        template<size_t n, char... C>
        SQLITE_ORM_CONSTEVAL auto n_to_colalias() {
            constexpr column_alias<'1' + n % 10, C...> colalias{};
            if constexpr(n > 10) {
                return n_to_colalias<n / 10, '1' + n % 10, C...>();
            } else {
                return colalias;
            }
        }

        template<class T>
        inline constexpr bool is_builtin_numeric_column_alias_v = false;
        template<char... C>
        inline constexpr bool is_builtin_numeric_column_alias_v<column_alias<C...>> = ((C >= '0' && C <= '9') && ...);
#endif
    }

    /**
     *  Using a column pointer, create a column reference to an aliased table column.
     *  
     *  Example:
     *  using als = alias_u<User>;
     *  select(alias_column<als>(column<User>(&User::id)))
     */
<<<<<<< HEAD
    template<
        class A,
        class C,
        std::enable_if_t<polyfill::conjunction_v<internal::is_table_alias<A>,
                                                 polyfill::negation<internal::is_cte_moniker<internal::type_t<A>>>>,
                         bool> = true>
=======
    template<class A, class C, std::enable_if_t<internal::is_table_alias<A>::value, bool> = true>
>>>>>>> 4db6c974
    constexpr auto alias_column(C field) {
        using namespace ::sqlite_orm::internal;
        using aliased_type = type_t<A>;
        static_assert(is_field_of_v<C, aliased_type>, "Column must be from aliased table");

        return alias_column_t<A, C>{std::move(field)};
    }

    /**
     *  Using an object member field, create a column reference to an aliased table column.
     *  
     *  @note The object member pointer can be from a derived class without explicitly forming a column pointer.
     *  
     *  Example:
     *  using als = alias_u<User>;
     *  select(alias_column<als>(&User::id))
     */
<<<<<<< HEAD
    template<
        class A,
        class F,
        class O,
        std::enable_if_t<polyfill::conjunction_v<internal::is_table_alias<A>,
                                                 polyfill::negation<internal::is_cte_moniker<internal::type_t<A>>>>,
                         bool> = true>
=======
    template<class A, class F, class O, std::enable_if_t<internal::is_table_alias<A>::value, bool> = true>
>>>>>>> 4db6c974
    constexpr auto alias_column(F O::*field) {
        using namespace ::sqlite_orm::internal;
        using aliased_type = type_t<A>;
        static_assert(is_field_of_v<F O::*, aliased_type>, "Column must be from aliased table");

        using C1 =
            std::conditional_t<std::is_same<O, aliased_type>::value, F O::*, column_pointer<aliased_type, F O::*>>;
        return alias_column_t<A, C1>{{field}};
    }

#ifdef SQLITE_ORM_WITH_CPP20_ALIASES
    /**
     *  Create a column reference to an aliased table column.
     *  
     *  @note An object member pointer can be from a derived class without explicitly forming a column pointer.
     *  
     *  Example:
     *  constexpr auto als = "u"_alias.for_<User>();
     *  select(alias_column<als>(&User::id))
     */
    template<orm_table_alias auto als, class C>
        requires(!orm_cte_moniker<internal::auto_type_t<als>>)
    constexpr auto alias_column(C field) {
        using namespace ::sqlite_orm::internal;
        using A = decltype(als);
        using aliased_type = type_t<A>;
        static_assert(is_field_of_v<C, aliased_type>, "Column must be from aliased table");

        if constexpr(is_column_pointer_v<C>) {
            return alias_column_t<A, C>{std::move(field)};
        } else if constexpr(std::is_same_v<member_object_type_t<C>, aliased_type>) {
            return alias_column_t<A, C>{field};
        } else {
            // wrap in column_pointer
            using C1 = column_pointer<aliased_type, C>;
            return alias_column_t<A, C1>{{field}};
        }
    }

    /**
     *  Create a column reference to an aliased table column.
     *  
     *  @note An object member pointer can be from a derived class without explicitly forming a column pointer.
     *  
     *  @note (internal) Intentionally place in the sqlite_orm namespace for ADL (Argument Dependent Lookup)
     *  because recordset aliases are derived from `sqlite_orm::alias_tag`
     *  
     *  Example:
     *  constexpr auto als = "u"_alias.for_<User>();
     *  select(als->*&User::id)
     */
    template<orm_table_alias A, class F>
        requires(!orm_cte_moniker<internal::type_t<A>>)
    constexpr auto operator->*(const A& /*tableAlias*/, F field) {
        return alias_column<A>(std::move(field));
    }
#endif

#ifdef SQLITE_ORM_WITH_CTE
    /**
     *  Create a column reference to an aliased CTE column.
     */
    template<class A,
             class C,
             std::enable_if_t<
                 polyfill::conjunction_v<internal::is_table_alias<A>, internal::is_cte_moniker<internal::type_t<A>>>,
                 bool> = true>
    constexpr auto alias_column(C c) {
        using namespace internal;
        using cte_moniker_t = type_t<A>;

        if constexpr(is_column_pointer_v<C>) {
            static_assert(std::is_same<table_type_of_t<C>, cte_moniker_t>::value,
                          "Column pointer must match aliased CTE");
            return alias_column_t<A, C>{c};
        } else {
            auto cp = column<cte_moniker_t>(c);
            return alias_column_t<A, decltype(cp)>{std::move(cp)};
        }
    }

#ifdef SQLITE_ORM_WITH_CPP20_ALIASES
    /**
     *  Create a column reference to an aliased CTE column.
     *  
     *  @note (internal) Intentionally place in the sqlite_orm namespace for ADL (Argument Dependent Lookup)
     *  because recordset aliases are derived from `sqlite_orm::alias_tag`
     */
    template<orm_table_alias A, class C>
        requires(orm_cte_moniker<internal::type_t<A>>)
    constexpr auto operator->*(const A& /*tableAlias*/, C c) {
        return alias_column<A>(std::move(c));
    }

    /**
     *  Create a column reference to an aliased CTE column.
     */
    template<orm_table_alias auto als, class C>
        requires(orm_cte_moniker<internal::auto_type_t<als>>)
    constexpr auto alias_column(C c) {
        using A = std::remove_const_t<decltype(als)>;
        return alias_column<A>(std::move(c));
    }
#endif
#endif

    /** 
     *  Alias a column expression.
     */
    template<class A, class E, internal::satisfies<internal::is_column_alias, A> = true>
    internal::as_t<A, E> as(E expression) {
        return {std::move(expression)};
    }

#ifdef SQLITE_ORM_WITH_CPP20_ALIASES
    /** 
     *  Alias a column expression.
     */
    template<orm_column_alias auto als, class E>
    auto as(E expression) {
        return internal::as_t<decltype(als), E>{std::move(expression)};
    }

    /**
     *  Alias a column expression.
     */
    template<orm_column_alias A, class E>
    internal::as_t<A, E> operator>>=(E expression, const A&) {
        return {std::move(expression)};
    }
#else
    /**
     *  Alias a column expression.
     */
    template<class A, class E, internal::satisfies<internal::is_column_alias, A> = true>
    internal::as_t<A, E> operator>>=(E expression, const A&) {
        return {std::move(expression)};
    }
#endif

    /**
     *  Wrap a column alias in an alias holder.
     */
    template<class T>
    internal::alias_holder<T> get() {
        static_assert(internal::is_column_alias_v<T>, "");
        return {};
    }

#ifdef SQLITE_ORM_WITH_CPP20_ALIASES
    template<orm_column_alias auto als>
    auto get() {
        return internal::alias_holder<decltype(als)>{};
    }
#endif

    template<class T>
    using alias_a = internal::recordset_alias<T, 'a'>;
    template<class T>
    using alias_b = internal::recordset_alias<T, 'b'>;
    template<class T>
    using alias_c = internal::recordset_alias<T, 'c'>;
    template<class T>
    using alias_d = internal::recordset_alias<T, 'd'>;
    template<class T>
    using alias_e = internal::recordset_alias<T, 'e'>;
    template<class T>
    using alias_f = internal::recordset_alias<T, 'f'>;
    template<class T>
    using alias_g = internal::recordset_alias<T, 'g'>;
    template<class T>
    using alias_h = internal::recordset_alias<T, 'h'>;
    template<class T>
    using alias_i = internal::recordset_alias<T, 'i'>;
    template<class T>
    using alias_j = internal::recordset_alias<T, 'j'>;
    template<class T>
    using alias_k = internal::recordset_alias<T, 'k'>;
    template<class T>
    using alias_l = internal::recordset_alias<T, 'l'>;
    template<class T>
    using alias_m = internal::recordset_alias<T, 'm'>;
    template<class T>
    using alias_n = internal::recordset_alias<T, 'n'>;
    template<class T>
    using alias_o = internal::recordset_alias<T, 'o'>;
    template<class T>
    using alias_p = internal::recordset_alias<T, 'p'>;
    template<class T>
    using alias_q = internal::recordset_alias<T, 'q'>;
    template<class T>
    using alias_r = internal::recordset_alias<T, 'r'>;
    template<class T>
    using alias_s = internal::recordset_alias<T, 's'>;
    template<class T>
    using alias_t = internal::recordset_alias<T, 't'>;
    template<class T>
    using alias_u = internal::recordset_alias<T, 'u'>;
    template<class T>
    using alias_v = internal::recordset_alias<T, 'v'>;
    template<class T>
    using alias_w = internal::recordset_alias<T, 'w'>;
    template<class T>
    using alias_x = internal::recordset_alias<T, 'x'>;
    template<class T>
    using alias_y = internal::recordset_alias<T, 'y'>;
    template<class T>
    using alias_z = internal::recordset_alias<T, 'z'>;

    using colalias_a = internal::column_alias<'a'>;
    using colalias_b = internal::column_alias<'b'>;
    using colalias_c = internal::column_alias<'c'>;
    using colalias_d = internal::column_alias<'d'>;
    using colalias_e = internal::column_alias<'e'>;
    using colalias_f = internal::column_alias<'f'>;
    using colalias_g = internal::column_alias<'g'>;
    using colalias_h = internal::column_alias<'h'>;
    using colalias_i = internal::column_alias<'i'>;

#ifdef SQLITE_ORM_WITH_CPP20_ALIASES
    /** @short Create a table alias.
     *
     *  Examples:
     *  constexpr auto z_alias = alias<'z'>.for_<User>();
     */
    template<char A, char... X>
    inline constexpr internal::recordset_alias_builder<A, X...> alias{};

    inline namespace literals {
        /** @short Create a table alias.
         *
         *  Examples:
         *  constexpr auto z_alias = "z"_alias.for_<User>();
         */
        template<internal::cstring_literal name>
        [[nodiscard]] consteval auto operator"" _alias() {
            return internal::explode_into<internal::recordset_alias_builder, name>(
                std::make_index_sequence<name.size()>{});
        }

        /** @short Create a column alias.
         *  column_alias<'a'[, ...]> from a string literal.
         *  E.g. "a"_col, "b"_col
         */
        template<internal::cstring_literal name>
        [[nodiscard]] consteval auto operator"" _col() {
            return internal::explode_into<internal::column_alias, name>(std::make_index_sequence<name.size()>{});
        }
    }
#endif

#ifdef SQLITE_ORM_WITH_CTE
    /**
     *  column_alias<'1'[, ...]> from a numeric literal.
     *  E.g. 1_colalias, 2_colalias
     */
    template<char... Chars>
    [[nodiscard]] SQLITE_ORM_CONSTEVAL auto operator"" _colalias() {
        // numeric identifiers are used for automatically assigning implicit aliases to unaliased column expressions,
        // which start at "1".
        static_assert(std::array{Chars...}[0] > '0');
        return internal::column_alias<Chars...>{};
    }
#endif
}<|MERGE_RESOLUTION|>--- conflicted
+++ resolved
@@ -193,16 +193,12 @@
      *  using als = alias_u<User>;
      *  select(alias_column<als>(column<User>(&User::id)))
      */
-<<<<<<< HEAD
-    template<
-        class A,
-        class C,
-        std::enable_if_t<polyfill::conjunction_v<internal::is_table_alias<A>,
-                                                 polyfill::negation<internal::is_cte_moniker<internal::type_t<A>>>>,
-                         bool> = true>
-=======
-    template<class A, class C, std::enable_if_t<internal::is_table_alias<A>::value, bool> = true>
->>>>>>> 4db6c974
+    template<class A,
+             class C,
+             std::enable_if_t<
+                 polyfill::conjunction<internal::is_table_alias<A>,
+                                       polyfill::negation<internal::is_cte_moniker<internal::type_t<A>>>>::value,
+                 bool> = true>
     constexpr auto alias_column(C field) {
         using namespace ::sqlite_orm::internal;
         using aliased_type = type_t<A>;
@@ -220,17 +216,13 @@
      *  using als = alias_u<User>;
      *  select(alias_column<als>(&User::id))
      */
-<<<<<<< HEAD
-    template<
-        class A,
-        class F,
-        class O,
-        std::enable_if_t<polyfill::conjunction_v<internal::is_table_alias<A>,
-                                                 polyfill::negation<internal::is_cte_moniker<internal::type_t<A>>>>,
-                         bool> = true>
-=======
-    template<class A, class F, class O, std::enable_if_t<internal::is_table_alias<A>::value, bool> = true>
->>>>>>> 4db6c974
+    template<class A,
+             class F,
+             class O,
+             std::enable_if_t<
+                 polyfill::conjunction<internal::is_table_alias<A>,
+                                       polyfill::negation<internal::is_cte_moniker<internal::type_t<A>>>>::value,
+                 bool> = true>
     constexpr auto alias_column(F O::*field) {
         using namespace ::sqlite_orm::internal;
         using aliased_type = type_t<A>;
