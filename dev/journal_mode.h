#pragma once

<<<<<<< HEAD
#ifndef _IMPORT_STD_MODULE
#include <iterator>  //  std::back_inserter
#include <string>  //  std::string
#include <memory>  //  std::unique_ptr
=======
>>>>>>> db649e1b
#include <array>  //  std::array
#include <string>  //  std::string
#include <utility>  //  std::pair
#include <algorithm>  //  std::ranges::transform
#include <cctype>  // std::toupper
#endif

#include "serialize_result_type.h"

#if defined(_WINNT_)
// DELETE is a macro defined in the Windows SDK (winnt.h)
#pragma push_macro("DELETE")
#undef DELETE
#endif

_EXPORT_SQLITE_ORM namespace sqlite_orm {

    /**
     *  Caps case because of:
     *  1) delete keyword;
     *  2) https://www.sqlite.org/pragma.html#pragma_journal_mode original spelling
     */
    enum class journal_mode : signed char {
        DELETE = 0,
        // An alternate enumeration value when using the Windows SDK that defines DELETE as a macro.
        DELETE_ = DELETE,
        TRUNCATE = 1,
        PERSIST = 2,
        MEMORY = 3,
        WAL = 4,
        OFF = 5,
    };
}

namespace sqlite_orm {
    namespace internal {

        inline const serialize_result_type& journal_mode_to_string(journal_mode value) {
#ifdef SQLITE_ORM_STRING_VIEW_SUPPORTED
            static constexpr std::array<serialize_result_type, 6> idx2str = {
#else
            static const std::array<serialize_result_type, 6> idx2str = {
#endif
                "DELETE",
                "TRUNCATE",
                "PERSIST",
                "MEMORY",
                "WAL",
                "OFF",
            };
            return idx2str.at(static_cast<int>(value));
        }

        inline std::pair<bool, journal_mode> journal_mode_from_string(std::string string) {
            static constexpr std::array<journal_mode, 6> journalModes = {{
                journal_mode::DELETE,
                journal_mode::TRUNCATE,
                journal_mode::PERSIST,
                journal_mode::MEMORY,
                journal_mode::WAL,
                journal_mode::OFF,
            }};
<<<<<<< HEAD
            for (auto j: all) {
                if (to_string(j) == upper_str) {
                    return std::make_unique<journal_mode>(j);
=======
#if __cpp_lib_ranges >= 201911L
            std::ranges::transform(string, string.begin(), [](unsigned char c) noexcept {
                return std::toupper(c);
            });
            if (auto found = std::ranges::find(journalModes, string, journal_mode_to_string);
                found != journalModes.end()) SQLITE_ORM_CPP_LIKELY {
                return {true, *found};
            }
#else
            std::transform(string.begin(), string.end(), string.begin(), [](unsigned char c) noexcept {
                return std::toupper(c);
            });
            for (auto journalMode: journalModes) {
                if (journal_mode_to_string(journalMode) == string) {
                    return {true, journalMode};
>>>>>>> db649e1b
                }
            }
#endif
            return {false, journal_mode::OFF};
        }
    }
}

#if defined(_WINNT_)
#pragma pop_macro("DELETE")
#endif<|MERGE_RESOLUTION|>--- conflicted
+++ resolved
@@ -1,12 +1,6 @@
 #pragma once
 
-<<<<<<< HEAD
 #ifndef _IMPORT_STD_MODULE
-#include <iterator>  //  std::back_inserter
-#include <string>  //  std::string
-#include <memory>  //  std::unique_ptr
-=======
->>>>>>> db649e1b
 #include <array>  //  std::array
 #include <string>  //  std::string
 #include <utility>  //  std::pair
@@ -69,11 +63,6 @@
                 journal_mode::WAL,
                 journal_mode::OFF,
             }};
-<<<<<<< HEAD
-            for (auto j: all) {
-                if (to_string(j) == upper_str) {
-                    return std::make_unique<journal_mode>(j);
-=======
 #if __cpp_lib_ranges >= 201911L
             std::ranges::transform(string, string.begin(), [](unsigned char c) noexcept {
                 return std::toupper(c);
@@ -89,7 +78,6 @@
             for (auto journalMode: journalModes) {
                 if (journal_mode_to_string(journalMode) == string) {
                     return {true, journalMode};
->>>>>>> db649e1b
                 }
             }
 #endif
