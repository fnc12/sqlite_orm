<<<<<<< HEAD
#pragma once

#include "cxx_universal.h"

#if SQLITE_ORM_HAS_INCLUDE(<version>)
#include <version>
#endif

#ifdef SQLITE_ORM_INLINE_VARIABLES_SUPPORTED
#define SQLITE_ORM_INLINE_VAR inline
#else
#define SQLITE_ORM_INLINE_VAR
#endif

#if SQLITE_ORM_HAS_CPP_ATTRIBUTE(no_unique_address) >= 201803L
#define SQLITE_ORM_NOUNIQUEADDRESS [[no_unique_address]]
#else
#define SQLITE_ORM_NOUNIQUEADDRESS
#endif

#ifdef SQLITE_ORM_CONSTEVAL_SUPPORTED
#define SQLITE_ORM_CONSTEVAL consteval
#else
#define SQLITE_ORM_CONSTEVAL constexpr
#endif

#if defined(SQLITE_ORM_CONCEPTS_SUPPORTED) && __cpp_lib_concepts >= 202002L
#define SQLITE_ORM_CPP20_CONCEPTS_SUPPORTED
#endif

#if(defined(SQLITE_ORM_CLASSTYPE_TEMPLATE_ARGS_SUPPORTED) && defined(SQLITE_ORM_INLINE_VARIABLES_SUPPORTED) &&         \
    defined(SQLITE_ORM_CONSTEVAL_SUPPORTED)) &&                                                                        \
    (defined(SQLITE_ORM_CPP20_CONCEPTS_SUPPORTED))
#define SQLITE_ORM_WITH_CPP20_ALIASES
#endif

#if defined(SQLITE_ORM_FOLD_EXPRESSIONS_SUPPORTED) && defined(SQLITE_ORM_IF_CONSTEXPR_SUPPORTED)
#define SQLITE_ORM_WITH_CTE
#endif
=======
#pragma once

#include "cxx_universal.h"

#if SQLITE_ORM_HAS_INCLUDE(<version>)
#include <version>
#endif

#ifdef SQLITE_ORM_INLINE_VARIABLES_SUPPORTED
#define SQLITE_ORM_INLINE_VAR inline
#else
#define SQLITE_ORM_INLINE_VAR
#endif

#if SQLITE_ORM_HAS_CPP_ATTRIBUTE(no_unique_address) >= 201803L
#define SQLITE_ORM_NOUNIQUEADDRESS [[no_unique_address]]
#else
#define SQLITE_ORM_NOUNIQUEADDRESS
#endif

#ifdef SQLITE_ORM_CONSTEVAL_SUPPORTED
#define SQLITE_ORM_CONSTEVAL consteval
#else
#define SQLITE_ORM_CONSTEVAL constexpr
#endif

#if defined(SQLITE_ORM_CONCEPTS_SUPPORTED) && __cpp_lib_concepts >= 202002L
#define SQLITE_ORM_CPP20_CONCEPTS_SUPPORTED
#endif

#if(defined(SQLITE_ORM_CLASSTYPE_TEMPLATE_ARGS_SUPPORTED) && defined(SQLITE_ORM_INLINE_VARIABLES_SUPPORTED) &&         \
    defined(SQLITE_ORM_CONSTEVAL_SUPPORTED)) &&                                                                        \
    (defined(SQLITE_ORM_CPP20_CONCEPTS_SUPPORTED))
#define SQLITE_ORM_WITH_CPP20_ALIASES
#endif
>>>>>>> ae8b1fa2
<|MERGE_RESOLUTION|>--- conflicted
+++ resolved
@@ -1,4 +1,3 @@
-<<<<<<< HEAD
 #pragma once
 
 #include "cxx_universal.h"
@@ -37,41 +36,4 @@
 
 #if defined(SQLITE_ORM_FOLD_EXPRESSIONS_SUPPORTED) && defined(SQLITE_ORM_IF_CONSTEXPR_SUPPORTED)
 #define SQLITE_ORM_WITH_CTE
-#endif
-=======
-#pragma once
-
-#include "cxx_universal.h"
-
-#if SQLITE_ORM_HAS_INCLUDE(<version>)
-#include <version>
-#endif
-
-#ifdef SQLITE_ORM_INLINE_VARIABLES_SUPPORTED
-#define SQLITE_ORM_INLINE_VAR inline
-#else
-#define SQLITE_ORM_INLINE_VAR
-#endif
-
-#if SQLITE_ORM_HAS_CPP_ATTRIBUTE(no_unique_address) >= 201803L
-#define SQLITE_ORM_NOUNIQUEADDRESS [[no_unique_address]]
-#else
-#define SQLITE_ORM_NOUNIQUEADDRESS
-#endif
-
-#ifdef SQLITE_ORM_CONSTEVAL_SUPPORTED
-#define SQLITE_ORM_CONSTEVAL consteval
-#else
-#define SQLITE_ORM_CONSTEVAL constexpr
-#endif
-
-#if defined(SQLITE_ORM_CONCEPTS_SUPPORTED) && __cpp_lib_concepts >= 202002L
-#define SQLITE_ORM_CPP20_CONCEPTS_SUPPORTED
-#endif
-
-#if(defined(SQLITE_ORM_CLASSTYPE_TEMPLATE_ARGS_SUPPORTED) && defined(SQLITE_ORM_INLINE_VARIABLES_SUPPORTED) &&         \
-    defined(SQLITE_ORM_CONSTEVAL_SUPPORTED)) &&                                                                        \
-    (defined(SQLITE_ORM_CPP20_CONCEPTS_SUPPORTED))
-#define SQLITE_ORM_WITH_CPP20_ALIASES
-#endif
->>>>>>> ae8b1fa2
+#endif