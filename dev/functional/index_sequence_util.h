--- conflicted
+++ resolved
@@ -1,82 +1,48 @@
-#pragma once
-
-#include <utility>  //  std::index_sequence, std::make_index_sequence
-
-#include "../functional/cxx_universal.h"
-
-namespace sqlite_orm {
-    namespace internal {
-        /**
-         *  Get the first value of an index_sequence.
-         */
-        template<size_t I, size_t... Idx>
-        SQLITE_ORM_CONSTEVAL size_t first_index_sequence_value(std::index_sequence<I, Idx...>) {
-            return I;
-        }
-
-<<<<<<< HEAD
-#ifdef SQLITE_ORM_FOLD_EXPRESSIONS_SUPPORTED
-        /**
-         *  Get the value of an index_sequence at a specific position.
-         */
-        template<size_t... Idx>
-        SQLITE_ORM_CONSTEVAL size_t index_sequence_value(size_t pos, std::index_sequence<Idx...>) {
-            static_assert(sizeof...(Idx) > 0);
-            size_t result;
-            size_t i = 0;
-            ((result = Idx, i++ == pos) || ...);
-            return result;
-        }
-#endif
-
-#ifdef SQLITE_ORM_RELAXED_CONSTEXPR_SUPPORTED
-        /**
-         *  Reorder the values of an index_sequence according to the positions from a second sequence.
-         */
-        template<size_t... Value, size_t... IdxOfValue>
-        SQLITE_ORM_CONSTEVAL auto reorder_index_sequence(std::index_sequence<Value...>,
-                                                         std::index_sequence<IdxOfValue...>) {
-            constexpr std::array<size_t, sizeof...(Value)> values{Value...};
-            return std::index_sequence<values[sizeof...(Value) - 1u - IdxOfValue]...>{};
-        }
-
-        template<size_t Value, size_t IdxOfValue>
-        SQLITE_ORM_CONSTEVAL std::index_sequence<Value> reorder_index_sequence(std::index_sequence<Value>,
-                                                                               std::index_sequence<IdxOfValue>) {
-            return {};
-        }
-
-        inline SQLITE_ORM_CONSTEVAL std::index_sequence<> reorder_index_sequence(std::index_sequence<>,
-                                                                                 std::index_sequence<>) {
-            return {};
-        }
-
-        /**
-         *  Reverse the values of an index_sequence.
-         */
-        template<size_t... Idx>
-        SQLITE_ORM_CONSTEVAL auto reverse_index_sequence(std::index_sequence<Idx...>) {
-            return reorder_index_sequence(std::index_sequence<Idx...>{}, std::make_index_sequence<sizeof...(Idx)>{});
-        }
-#endif
-
-=======
->>>>>>> ae8b1fa2
-        template<class... Seq>
-        struct flatten_idxseq {
-            using type = std::index_sequence<>;
-        };
-
-        template<size_t... Ix>
-        struct flatten_idxseq<std::index_sequence<Ix...>> {
-            using type = std::index_sequence<Ix...>;
-        };
-
-        template<size_t... As, size_t... Bs, class... Seq>
-        struct flatten_idxseq<std::index_sequence<As...>, std::index_sequence<Bs...>, Seq...>
-            : flatten_idxseq<std::index_sequence<As..., Bs...>, Seq...> {};
-
-        template<class... Seq>
-        using flatten_idxseq_t = typename flatten_idxseq<Seq...>::type;
-    }
-}
+#pragma once
+
+#include <utility>  //  std::index_sequence, std::make_index_sequence
+
+#include "../functional/cxx_universal.h"
+
+namespace sqlite_orm {
+    namespace internal {
+        /**
+         *  Get the first value of an index_sequence.
+         */
+        template<size_t I, size_t... Idx>
+        SQLITE_ORM_CONSTEVAL size_t first_index_sequence_value(std::index_sequence<I, Idx...>) {
+            return I;
+        }
+
+#ifdef SQLITE_ORM_FOLD_EXPRESSIONS_SUPPORTED
+        /**
+         *  Get the value of an index_sequence at a specific position.
+         */
+        template<size_t... Idx>
+        SQLITE_ORM_CONSTEVAL size_t index_sequence_value(size_t pos, std::index_sequence<Idx...>) {
+            static_assert(sizeof...(Idx) > 0);
+            size_t result;
+            size_t i = 0;
+            ((result = Idx, i++ == pos) || ...);
+            return result;
+        }
+#endif
+
+        template<class... Seq>
+        struct flatten_idxseq {
+            using type = std::index_sequence<>;
+        };
+
+        template<size_t... Ix>
+        struct flatten_idxseq<std::index_sequence<Ix...>> {
+            using type = std::index_sequence<Ix...>;
+        };
+
+        template<size_t... As, size_t... Bs, class... Seq>
+        struct flatten_idxseq<std::index_sequence<As...>, std::index_sequence<Bs...>, Seq...>
+            : flatten_idxseq<std::index_sequence<As..., Bs...>, Seq...> {};
+
+        template<class... Seq>
+        using flatten_idxseq_t = typename flatten_idxseq<Seq...>::type;
+    }
+}