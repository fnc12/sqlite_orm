#pragma once

<<<<<<< HEAD
#ifndef _IMPORT_STD_MODULE
=======
>>>>>>> db649e1b
#ifdef SQLITE_ORM_WITH_CPP20_ALIASES
#include <utility>  //  std::index_sequence
#include <algorithm>  //  std::copy_n
#endif
<<<<<<< HEAD
#endif
=======
>>>>>>> db649e1b

#ifdef SQLITE_ORM_WITH_CPP20_ALIASES
namespace sqlite_orm::internal {
    /*
     *  Wraps a C string of fixed size.
     *  Its main purpose is to enable the user-defined string literal operator template.
     */
    template<size_t N>
    struct cstring_literal {
        static constexpr size_t size() {
            return N - 1;
        }

        constexpr cstring_literal(const char (&cstr)[N]) {
            std::copy_n(cstr, N, this->cstr);
        }

        char cstr[N];
    };

    template<template<char...> class Template, cstring_literal literal, size_t... Idx>
    consteval auto explode_into(std::index_sequence<Idx...>) {
        return Template<literal.cstr[Idx]...>{};
    }
}
#endif<|MERGE_RESOLUTION|>--- conflicted
+++ resolved
@@ -1,23 +1,20 @@
 #pragma once
 
-<<<<<<< HEAD
 #ifndef _IMPORT_STD_MODULE
-=======
->>>>>>> db649e1b
 #ifdef SQLITE_ORM_WITH_CPP20_ALIASES
 #include <utility>  //  std::index_sequence
 #include <algorithm>  //  std::copy_n
 #endif
-<<<<<<< HEAD
 #endif
-=======
->>>>>>> db649e1b
 
 #ifdef SQLITE_ORM_WITH_CPP20_ALIASES
 namespace sqlite_orm::internal {
-    /*
-     *  Wraps a C string of fixed size.
-     *  Its main purpose is to enable the user-defined string literal operator template.
+    /*+
+     *  Wraps a C string of fixed size.+
+     *  Its main purpose is to enable the user-defined string literal operator template.+
      */
     template<size_t N>
     struct cstring_literal {
