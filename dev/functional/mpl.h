#pragma once

/*
 *  Symbols for 'template metaprogramming' (compile-time template programming),
 *  inspired by the MPL of Aleksey Gurtovoy and David Abrahams, and the Mp11 of Peter Dimov and Bjorn Reese.
 *  
 *  Currently, the focus is on facilitating advanced type filtering,
 *  such as filtering columns by constraints having various traits.
 *  Hence it contains only a very small subset of a full MPL.
 *  
 *  Three key concepts are critical to understanding:
 *  1. A 'trait' is a class template with a nested `type` typename.
 *     The term 'trait' might be too narrow or not entirely accurate, however in the STL those class templates are summarized as "Type transformations".
 *     hence being "transformation type traits".
 *     It was the traditional way of transforming types before the arrival of alias templates.
 *     E.g. `template<class T> struct x { using type = T; };`
 *     They are of course still available today, but are rather used as building blocks.
 *  2. A 'metafunction' is an alias template for a class template or a nested template expression, whose instantiation yields a type.
 *     E.g. `template<class T> using alias_op_t = typename x<T>::type`
 *  3. A 'quoted metafunction' (aka 'metafunction class') is a certain form of metafunction representation that enables higher-order metaprogramming.
 *     More precisely, it's a class with a nested metafunction called "fn".
 *     Correspondingly, a quoted metafunction invocation is defined as invocation of its nested "fn" metafunction.
 *
 *  Conventions:
 *  - "Fn" is the name of a template template parameter for a metafunction.
 *  - "Q" is the name of class template parameter for a quoted metafunction.
 *  - "_fn" is a suffix for a class or alias template that accepts metafunctions and turns them into quoted metafunctions.
 *  - "higher order" denotes a metafunction that operates on another metafunction (i.e. takes it as an argument).
 */

#include <type_traits>  //  std::enable_if, std::is_same
<<<<<<< HEAD
#include <initializer_list>
=======
#ifdef SQLITE_ORM_RELAXED_CONSTEXPR_SUPPORTED
#include <initializer_list>
#else
#include <array>
#endif
>>>>>>> 4db6c974

#include "cxx_universal.h"  //  ::size_t
#include "cxx_type_traits_polyfill.h"

namespace sqlite_orm {
    namespace internal {
        namespace mpl {
            template<template<class...> class Fn>
            struct indirectly_test_metafunction;

            /*
             *  Determines whether a class template has a nested metafunction `fn`.
             * 
             *  Implementation note: the technique of specialiazing on the inline variable must come first because
             *  of older compilers having problems with the detection of dependent templates [SQLITE_ORM_BROKEN_ALIAS_TEMPLATE_DEPENDENT_EXPR_SFINAE].
             */
            template<class T, class SFINAE = void>
            SQLITE_ORM_INLINE_VAR constexpr bool is_quoted_metafuntion_v = false;
            template<class Q>
            SQLITE_ORM_INLINE_VAR constexpr bool
                is_quoted_metafuntion_v<Q, polyfill::void_t<indirectly_test_metafunction<Q::template fn>>> = true;

            template<class T>
            struct is_quoted_metafuntion : polyfill::bool_constant<is_quoted_metafuntion_v<T>> {};

            /*
             *  The indirection through `defer_fn` works around the language inability
             *  to expand `Args...` into a fixed parameter list of an alias template.
             *  
             *  Also, legacy compilers need an extra layer of indirection, otherwise type replacement may fail
             *  if alias template `Fn` has a dependent expression in it.
             */
            template<template<class...> class Fn, class... Args>
            struct defer_fn {
                using type = Fn<Args...>;
            };

            /*
             *  The indirection through `defer` works around the language inability
             *  to expand `Args...` into a fixed parameter list of an alias template.
             */
            template<class Q, class... Args>
            struct defer {
                using type = typename Q::template fn<Args...>;
            };

            /*
             *  Invoke metafunction.
             */
            template<template<class...> class Fn, class... Args>
            using invoke_fn_t = typename defer_fn<Fn, Args...>::type;

            /*
             *  Invoke quoted metafunction by invoking its nested metafunction.
             */
            template<class Q, class... Args>
            using invoke_t = typename defer<Q, Args...>::type;

            /*
             *  Turn metafunction into a quoted metafunction.
             *  
             *  Invocation of the nested metafunction `fn` is SFINAE-friendly (detection idiom).
             *  This is necessary because `fn` is a proxy to the originally quoted metafunction,
             *  and the instantiation of the metafunction might be an invalid expression.
             */
            template<template<class...> class Fn>
            struct quote_fn {
                template<class InvocableTest, template<class...> class, class...>
                struct invoke_this_fn {
                    // error N: 'type': is not a member of any direct or indirect base class of 'quote_fn<Fn>::invoke_this_fn<void,Fn,T>'
                    // means that the metafunction cannot be called with the passed arguments.
                };

                template<template<class...> class F, class... Args>
                struct invoke_this_fn<polyfill::void_t<F<Args...>>, F, Args...> {
                    using type = F<Args...>;
                };

                template<class... Args>
                using fn = typename invoke_this_fn<void, Fn, Args...>::type;
            };

            /*
             *  Indirection wrapper for higher-order metafunctions,
             *  specialized on the argument indexes where metafunctions appear.
             */
            template<size_t...>
            struct higherorder;

            template<>
            struct higherorder<0u> {
                template<template<template<class...> class Fn, class... Args2> class HigherFn, class Q, class... Args>
                struct defer_higher_fn {
                    using type = HigherFn<Q::template fn, Args...>;
                };

                /*
                 *  Turn higher-order metafunction into a quoted metafunction.
                 */
                template<template<template<class...> class Fn, class... Args2> class HigherFn>
                struct quote_fn {
                    template<class Q, class... Args>
                    using fn = typename defer_higher_fn<HigherFn, Q, Args...>::type;
                };
            };

            /*
             *  Quoted metafunction that extracts the nested metafunction of its quoted metafunction argument,
             *  quotes the extracted metafunction and passes it on to the next quoted metafunction
             *  (kind of the inverse of quoting).
             */
            template<class Q>
            struct pass_extracted_fn_to {
                template<class... Args>
                struct invoke_this_fn {
                    using type = typename Q::template fn<Args...>;
                };

                // extract class template, quote, pass on
                template<template<class...> class Fn, class... T>
                struct invoke_this_fn<Fn<T...>> {
                    using type = typename Q::template fn<quote_fn<Fn>>;
                };

                template<class... Args>
                using fn = typename invoke_this_fn<Args...>::type;
            };

            /*
             *  Quoted metafunction that invokes the specified quoted metafunctions,
             *  and passes its result on to the next quoted metafunction.
             */
            template<class Q, class... Qs>
            struct pass_result_of {
                // invoke `Fn`, pass on their result
                template<class... Args>
<<<<<<< HEAD
                using fn = typename Q::template fn<typename defer_fn<Fn, Args...>::type...>;
=======
                using fn = typename Q::template fn<typename defer<Qs, Args...>::type...>;
>>>>>>> 4db6c974
            };

            /*
             *  Quoted metafunction that invokes the specified metafunctions,
             *  and passes its result on to the next quoted metafunction.
             */
            template<class Q, template<class...> class... Fn>
            using pass_result_of_fn = pass_result_of<Q, quote_fn<Fn>...>;

            /*
             *  Bind arguments at the front of a quoted metafunction.
             */
            template<class Q, class... Bound>
            struct bind_front {
                template<class... Args>
                using fn = typename Q::template fn<Bound..., Args...>;
            };

            /*
             *  Bind arguments at the back of a quoted metafunction.
             */
            template<class Q, class... Bound>
            struct bind_back {
                template<class... Args>
                using fn = typename Q::template fn<Args..., Bound...>;
            };

            /*
             *  Quoted metafunction equivalent to `polyfill::always_false`.
             *  It ignores arguments passed to the metafunction, and always returns the specified type.
             */
            template<class T>
            struct always {
                template<class... /*Args*/>
                using fn = T;
            };

            /*
             *  Unary quoted metafunction equivalent to `std::type_identity_t`.
             */
            using identity = quote_fn<polyfill::type_identity_t>;

            /*
             *  Quoted metafunction equivalent to `std::negation`.
             */
            template<class TraitQ>
            using not_ = pass_result_of<quote_fn<polyfill::negation>, TraitQ>;

            /*
             *  Quoted metafunction equivalent to `std::conjunction`.
             */
            template<class... TraitQ>
            using conjunction = pass_result_of<quote_fn<polyfill::conjunction>, TraitQ...>;

            /*
             *  Quoted metafunction equivalent to `std::disjunction`.
             */
            template<class... TraitQ>
            using disjunction = pass_result_of<quote_fn<polyfill::disjunction>, TraitQ...>;

            /*
             *  Metafunction equivalent to `std::conjunction`.
             */
            template<template<class...> class... TraitFn>
            using conjunction_fn = pass_result_of_fn<quote_fn<polyfill::conjunction>, TraitFn...>;

            /*
             *  Metafunction equivalent to `std::disjunction`.
             */
            template<template<class...> class... TraitFn>
            using disjunction_fn = pass_result_of_fn<quote_fn<polyfill::disjunction>, TraitFn...>;

            /*
             *  Metafunction equivalent to `std::negation`.
             */
            template<template<class...> class Fn>
            using not_fn = pass_result_of_fn<quote_fn<polyfill::negation>, Fn>;

            /*
             *  Bind arguments at the front of a metafunction.
             */
            template<template<class...> class Fn, class... Bound>
            using bind_front_fn = bind_front<quote_fn<Fn>, Bound...>;

            /*
             *  Bind arguments at the back of a metafunction.
             */
            template<template<class...> class Fn, class... Bound>
            using bind_back_fn = bind_back<quote_fn<Fn>, Bound...>;

            /*
             *  Bind a metafunction and arguments at the front of a higher-order metafunction.
             */
            template<template<template<class...> class Fn, class... Args2> class HigherFn,
                     template<class...>
                     class BoundFn,
                     class... Bound>
            using bind_front_higherorder_fn =
                bind_front<higherorder<0>::quote_fn<HigherFn>, quote_fn<BoundFn>, Bound...>;

#ifdef SQLITE_ORM_RELAXED_CONSTEXPR_SUPPORTED
            constexpr size_t find_first_true_helper(std::initializer_list<bool> values) {
                size_t i = 0;
                for(auto first = values.begin(); first != values.end() && !*first; ++first) {
                    ++i;
                }
                return i;
            }

            constexpr size_t count_true_helper(std::initializer_list<bool> values) {
                size_t n = 0;
                for(auto first = values.begin(); first != values.end(); ++first) {
                    n += *first;
                }
                return n;
            }
#else
<<<<<<< HEAD
            constexpr size_t find_first_true_helper(const bool* first, const bool* end) {
                return first == end || *first ? 0 : 1 + find_first_true_helper(first + 1, end);
            }
            constexpr size_t find_first_true_helper(const std::initializer_list<bool>& values) {
                return find_first_true_helper(values.begin(), values.end());
            }

            constexpr size_t count_true_helper(const bool* first, const bool* end) {
                return first == end ? 0 : *first + count_true_helper(first + 1, end);
            }
            constexpr size_t count_true_helper(const std::initializer_list<bool>& values) {
                return count_true_helper(values.begin(), values.end());
=======
            template<size_t N>
            constexpr size_t find_first_true_helper(const std::array<bool, N>& values, size_t i = 0) {
                return i == N || values[i] ? 0 : 1 + find_first_true_helper(values, i + 1);
            }

            template<size_t N>
            constexpr size_t count_true_helper(const std::array<bool, N>& values, size_t i = 0) {
                return i == N ? 0 : values[i] + count_true_helper(values, i + 1);
>>>>>>> 4db6c974
            }
#endif

            /*
             *  Quoted metafunction that invokes the specified quoted predicate metafunction on each element of a type list,
             *  and returns the index constant of the first element for which the predicate returns true.
             */
            template<class PredicateQ>
            struct finds {
                template<class Pack, class ProjectQ>
                struct invoke_this_fn {
                    static_assert(polyfill::always_false_v<Pack>,
                                  "`finds` must be invoked with a type list as first argument.");
                };

                template<template<class...> class Pack, class... T, class ProjectQ>
                struct invoke_this_fn<Pack<T...>, ProjectQ> {
<<<<<<< HEAD
                    using type = polyfill::index_constant<find_first_true_helper(
                        {PredicateQ::template fn<typename ProjectQ::template fn<T>>::value...})>;
=======
                    // hoist result into `value` [SQLITE_ORM_BROKEN_ALIAS_TEMPLATE_DEPENDENT_NTTP_EXPR]
                    static constexpr size_t value = find_first_true_helper
#ifndef SQLITE_ORM_RELAXED_CONSTEXPR_SUPPORTED
                        <sizeof...(T)>
#endif
                        ({PredicateQ::template fn<typename ProjectQ::template fn<T>>::value...});
                    using type = polyfill::index_constant<value>;
>>>>>>> 4db6c974
                };

                template<class Pack, class ProjectQ = identity>
                using fn = typename invoke_this_fn<Pack, ProjectQ>::type;
            };

            template<template<class...> class PredicateFn>
            using finds_fn = finds<quote_fn<PredicateFn>>;

            /*
             *  Quoted metafunction that invokes the specified quoted predicate metafunction on each element of a type list,
             *  and returns the index constant of the first element for which the predicate returns true.
             */
            template<class PredicateQ>
            struct counts {
                template<class Pack, class ProjectQ>
                struct invoke_this_fn {
                    static_assert(polyfill::always_false_v<Pack>,
                                  "`counts` must be invoked with a type list as first argument.");
                };

                template<template<class...> class Pack, class... T, class ProjectQ>
                struct invoke_this_fn<Pack<T...>, ProjectQ> {
<<<<<<< HEAD
                    using type = polyfill::index_constant<count_true_helper(
                        {PredicateQ::template fn<typename ProjectQ::template fn<T>>::value...})>;
=======
                    // hoist result into `value` [SQLITE_ORM_BROKEN_ALIAS_TEMPLATE_DEPENDENT_NTTP_EXPR]
                    static constexpr size_t value = count_true_helper
#ifndef SQLITE_ORM_RELAXED_CONSTEXPR_SUPPORTED
                        <sizeof...(T)>
#endif
                        ({PredicateQ::template fn<typename ProjectQ::template fn<T>>::value...});
                    using type = polyfill::index_constant<value>;
>>>>>>> 4db6c974
                };

                template<class Pack, class ProjectQ = identity>
                using fn = typename invoke_this_fn<Pack, ProjectQ>::type;
            };

            template<template<class...> class PredicateFn>
            using counts_fn = counts<quote_fn<PredicateFn>>;

            /*
             *  Quoted metafunction that invokes the specified quoted predicate metafunction on each element of a type list,
             *  and returns the index constant of the first element for which the predicate returns true.
             */
            template<class TraitQ>
            struct contains {
<<<<<<< HEAD
                template<class Pack, class ProjectQ = identity>
                using fn =
                    polyfill::bool_constant<static_cast<bool>(defer<counts<TraitQ>, Pack, ProjectQ>::type::value)>;
=======
                template<class Pack, class ProjectQ>
                struct invoke_this_fn {
                    static_assert(polyfill::always_false_v<Pack>,
                                  "`contains` must be invoked with a type list as first argument.");
                };

                template<template<class...> class Pack, class... T, class ProjectQ>
                struct invoke_this_fn<Pack<T...>, ProjectQ> {
                    // hoist result into `value` [SQLITE_ORM_BROKEN_ALIAS_TEMPLATE_DEPENDENT_NTTP_EXPR]
                    static constexpr size_t value =
                        static_cast<bool>(count_true_helper
#ifndef SQLITE_ORM_RELAXED_CONSTEXPR_SUPPORTED
                                          <sizeof...(T)>
#endif
                                          ({TraitQ::template fn<typename ProjectQ::template fn<T>>::value...}));
                    using type = polyfill::index_constant<value>;
                };

                template<class Pack, class ProjectQ = identity>
                using fn = typename invoke_this_fn<Pack, ProjectQ>::type;
>>>>>>> 4db6c974
            };

            template<template<class...> class TraitFn>
            using contains_fn = contains<quote_fn<TraitFn>>;
        }
    }

    namespace mpl = internal::mpl;

    // convenience quoted metafunctions
    namespace internal {
        /*
         *  Quoted trait metafunction that checks if a type has the specified trait.
         */
        template<template<class...> class TraitFn>
        using check_if = mpl::quote_fn<TraitFn>;

        /*
         *  Quoted trait metafunction that checks if a type doesn't have the specified trait.
         */
        template<template<class...> class TraitFn>
        using check_if_not = mpl::not_fn<TraitFn>;

        /*
         *  Quoted trait metafunction that checks if a type is the same as the specified type.
         */
        template<class Type>
        using check_if_is_type = mpl::bind_front_fn<std::is_same, Type>;

        /*
         *  Quoted trait metafunction that checks if a type's template matches the specified template
         *  (similar to `is_specialization_of`).
         */
        template<template<class...> class Template>
        using check_if_is_template =
            mpl::pass_extracted_fn_to<mpl::bind_front_fn<std::is_same, mpl::quote_fn<Template>>>;

        /*
         *  Quoted metafunction that finds the index of the given type in a tuple.
         */
        template<class Type>
        using finds_if_has_type = mpl::finds<check_if_is_type<Type>>;

        /*
         *  Quoted metafunction that finds the index of the given class template in a tuple.
         */
        template<template<class...> class Template>
        using finds_if_has_template = mpl::finds<check_if_is_template<Template>>;

        /*
         *  Quoted trait metafunction that counts tuple elements having a given trait.
         */
        template<template<class...> class TraitFn>
        using counts_if_has = mpl::counts_fn<TraitFn>;

        /*
         *  Quoted trait metafunction that checks whether a tuple contains a type with given trait.
         */
        template<template<class...> class TraitFn>
        using check_if_has = mpl::contains_fn<TraitFn>;

        /*
         *  Quoted trait metafunction that checks whether a tuple doesn't contain a type with given trait.
         */
        template<template<class...> class TraitFn>
<<<<<<< HEAD
        using check_if_has_not = mpl::not_<check_if_has<TraitFn>>;
=======
        using check_if_has_not = mpl::not_<mpl::contains_fn<TraitFn>>;
>>>>>>> 4db6c974

        /*
         *  Quoted metafunction that checks whether a tuple contains given type.
         */
        template<class T>
        using check_if_has_type = mpl::contains<check_if_is_type<T>>;

        /*
         *  Quoted metafunction that checks whether a tuple contains a given template.
         *
         *  Note: we are using 2 small tricks:
         *  1. A template template parameter can be treated like a metafunction, so we can just "quote" a 'primary'
         *     template into the MPL system (e.g. `std::vector`).
         *  2. This quoted metafunction does the opposite of the trait metafunction `is_specialization`:
         *     `is_specialization` tries to instantiate the primary template template parameter using the
         *     template parameters of a template type, then compares both instantiated types.
         *     Here instead, `pass_extracted_fn_to` extracts the template template parameter from a template type,
         *     then compares the resulting template template parameters.
         */
        template<template<class...> class Template>
        using check_if_has_template = mpl::contains<check_if_is_template<Template>>;
    }
}<|MERGE_RESOLUTION|>--- conflicted
+++ resolved
@@ -29,15 +29,11 @@
  */
 
 #include <type_traits>  //  std::enable_if, std::is_same
-<<<<<<< HEAD
-#include <initializer_list>
-=======
 #ifdef SQLITE_ORM_RELAXED_CONSTEXPR_SUPPORTED
 #include <initializer_list>
 #else
 #include <array>
 #endif
->>>>>>> 4db6c974
 
 #include "cxx_universal.h"  //  ::size_t
 #include "cxx_type_traits_polyfill.h"
@@ -174,11 +170,7 @@
             struct pass_result_of {
                 // invoke `Fn`, pass on their result
                 template<class... Args>
-<<<<<<< HEAD
-                using fn = typename Q::template fn<typename defer_fn<Fn, Args...>::type...>;
-=======
                 using fn = typename Q::template fn<typename defer<Qs, Args...>::type...>;
->>>>>>> 4db6c974
             };
 
             /*
@@ -296,20 +288,6 @@
                 return n;
             }
 #else
-<<<<<<< HEAD
-            constexpr size_t find_first_true_helper(const bool* first, const bool* end) {
-                return first == end || *first ? 0 : 1 + find_first_true_helper(first + 1, end);
-            }
-            constexpr size_t find_first_true_helper(const std::initializer_list<bool>& values) {
-                return find_first_true_helper(values.begin(), values.end());
-            }
-
-            constexpr size_t count_true_helper(const bool* first, const bool* end) {
-                return first == end ? 0 : *first + count_true_helper(first + 1, end);
-            }
-            constexpr size_t count_true_helper(const std::initializer_list<bool>& values) {
-                return count_true_helper(values.begin(), values.end());
-=======
             template<size_t N>
             constexpr size_t find_first_true_helper(const std::array<bool, N>& values, size_t i = 0) {
                 return i == N || values[i] ? 0 : 1 + find_first_true_helper(values, i + 1);
@@ -318,7 +296,6 @@
             template<size_t N>
             constexpr size_t count_true_helper(const std::array<bool, N>& values, size_t i = 0) {
                 return i == N ? 0 : values[i] + count_true_helper(values, i + 1);
->>>>>>> 4db6c974
             }
 #endif
 
@@ -336,10 +313,6 @@
 
                 template<template<class...> class Pack, class... T, class ProjectQ>
                 struct invoke_this_fn<Pack<T...>, ProjectQ> {
-<<<<<<< HEAD
-                    using type = polyfill::index_constant<find_first_true_helper(
-                        {PredicateQ::template fn<typename ProjectQ::template fn<T>>::value...})>;
-=======
                     // hoist result into `value` [SQLITE_ORM_BROKEN_ALIAS_TEMPLATE_DEPENDENT_NTTP_EXPR]
                     static constexpr size_t value = find_first_true_helper
 #ifndef SQLITE_ORM_RELAXED_CONSTEXPR_SUPPORTED
@@ -347,7 +320,6 @@
 #endif
                         ({PredicateQ::template fn<typename ProjectQ::template fn<T>>::value...});
                     using type = polyfill::index_constant<value>;
->>>>>>> 4db6c974
                 };
 
                 template<class Pack, class ProjectQ = identity>
@@ -371,10 +343,6 @@
 
                 template<template<class...> class Pack, class... T, class ProjectQ>
                 struct invoke_this_fn<Pack<T...>, ProjectQ> {
-<<<<<<< HEAD
-                    using type = polyfill::index_constant<count_true_helper(
-                        {PredicateQ::template fn<typename ProjectQ::template fn<T>>::value...})>;
-=======
                     // hoist result into `value` [SQLITE_ORM_BROKEN_ALIAS_TEMPLATE_DEPENDENT_NTTP_EXPR]
                     static constexpr size_t value = count_true_helper
 #ifndef SQLITE_ORM_RELAXED_CONSTEXPR_SUPPORTED
@@ -382,7 +350,6 @@
 #endif
                         ({PredicateQ::template fn<typename ProjectQ::template fn<T>>::value...});
                     using type = polyfill::index_constant<value>;
->>>>>>> 4db6c974
                 };
 
                 template<class Pack, class ProjectQ = identity>
@@ -398,11 +365,6 @@
              */
             template<class TraitQ>
             struct contains {
-<<<<<<< HEAD
-                template<class Pack, class ProjectQ = identity>
-                using fn =
-                    polyfill::bool_constant<static_cast<bool>(defer<counts<TraitQ>, Pack, ProjectQ>::type::value)>;
-=======
                 template<class Pack, class ProjectQ>
                 struct invoke_this_fn {
                     static_assert(polyfill::always_false_v<Pack>,
@@ -423,7 +385,6 @@
 
                 template<class Pack, class ProjectQ = identity>
                 using fn = typename invoke_this_fn<Pack, ProjectQ>::type;
->>>>>>> 4db6c974
             };
 
             template<template<class...> class TraitFn>
@@ -489,11 +450,7 @@
          *  Quoted trait metafunction that checks whether a tuple doesn't contain a type with given trait.
          */
         template<template<class...> class TraitFn>
-<<<<<<< HEAD
-        using check_if_has_not = mpl::not_<check_if_has<TraitFn>>;
-=======
         using check_if_has_not = mpl::not_<mpl::contains_fn<TraitFn>>;
->>>>>>> 4db6c974
 
         /*
          *  Quoted metafunction that checks whether a tuple contains given type.
