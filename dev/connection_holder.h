--- conflicted
+++ resolved
@@ -24,7 +24,6 @@
             Hence, a light-weight binary semaphore is used to synchronize opening and closing a database connection.
         */
         struct connection_holder {
-<<<<<<< HEAD
             struct maybe_lock {
                 maybe_lock(std::binary_semaphore& sync, bool shouldLock) noexcept(noexcept(sync.acquire())) :
                     isSynced{shouldLock}, sync{sync} {
@@ -43,14 +42,14 @@
                 std::binary_semaphore& sync;
             };
 
-            explicit connection_holder(std::string filename) : filename(std::move(filename)) {}
+            connection_holder(std::string filename) : filename(std::move(filename)) {}
 
             void retain() {
                 const maybe_lock maybeLock{this->_sync, !this->_openedForeverHint};
 
                 // `maybeLock.isSynced`: the lock above already synchronized everything, so we can just atomically increment the counter
-                // `!maybeLock.isSynced`: we presume that the connection is opened once in a single-threaded context [open forever].
-                //                        so we can just use an atomic increment but don't need sequencing due to always `prevCount > 0`.
+                // `!maybeLock.isSynced`: we presume that the connection is opened once in a single-threaded context [also open forever].
+                //                        therefore we can just use an atomic increment but don't need sequencing due to `prevCount > 0`.
                 if (int prevCount = this->_retain_count.fetch_add(1, std::memory_order_relaxed); prevCount > 0) {
                     return;
                 }
@@ -92,7 +91,7 @@
             }
 
             /** 
-             *  @attention While retrieving the reference count value is well-defined it makes only sense at single-threaded points in code
+             *  @attention While retrieving the reference count value is atomic it makes only sense at single-threaded points in code.
              */
             int retain_count() const {
                 return this->_retain_count.load(std::memory_order_relaxed);
@@ -110,16 +109,6 @@
         };
 #else
         struct connection_holder {
-            explicit connection_holder(std::string filename) : filename(std::move(filename)) {}
-
-            void retain() {
-                // first one opens the connection.
-                // we presume that this the connection is opened once in a single-threaded context [also open forever].
-                // so we can just use an atomic increment but don't need sequencing due to `prevCount > 0`.
-                if (this->_retain_count.fetch_add(1, std::memory_order_relaxed) == 0) {
-                    int rc = sqlite3_open(this->filename.c_str(), &this->db);
-                    if (rc != SQLITE_OK) {
-=======
             connection_holder(std::string filename) : filename(std::move(filename)) {}
 
             void retain() {
@@ -129,7 +118,6 @@
                 if (this->_retain_count.fetch_add(1, std::memory_order_relaxed) == 0) {
                     int rc = sqlite3_open(this->filename.c_str(), &this->db);
                     if (rc != SQLITE_OK) SQLITE_ORM_CPP_UNLIKELY /*possible, but unexpected*/ {
->>>>>>> cfc10955
                         throw_translated_sqlite_error(this->db);
                     }
                 }
@@ -137,17 +125,10 @@
 
             void release() {
                 // last one closes the connection.
-<<<<<<< HEAD
-                // we assume that this might happen by any thread.
-                if (this->_retain_count.fetch_sub(1, std::memory_order_acq_rel) == 1) {
-                    int rc = sqlite3_close(this->db);
-                    if (rc != SQLITE_OK) {
-=======
                 // we assume that this might happen by any thread, therefore the counter must serve as a synchronization point.
                 if (this->_retain_count.fetch_sub(1, std::memory_order_acq_rel) == 1) {
                     int rc = sqlite3_close(this->db);
                     if (rc != SQLITE_OK) SQLITE_ORM_CPP_UNLIKELY {
->>>>>>> cfc10955
                         throw_translated_sqlite_error(this->db);
                     } else {
                         this->db = nullptr;
